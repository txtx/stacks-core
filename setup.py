--- conflicted
+++ resolved
@@ -50,23 +50,6 @@
         'commontools>=0.1.0',
         'ecdsa>=0.13',
         'kademlia>=0.5',
-<<<<<<< HEAD
-        'keychain>=0.1.4',
-        'blockstore-client>=0.0.12'
-        'base58=>0.2.2',
-        'bitcoin>=1.1.39',
-        'basicrpc>=0.0.2',
-        'boto>=2.38.0',
-        'commontools>=0.1.0',
-        'ecdsa==0.13',
-        'pybitcoin>=0.9.8',
-        'requests>=2.8.1',
-        'six>=1.10.0',
-        'Twisted>=15.4.0',
-        'txJSON-RPC>=0.3.1',
-        'utilitybelt>=0.2.6',
-        'virtualchain>=0.0.5'
-=======
         'keychain>=0.1.3',
         'pybitcoin>=0.9.5',
         'pybitcointools>=1.1.15',
@@ -80,7 +63,6 @@
         'utilitybelt>=0.2.6',
         'virtualchain>=0.0.8',
         'zope.interface>=4.1.3'
->>>>>>> 4353a8dd
     ],
     classifiers=[
         'Intended Audience :: Developers',
