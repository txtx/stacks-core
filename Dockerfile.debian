FROM rust:bookworm as build

ARG STACKS_NODE_VERSION="No Version Info"
ARG GIT_BRANCH='No Branch Info'
ARG GIT_COMMIT='No Commit Info'

WORKDIR /src

COPY . .

RUN mkdir /out

<<<<<<< HEAD
RUN apt update && apt-get install -y netcat libclang-dev

RUN rustup toolchain install stable

RUN rustup component add rustfmt --toolchain stable

RUN cd testnet/stacks-node && cargo build --features monitoring_prom,slog_json --release
=======
RUN cargo build --features monitoring_prom,slog_json --release
>>>>>>> d57dda47

RUN cp target/release/stacks-node /out

FROM debian:bookworm-slim

COPY --from=build /out/ /bin/

CMD ["stacks-node", "mainnet"]<|MERGE_RESOLUTION|>--- conflicted
+++ resolved
@@ -10,17 +10,7 @@
 
 RUN mkdir /out
 
-<<<<<<< HEAD
-RUN apt update && apt-get install -y netcat libclang-dev
-
-RUN rustup toolchain install stable
-
-RUN rustup component add rustfmt --toolchain stable
-
-RUN cd testnet/stacks-node && cargo build --features monitoring_prom,slog_json --release
-=======
 RUN cargo build --features monitoring_prom,slog_json --release
->>>>>>> d57dda47
 
 RUN cp target/release/stacks-node /out
 
