--- conflicted
+++ resolved
@@ -941,11 +941,7 @@
 }
 
 enum LeaderKeyRegistrationState {
-<<<<<<< HEAD
-    None,
-=======
     Inactive,
->>>>>>> 2619604f
     Pending,
     Active(RegisteredKey),
 }
@@ -978,7 +974,6 @@
 
         // create a new peerdb
         let data_url = UrlString::try_from(format!("{}", &config.node.data_url)).unwrap();
-<<<<<<< HEAD
         let mut initial_neighbors = vec![];
         if let Some(ref bootstrap_node) = &config.node.bootstrap_node {
             info!("Will bootstrap from peer {}", bootstrap_node);
@@ -986,9 +981,6 @@
         } else {
             warn!("Without a peer to bootstrap from, the node will start mining a new chain");
         }
-=======
-        let initial_neighbors = config.node.bootstrap_node.clone();
->>>>>>> 2619604f
 
         let p2p_sock: SocketAddr = config.node.p2p_bind.parse().expect(&format!(
             "Failed to parse socket: {}",
@@ -1036,12 +1028,6 @@
         })
         .unwrap();
 
-<<<<<<< HEAD
-        if !config.node.deny_nodes.is_empty() {
-            warn!("Will ignore nodes {:?}", &config.node.deny_nodes);
-        }
-
-=======
         {
             // bootstrap nodes *always* allowed
             let mut tx = peerdb.tx_begin().unwrap();
@@ -1058,8 +1044,10 @@
             tx.commit().unwrap();
         }
 
-        println!("DENY NEIGHBORS {:?}", &config.node.deny_nodes);
->>>>>>> 2619604f
+        if !config.node.deny_nodes.is_empty() {
+            warn!("Will ignore nodes {:?}", &config.node.deny_nodes);
+        }
+
         {
             let mut tx = peerdb.tx_begin().unwrap();
             for denied in config.node.deny_nodes.iter() {
@@ -1148,11 +1136,7 @@
             is_miner,
             sleep_before_tenure,
             atlas_config,
-<<<<<<< HEAD
-            leader_key_registration_state: LeaderKeyRegistrationState::None,
-=======
             leader_key_registration_state: LeaderKeyRegistrationState::Inactive,
->>>>>>> 2619604f
         }
     }
 
@@ -1174,11 +1158,7 @@
                         .send(RelayerDirective::RunTenure(key.clone(), burnchain_tip))
                         .is_ok()
                 }
-<<<<<<< HEAD
-                LeaderKeyRegistrationState::None => {
-=======
                 LeaderKeyRegistrationState::Inactive => {
->>>>>>> 2619604f
                     warn!("Skipped tenure because no active VRF key. Trying to register one.");
                     self.leader_key_registration_state = LeaderKeyRegistrationState::Pending;
                     self.relay_channel
