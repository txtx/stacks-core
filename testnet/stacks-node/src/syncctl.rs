use std::collections::VecDeque;

use stacks::burnchains::{Burnchain, Error as burnchain_error};
use stacks::chainstate::stacks::db::StacksChainState;
use stacks::util::get_epoch_time_secs;
use stacks::util::sleep_ms;

use crate::burnchains::BurnchainTip;

use std::sync::{
    atomic::{AtomicBool, AtomicU64, Ordering},
    Arc,
};

// amount of time to wait for an inv or download sync to complete.
// These _really should_ complete before the PoX sync watchdog permits processing the next reward
// cycle, so this number is intentionally high (like, there's something really wrong with your
// network if your node is actualy waiting a day in-between reward cycles).
const SYNC_WAIT_SECS: u64 = 24 * 3600;

#[derive(Clone)]
pub struct PoxSyncWatchdogComms {
    /// how many passes in the p2p state machine have taken place since startup?
    p2p_state_passes: Arc<AtomicU64>,
    /// how many times have we done an inv sync?
    inv_sync_passes: Arc<AtomicU64>,
    /// how many times have we done a download pass?
    download_passes: Arc<AtomicU64>,
    /// What's the burnchain tip we last saw?
    burnchain_tip_height: Arc<AtomicU64>,
    /// What's our last IBD status?
    last_ibd: Arc<AtomicBool>,
    /// Should keep running?
    should_keep_running: Arc<AtomicBool>,
}

impl PoxSyncWatchdogComms {
    pub fn new(should_keep_running: Arc<AtomicBool>) -> PoxSyncWatchdogComms {
        PoxSyncWatchdogComms {
            p2p_state_passes: Arc::new(AtomicU64::new(0)),
            inv_sync_passes: Arc::new(AtomicU64::new(0)),
            download_passes: Arc::new(AtomicU64::new(0)),
            burnchain_tip_height: Arc::new(AtomicU64::new(0)),
            last_ibd: Arc::new(AtomicBool::new(true)),
            should_keep_running,
        }
    }

    pub fn get_p2p_state_passes(&self) -> u64 {
        self.p2p_state_passes.load(Ordering::SeqCst)
    }

    pub fn get_inv_sync_passes(&self) -> u64 {
        self.inv_sync_passes.load(Ordering::SeqCst)
    }

    pub fn get_download_passes(&self) -> u64 {
        self.download_passes.load(Ordering::SeqCst)
    }

    pub fn get_ibd(&self) -> bool {
        self.last_ibd.load(Ordering::SeqCst)
    }

    /// Wait for at least one p2p state-machine passes
    pub fn wait_for_p2p_state_pass(&self, timeout: u64) -> bool {
        let current = self.get_p2p_state_passes();

        let now = get_epoch_time_secs();
        while current >= self.get_p2p_state_passes() {
            if now + timeout < get_epoch_time_secs() {
                debug!("PoX watchdog comms: timed out waiting for one p2p state-machine pass");
                return false;
            }
            sleep_ms(1000);
            std::sync::atomic::spin_loop_hint();
        }
        return true;
    }

    /// Wait for at least one inv-sync state-machine passes
    pub fn wait_for_inv_sync_pass(&self, timeout: u64) -> Result<bool, burnchain_error> {
        let current = self.get_inv_sync_passes();

        while current >= self.get_inv_sync_passes() {
            self.interruptable_sleep(timeout)?;
            std::sync::atomic::spin_loop_hint();
        }
        return Ok(true);
    }

    fn interruptable_sleep(&self, secs: u64) -> Result<(), burnchain_error> {
        let deadline = secs + get_epoch_time_secs();
        while get_epoch_time_secs() < deadline {
            sleep_ms(1000);
            if !self.should_keep_running() {
                return Err(burnchain_error::CoordinatorClosed);
            }
        }
        Ok(())
    }

    pub fn wait_for_download_pass(&self, timeout: u64) -> Result<(), burnchain_error> {
        let current = self.get_download_passes();

        let now = get_epoch_time_secs();
        while current >= self.get_download_passes() {
            if now + timeout < get_epoch_time_secs() {
                debug!("PoX watchdog comms: timed out waiting for one download pass");
                return Ok(());
            }
            self.interruptable_sleep(1)?;
            std::sync::atomic::spin_loop_hint();
        }
        return Ok(());
    }

    pub fn should_keep_running(&self) -> bool {
        self.should_keep_running.load(Ordering::SeqCst)
    }

    pub fn notify_p2p_state_pass(&mut self) {
        self.p2p_state_passes.fetch_add(1, Ordering::SeqCst);
    }

    pub fn notify_inv_sync_pass(&mut self) {
        self.inv_sync_passes.fetch_add(1, Ordering::SeqCst);
    }

    pub fn notify_download_pass(&mut self) {
        self.download_passes.fetch_add(1, Ordering::SeqCst);
    }

    pub fn set_ibd(&mut self, value: bool) {
        self.last_ibd.store(value, Ordering::SeqCst);
    }
}

/// Monitor the state of the Stacks blockchain as the peer network and relay threads download and
/// proces Stacks blocks.  Don't allow the node to process the next PoX reward cycle's sortitions
/// unless it's reasonably sure that it has processed all Stacks blocks for this reward cycle.
/// This struct monitors the Stacks chainstate to make this determination.
pub struct PoxSyncWatchdog {
    /// number of attachable but unprocessed staging blocks over time
    new_attachable_blocks: VecDeque<i64>,
    /// number of newly-processed staging blocks over time
    new_processed_blocks: VecDeque<i64>,
    /// last time we asked for attachable blocks
    last_attachable_query: u64,
    /// last time we asked for processed blocks
    last_processed_query: u64,
    /// number of samples to take
    max_samples: u64,
    /// maximum number of blocks to count per query (affects performance!)
    max_staging: u64,
    /// when did we first start watching?
    watch_start_ts: u64,
    /// when did we first see a flatline in block-processing rate?
    last_block_processed_ts: u64,
    /// estimated time for a block to get downloaded.  Used to infer how long to wait for the first
    /// blocks to show up when waiting for this reward cycle.
    estimated_block_download_time: f64,
    /// estimated time for a block to get processed -- from when it shows up as attachable to when
    /// it shows up as processed.  Used to infer how long to wait for the last block to get
    /// processed before unblocking burnchain sync for the next reward cycle.
    estimated_block_process_time: f64,
    /// time between burnchain syncs in stead state
    steady_state_burnchain_sync_interval: u64,
    /// when to re-sync under steady state
    steady_state_resync_ts: u64,
    /// chainstate handle
    chainstate: StacksChainState,
    /// handle to relayer thread that informs the watchdog when the P2P state-machine does stuff
    relayer_comms: PoxSyncWatchdogComms,
    /// should this sync watchdog always download? used in integration tests.
    unconditionally_download: bool,
}

const PER_SAMPLE_WAIT_MS: u64 = 1000;

impl PoxSyncWatchdog {
    pub fn new(
        mainnet: bool,
        chain_id: u32,
        chainstate_path: String,
        burnchain_poll_time: u64,
        download_timeout: u64,
        max_samples: u64,
        unconditionally_download: bool,
        should_keep_running: Arc<AtomicBool>,
    ) -> Result<PoxSyncWatchdog, String> {
        let (chainstate, _) = match StacksChainState::open(mainnet, chain_id, &chainstate_path) {
            Ok(cs) => cs,
            Err(e) => {
                return Err(format!(
                    "Failed to open chainstate at '{}': {:?}",
                    &chainstate_path, &e
                ));
            }
        };

        Ok(PoxSyncWatchdog {
            unconditionally_download,
            new_attachable_blocks: VecDeque::new(),
            new_processed_blocks: VecDeque::new(),
            last_attachable_query: 0,
            last_processed_query: 0,
            max_samples: max_samples,
            max_staging: 10,
            watch_start_ts: 0,
            last_block_processed_ts: 0,
            estimated_block_download_time: download_timeout as f64,
            estimated_block_process_time: 5.0,
            steady_state_burnchain_sync_interval: burnchain_poll_time,
            steady_state_resync_ts: 0,
            chainstate: chainstate,
            relayer_comms: PoxSyncWatchdogComms::new(should_keep_running),
        })
    }

    pub fn make_comms_handle(&self) -> PoxSyncWatchdogComms {
        self.relayer_comms.clone()
    }

    /// How many recently-added Stacks blocks are in an attachable state, up to $max_staging?
    fn count_attachable_stacks_blocks(&mut self) -> Result<u64, String> {
        // number of staging blocks that have arrived since the last sortition
        let cnt = StacksChainState::count_attachable_staging_blocks(
            &self.chainstate.db(),
            self.max_staging,
            self.last_attachable_query,
        )
        .map_err(|e| format!("Failed to count attachable staging blocks: {:?}", &e))?;

        self.last_attachable_query = get_epoch_time_secs();
        Ok(cnt)
    }

    /// How many recently-processed Stacks blocks are there, up to $max_staging?
    /// ($max_staging is necessary to limit the runtime of this method, since the underlying SQL
    /// uses COUNT(*), which in Sqlite is a _O(n)_ operation for _n_ rows)
    fn count_processed_stacks_blocks(&mut self) -> Result<u64, String> {
        // number of staging blocks that have arrived since the last sortition
        let cnt = StacksChainState::count_processed_staging_blocks(
            &self.chainstate.db(),
            self.max_staging,
            self.last_processed_query,
        )
        .map_err(|e| format!("Failed to count attachable staging blocks: {:?}", &e))?;

        self.last_processed_query = get_epoch_time_secs();
        Ok(cnt)
    }

    /// Are we in the initial burnchain block download? i.e. is the burn tip snapshot far enough away
    /// from the burnchain height that we should be eagerly downloading snapshots?
    pub fn infer_initial_burnchain_block_download(
        burnchain: &Burnchain,
        last_processed_height: u64,
        burnchain_height: u64,
    ) -> bool {
        let ibd =
            last_processed_height + (burnchain.stable_confirmations as u64) < burnchain_height;
        if ibd {
            debug!(
                "PoX watchdog: {} + {} < {}, so iniitial block download",
                last_processed_height, burnchain.stable_confirmations, burnchain_height
            );
        } else {
            debug!(
                "PoX watchdog: {} + {} >= {}, so steady-state",
                last_processed_height, burnchain.stable_confirmations, burnchain_height
            );
        }
        ibd
    }

    /// Calculate the first derivative of a list of points
    fn derivative(sample_list: &VecDeque<i64>) -> Vec<i64> {
        let mut deltas = vec![];
        let mut prev = 0;
        for (i, sample) in sample_list.iter().enumerate() {
            if i == 0 {
                prev = *sample;
                continue;
            }
            let delta = *sample - prev;
            prev = *sample;
            deltas.push(delta);
        }
        deltas
    }

    /// Is a derivative approximately flat, with a maximum absolute deviation from 0?
    /// Return whether or not the sample is mostly flat, and how many points were over the given
    /// error bar in either direction.
    fn is_mostly_flat(deriv: &Vec<i64>, error: i64) -> (bool, usize) {
        let mut total_deviates = 0;
        let mut ret = true;
        for d in deriv.iter() {
            if d.abs() > error {
                total_deviates += 1;
                ret = false;
            }
        }
        (ret, total_deviates)
    }

    /// low and high pass filter average -- take average without the smallest and largest values
    fn hilo_filter_avg(samples: &Vec<i64>) -> f64 {
        // take average with low and high pass
        let mut min = i64::max_value();
        let mut max = i64::min_value();
        for s in samples.iter() {
            if *s < 0 {
                // nonsensical result (e.g. due to clock drift?)
                continue;
            }
            if *s < min {
                min = *s;
            }
            if *s > max {
                max = *s;
            }
        }

        let mut count = 0;
        let mut sum = 0;
        for s in samples.iter() {
            if *s < 0 {
                // nonsensical result
                continue;
            }
            if *s == min {
                continue;
            }
            if *s == max {
                continue;
            }
            count += 1;
            sum += *s;
        }

        if count == 0 {
            // no viable samples
            1.0
        } else {
            (sum as f64) / (count as f64)
        }
    }

    /// estimate how long a block remains in an unprocessed state
    fn estimate_block_process_time(
        chainstate: &StacksChainState,
        burnchain: &Burnchain,
        tip_height: u64,
    ) -> f64 {
        let this_reward_cycle = burnchain
            .block_height_to_reward_cycle(tip_height)
            .expect(&format!("BUG: no reward cycle for {}", tip_height));
        let prev_reward_cycle = this_reward_cycle.saturating_sub(1);

        let start_height = burnchain.reward_cycle_to_block_height(prev_reward_cycle);
        let end_height = burnchain.reward_cycle_to_block_height(this_reward_cycle);

        if this_reward_cycle > 0 {
            assert!(start_height < end_height);
        } else {
            // no samples yet
            return 1.0;
        }

        let block_wait_times =
            StacksChainState::measure_block_wait_time(&chainstate.db(), start_height, end_height)
                .expect("BUG: failed to query chainstate block-processing times");

        PoxSyncWatchdog::hilo_filter_avg(&block_wait_times)
    }

    /// estimate how long a block takes to download
    fn estimate_block_download_time(
        chainstate: &StacksChainState,
        burnchain: &Burnchain,
        tip_height: u64,
    ) -> f64 {
        let this_reward_cycle = burnchain
            .block_height_to_reward_cycle(tip_height)
            .expect(&format!("BUG: no reward cycle for {}", tip_height));
        let prev_reward_cycle = this_reward_cycle.saturating_sub(1);

        let start_height = burnchain.reward_cycle_to_block_height(prev_reward_cycle);
        let end_height = burnchain.reward_cycle_to_block_height(this_reward_cycle);

        if this_reward_cycle > 0 {
            assert!(start_height < end_height);
        } else {
            // no samples yet
            return 1.0;
        }

        let block_download_times = StacksChainState::measure_block_download_time(
            &chainstate.db(),
            start_height,
            end_height,
        )
        .expect("BUG: failed to query chainstate block-download times");

        PoxSyncWatchdog::hilo_filter_avg(&block_download_times)
    }

    /// Reset internal state.  Performed when it's okay to begin syncing the burnchain.
    /// Updates estimate for block-processing time and block-downloading time.
    fn reset(&mut self, burnchain: &Burnchain, tip_height: u64) {
        // find the average (with low/high pass filter) time a block spends in the DB without being
        // processed, during this reward cycle
        self.estimated_block_process_time =
            PoxSyncWatchdog::estimate_block_process_time(&self.chainstate, burnchain, tip_height);

        // find the average (with low/high pass filter) time a block spends downloading
        self.estimated_block_download_time =
            PoxSyncWatchdog::estimate_block_download_time(&self.chainstate, burnchain, tip_height);

        debug!(
            "Estimated block download time: {}s. Estimated block processing time: {}s",
            self.estimated_block_download_time, self.estimated_block_process_time
        );

        self.new_attachable_blocks.clear();
        self.new_processed_blocks.clear();
        self.last_block_processed_ts = 0;
        self.watch_start_ts = 0;
        self.steady_state_resync_ts = 0;
    }

    /// Wait until all of the Stacks blocks for the given reward cycle are seemingly downloaded and
    /// processed.  Do so by watching the _rate_ at which attachable Stacks blocks arrive and get
    /// processed.
    /// Returns whether or not we're still in the initial block download -- i.e. true if we're
    /// still downloading burnchain blocks, or we haven't reached steady-state block-processing.
    pub fn pox_sync_wait(
        &mut self,
        burnchain: &Burnchain,
        burnchain_tip: &BurnchainTip, // this is the highest burnchain snapshot we've sync'ed to
        burnchain_height_opt: Option<u64>, // this is the absolute burnchain block height, if known
        num_sortitions_in_last_cycle: u64,
    ) -> Result<bool, burnchain_error> {
        let burnchain_height = match burnchain_height_opt {
            Some(bh) => bh,
            None => {
                // not known yet, so assume IBD
                debug!("Pox watchdog: burnchain height not known yet, so assume IBD");
                self.relayer_comms.set_ibd(true);

                sleep_ms(self.steady_state_burnchain_sync_interval);
                return Ok(true);
            }
        };

        if self.watch_start_ts == 0 {
            self.watch_start_ts = get_epoch_time_secs();
        }
        if self.steady_state_resync_ts == 0 {
            self.steady_state_resync_ts =
                get_epoch_time_secs() + self.steady_state_burnchain_sync_interval;
        }

        let ibbd = PoxSyncWatchdog::infer_initial_burnchain_block_download(
            burnchain,
            burnchain_tip.block_snapshot.block_height,
            burnchain_height,
        );

        // unconditionally download the first reward cycle
        if burnchain_tip.block_snapshot.block_height
            < burnchain.first_block_height + (burnchain.pox_constants.reward_cycle_length as u64)
        {
            debug!("PoX watchdog in first reward cycle -- sync immediately");
            self.relayer_comms.set_ibd(ibbd);

            self.relayer_comms
                .interruptable_sleep(self.steady_state_burnchain_sync_interval)?;

            return Ok(ibbd);
        }

        if self.unconditionally_download {
<<<<<<< HEAD
            debug!(
                "PoX watchdog set to unconditionally download (ibd={})",
                ibbd
            );
            self.relayer_comms.set_ibd(ibbd);
            return ibbd;
=======
            return Ok(ibbd);
>>>>>>> 9795314c
        }

        let mut waited = false;
        if ibbd {
            // we are far behind the burnchain tip (i.e. not in the last reward cycle),
            // so make sure the downloader knows about blocks it doesn't have yet so we can go and
            // fetch its blocks before proceeding.
            if num_sortitions_in_last_cycle > 0 {
                debug!("PoX watchdog: Wait for at least one inventory state-machine pass...");
                self.relayer_comms.wait_for_inv_sync_pass(SYNC_WAIT_SECS)?;
                waited = true;
            } else {
                debug!("PoX watchdog: In initial block download, and no sortitions to consider in this reward cycle -- sync immediately");
                self.relayer_comms.set_ibd(ibbd);
                return Ok(ibbd);
            }
        } else {
            debug!("PoX watchdog: not in initial burn block download, so not waiting for an inventory state-machine pass");
        }

        if burnchain_tip.block_snapshot.block_height
            + (burnchain.pox_constants.reward_cycle_length as u64)
            >= burnchain_height
        {
            // unconditionally download if we're within the last reward cycle (after the poll timeout)
            if !waited {
                debug!(
                    "PoX watchdog in last reward cycle -- sync after {} seconds",
                    self.steady_state_burnchain_sync_interval
                );
<<<<<<< HEAD
                sleep_ms(1000 * self.steady_state_burnchain_sync_interval);
            } else {
                debug!("PoX watchdog in last reward cycle -- sync immediately",);
=======
                self.relayer_comms
                    .interruptable_sleep(self.steady_state_burnchain_sync_interval)?;
>>>>>>> 9795314c
            }
            self.relayer_comms.set_ibd(ibbd);
            return Ok(ibbd);
        }

        // have we reached steady-state behavior?  i.e. have we stopped processing both burnchain
        // and Stacks blocks?
        let mut steady_state = false;
        debug!("PoX watchdog: Wait until chainstate reaches steady-state block-processing...");

        let ibbd = loop {
            if !self.relayer_comms.should_keep_running() {
                break false;
            }
            let ibbd = PoxSyncWatchdog::infer_initial_burnchain_block_download(
                burnchain,
                burnchain_tip.block_snapshot.block_height,
                burnchain_height,
            );

            let expected_first_block_deadline =
                self.watch_start_ts + (self.estimated_block_download_time as u64);
            let expected_last_block_deadline = self.last_block_processed_ts
                + (self.estimated_block_download_time as u64)
                + (self.estimated_block_process_time as u64);

            match (
                self.count_attachable_stacks_blocks(),
                self.count_processed_stacks_blocks(),
            ) {
                (Ok(num_available), Ok(num_processed)) => {
                    self.new_attachable_blocks.push_back(num_available as i64);
                    self.new_processed_blocks.push_back(num_processed as i64);

                    if (self.new_attachable_blocks.len() as u64) > self.max_samples {
                        self.new_attachable_blocks.pop_front();
                    }
                    if (self.new_processed_blocks.len() as u64) > self.max_samples {
                        self.new_processed_blocks.pop_front();
                    }

                    if (self.new_attachable_blocks.len() as u64) < self.max_samples
                        || (self.new_processed_blocks.len() as u64) < self.max_samples
                    {
                        // still getting initial samples
                        if self.new_processed_blocks.len() % 10 == 0 {
                            debug!(
                                "PoX watchdog: Still warming up: {} out of {} samples...",
                                &self.new_attachable_blocks.len(),
                                &self.max_samples
                            );
                        }
                        sleep_ms(PER_SAMPLE_WAIT_MS);
                        continue;
                    }

                    if self.watch_start_ts > 0
                        && get_epoch_time_secs() < expected_first_block_deadline
                    {
                        // still waiting for that first block in this reward cycle
                        debug!("PoX watchdog: Still warming up: waiting until {}s for first Stacks block download (estimated download time: {}s)...", expected_first_block_deadline, self.estimated_block_download_time);
                        sleep_ms(PER_SAMPLE_WAIT_MS);
                        continue;
                    }

                    if self.watch_start_ts > 0
                        && (self.new_attachable_blocks.len() as u64) < self.max_samples
                        && self.watch_start_ts
                            + self.max_samples
                            + self.steady_state_burnchain_sync_interval
                                * (burnchain.stable_confirmations as u64)
                            < get_epoch_time_secs()
                    {
                        debug!(
                            "PoX watchdog: could not calculate {} samples in {} seconds.  Assuming suspend/resume, or assuming load is too high.", 
                            self.max_samples,
                            self.max_samples + self.steady_state_burnchain_sync_interval * (burnchain.stable_confirmations as u64)
                        );
                        self.reset(burnchain, burnchain_tip.block_snapshot.block_height);

                        self.watch_start_ts = get_epoch_time_secs();
                        self.steady_state_resync_ts =
                            get_epoch_time_secs() + self.steady_state_burnchain_sync_interval;
                        continue;
                    }

                    // take first derivative of samples -- see if the download and processing rate has gone to 0
                    let attachable_delta = PoxSyncWatchdog::derivative(&self.new_attachable_blocks);
                    let processed_delta = PoxSyncWatchdog::derivative(&self.new_processed_blocks);

                    let (flat_attachable, attachable_deviants) =
                        PoxSyncWatchdog::is_mostly_flat(&attachable_delta, 0);
                    let (flat_processed, processed_deviants) =
                        PoxSyncWatchdog::is_mostly_flat(&processed_delta, 0);

                    debug!("PoX watchdog: flat-attachable?: {}, flat-processed?: {}, estimated block-download time: {}s, estimated block-processing time: {}s",
                           flat_attachable, flat_processed, self.estimated_block_download_time, self.estimated_block_process_time);

                    if flat_attachable && flat_processed && self.last_block_processed_ts == 0 {
                        // we're flat-lining -- this may be the end of this cycle
                        self.last_block_processed_ts = get_epoch_time_secs();
                    }

                    if self.last_block_processed_ts > 0
                        && get_epoch_time_secs() < expected_last_block_deadline
                    {
                        debug!("PoX watchdog: Still processing blocks; waiting until at least min({},{})s before burnchain synchronization (estimated block-processing time: {}s)", 
                               get_epoch_time_secs() + 1, expected_last_block_deadline, self.estimated_block_process_time);
                        sleep_ms(PER_SAMPLE_WAIT_MS);
                        continue;
                    }

                    if ibbd {
                        // doing initial burnchain block download right now.
                        // only proceed to fetch the next reward cycle's burnchain blocks if we're neither downloading nor
                        // attaching blocks recently
                        debug!("PoX watchdog: In initial burnchain block download: flat-attachable = {}, flat-processed = {}, min-attachable: {}, min-processed: {}",
                               flat_attachable, flat_processed, &attachable_deviants, &processed_deviants);

                        if !flat_attachable || !flat_processed {
                            sleep_ms(PER_SAMPLE_WAIT_MS);
                            continue;
                        }
                    } else {
                        let now = get_epoch_time_secs();
                        if now < self.steady_state_resync_ts {
                            // steady state
                            if !steady_state {
                                debug!("PoX watchdog: In steady-state; waiting until at least {} before burnchain synchronization", self.steady_state_resync_ts);
                                steady_state = flat_attachable && flat_processed;
                            }
                            sleep_ms(PER_SAMPLE_WAIT_MS);
                            continue;
                        } else {
                            // steady state
                            if !steady_state {
                                debug!("PoX watchdog: In steady-state, but ready burnchain synchronization as of {}", self.steady_state_resync_ts);
                                steady_state = flat_attachable && flat_processed;
                            }
                        }
                    }
                }
                (err_attach, err_processed) => {
                    // can only happen on DB query failure
                    error!("PoX watchdog: Failed to count recently attached ('{:?}') and/or processed ('{:?}') staging blocks", &err_attach, &err_processed);
                    panic!();
                }
            };

            if ibbd || !steady_state {
                debug!("PoX watchdog: Wait for at least one downloader state-machine pass before resetting...");
                self.relayer_comms.wait_for_download_pass(SYNC_WAIT_SECS)?;
            } else {
                debug!("PoX watchdog: in steady-state, so not waiting for download pass");
            }

            self.reset(burnchain, burnchain_tip.block_snapshot.block_height);
            break ibbd;
        };

        let ret = ibbd || !steady_state;
        self.relayer_comms.set_ibd(ret);
        Ok(ret)
    }
}<|MERGE_RESOLUTION|>--- conflicted
+++ resolved
@@ -484,16 +484,12 @@
         }
 
         if self.unconditionally_download {
-<<<<<<< HEAD
             debug!(
                 "PoX watchdog set to unconditionally download (ibd={})",
                 ibbd
             );
             self.relayer_comms.set_ibd(ibbd);
-            return ibbd;
-=======
             return Ok(ibbd);
->>>>>>> 9795314c
         }
 
         let mut waited = false;
@@ -524,16 +520,14 @@
                     "PoX watchdog in last reward cycle -- sync after {} seconds",
                     self.steady_state_burnchain_sync_interval
                 );
-<<<<<<< HEAD
-                sleep_ms(1000 * self.steady_state_burnchain_sync_interval);
-            } else {
-                debug!("PoX watchdog in last reward cycle -- sync immediately",);
-=======
+                self.relayer_comms.set_ibd(ibbd);
+
                 self.relayer_comms
                     .interruptable_sleep(self.steady_state_burnchain_sync_interval)?;
->>>>>>> 9795314c
-            }
-            self.relayer_comms.set_ibd(ibbd);
+            } else {
+                debug!("PoX watchdog in last reward cycle -- sync immediately");
+                self.relayer_comms.set_ibd(ibbd);
+            }
             return Ok(ibbd);
         }
 
