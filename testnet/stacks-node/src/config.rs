--- conflicted
+++ resolved
@@ -475,18 +475,13 @@
         let default_burnchain_config = BurnchainConfig::default();
 
         let burnchain = match config_file.burnchain {
-<<<<<<< HEAD
-            Some(burnchain) => {
+            Some(mut burnchain) => {
                 let burnchain_mode = burnchain.mode.unwrap_or(default_burnchain_config.mode);
-=======
-            Some(mut burnchain) => {
                 if burnchain.mode.as_deref() == Some("xenon") {
                     if burnchain.magic_bytes.is_none() {
                         burnchain.magic_bytes = ConfigFile::xenon().burnchain.unwrap().magic_bytes;
                     }
                 }
-
->>>>>>> f14ec12b
                 BurnchainConfig {
                     chain: burnchain.chain.unwrap_or(default_burnchain_config.chain),
                     chain_id: match burnchain.chain_id {
