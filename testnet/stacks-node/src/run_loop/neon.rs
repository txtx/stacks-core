use std::cmp;
use std::sync::atomic::{AtomicBool, Ordering};

#[cfg(test)]
use std::sync::atomic::AtomicU64;

use std::sync::mpsc::sync_channel;
use std::sync::mpsc::Receiver;
use std::sync::Arc;
use std::sync::Mutex;
use std::thread;
use std::thread::JoinHandle;

use std::collections::HashSet;

use stacks::deps::ctrlc as termination;
use stacks::deps::ctrlc::SignalId;

use stacks::burnchains::bitcoin::address::{BitcoinAddress, LegacyBitcoinAddressType};
use stacks::burnchains::Burnchain;
use stacks::chainstate::burn::db::sortdb::SortitionDB;
use stacks::chainstate::burn::BlockSnapshot;
use stacks::chainstate::coordinator::comm::{CoordinatorChannels, CoordinatorReceivers};
use stacks::chainstate::coordinator::{
    migrate_chainstate_dbs, static_get_canonical_affirmation_map,
    static_get_heaviest_affirmation_map, static_get_stacks_tip_affirmation_map, ChainsCoordinator,
    ChainsCoordinatorConfig, CoordinatorCommunication, Error as coord_error,
};
use stacks::chainstate::stacks::db::{ChainStateBootData, StacksChainState};
<<<<<<< HEAD
use stacks::net::atlas::{
    AtlasConfig, AtlasDB, Attachment, AttachmentInstance, ATTACHMENTS_CHANNEL_SIZE,
};
=======
use stacks::core::StacksEpochId;
use stacks::net::atlas::{AtlasConfig, Attachment, AttachmentInstance, ATTACHMENTS_CHANNEL_SIZE};
use stacks::util_lib::db::Error as db_error;
>>>>>>> 91c69bc3
use stx_genesis::GenesisData;

use super::RunLoopCallbacks;
use crate::burnchains::make_bitcoin_indexer;
use crate::monitoring::start_serving_monitoring_metrics;
use crate::neon_node::Globals;
use crate::neon_node::StacksNode;
use crate::neon_node::BLOCK_PROCESSOR_STACK_SIZE;
use crate::neon_node::RELAYER_MAX_BUFFER;
use crate::node::use_test_genesis_chainstate;
use crate::syncctl::{PoxSyncWatchdog, PoxSyncWatchdogComms};
use crate::{
    node::{get_account_balances, get_account_lockups, get_names, get_namespaces},
    run_loop, BitcoinRegtestController, BurnchainController, Config, EventDispatcher, Keychain,
};
use stacks::chainstate::stacks::miner::{signal_mining_blocked, signal_mining_ready, MinerStatus};
use stacks_common::util::get_epoch_time_secs;
use stacks_common::util::sleep_ms;

use libc;
use stacks::util::hash::Hash160;
use stacks_common::types::PublicKey;
pub const STDERR: i32 = 2;

#[cfg(test)]
pub type RunLoopCounter = Arc<AtomicU64>;

#[cfg(not(test))]
pub type RunLoopCounter = ();

#[cfg(test)]
const UNCONDITIONAL_CHAIN_LIVENESS_CHECK: u64 = 30;

#[cfg(not(test))]
const UNCONDITIONAL_CHAIN_LIVENESS_CHECK: u64 = 300;

#[derive(Clone)]
pub struct Counters {
    pub blocks_processed: RunLoopCounter,
    pub microblocks_processed: RunLoopCounter,
    pub missed_tenures: RunLoopCounter,
    pub missed_microblock_tenures: RunLoopCounter,
    pub cancelled_commits: RunLoopCounter,
}

impl Counters {
    #[cfg(test)]
    pub fn new() -> Counters {
        Counters {
            blocks_processed: RunLoopCounter::new(AtomicU64::new(0)),
            microblocks_processed: RunLoopCounter::new(AtomicU64::new(0)),
            missed_tenures: RunLoopCounter::new(AtomicU64::new(0)),
            missed_microblock_tenures: RunLoopCounter::new(AtomicU64::new(0)),
            cancelled_commits: RunLoopCounter::new(AtomicU64::new(0)),
        }
    }

    #[cfg(not(test))]
    pub fn new() -> Counters {
        Counters {
            blocks_processed: (),
            microblocks_processed: (),
            missed_tenures: (),
            missed_microblock_tenures: (),
            cancelled_commits: (),
        }
    }

    #[cfg(test)]
    fn inc(ctr: &RunLoopCounter) {
        ctr.fetch_add(1, Ordering::SeqCst);
    }

    #[cfg(not(test))]
    fn inc(_ctr: &RunLoopCounter) {}

    #[cfg(test)]
    fn set(ctr: &RunLoopCounter, value: u64) {
        ctr.store(value, Ordering::SeqCst);
    }

    #[cfg(not(test))]
    fn set(_ctr: &RunLoopCounter, _value: u64) {}

    pub fn bump_blocks_processed(&self) {
        Counters::inc(&self.blocks_processed);
    }

    pub fn bump_microblocks_processed(&self) {
        Counters::inc(&self.microblocks_processed);
    }

    pub fn bump_missed_tenures(&self) {
        Counters::inc(&self.missed_tenures);
    }

    pub fn bump_missed_microblock_tenures(&self) {
        Counters::inc(&self.missed_microblock_tenures);
    }

    pub fn bump_cancelled_commits(&self) {
        Counters::inc(&self.cancelled_commits);
    }

    pub fn set_microblocks_processed(&self, value: u64) {
        Counters::set(&self.microblocks_processed, value)
    }
}

/// Coordinating a node running in neon mode.
pub struct RunLoop {
    config: Config,
    pub callbacks: RunLoopCallbacks,
    globals: Option<Globals>,
    counters: Counters,
    coordinator_channels: Option<(CoordinatorReceivers, CoordinatorChannels)>,
    should_keep_running: Arc<AtomicBool>,
    event_dispatcher: EventDispatcher,
    pox_watchdog: Option<PoxSyncWatchdog>, // can't be instantiated until .start() is called
    is_miner: Option<bool>,                // not known until .start() is called
    burnchain: Option<Burnchain>,          // not known until .start() is called
    pox_watchdog_comms: PoxSyncWatchdogComms,
    /// NOTE: this is duplicated in self.globals, but it needs to be accessible before globals is
    /// instantiated (namely, so the test framework can access it).
    miner_status: Arc<Mutex<MinerStatus>>,
}

/// Write to stderr in an async-safe manner.
/// See signal-safety(7)
fn async_safe_write_stderr(msg: &str) {
    #[cfg(windows)]
    unsafe {
        // write(2) inexplicably has a different ABI only on Windows.
        libc::write(
            STDERR,
            msg.as_ptr() as *const libc::c_void,
            msg.len() as u32,
        );
    }
    #[cfg(not(windows))]
    unsafe {
        libc::write(STDERR, msg.as_ptr() as *const libc::c_void, msg.len());
    }
}

impl RunLoop {
    /// Sets up a runloop and node, given a config.
    pub fn new(config: Config) -> Self {
        let channels = CoordinatorCommunication::instantiate();
        let should_keep_running = Arc::new(AtomicBool::new(true));
        let pox_watchdog_comms = PoxSyncWatchdogComms::new(should_keep_running.clone());
        let miner_status = Arc::new(Mutex::new(MinerStatus::make_ready(
            config.burnchain.burn_fee_cap,
        )));

        let mut event_dispatcher = EventDispatcher::new();
        for observer in config.events_observers.iter() {
            event_dispatcher.register_observer(observer);
        }

        Self {
            config,
            globals: None,
            coordinator_channels: Some(channels),
            callbacks: RunLoopCallbacks::new(),
            counters: Counters::new(),
            should_keep_running: should_keep_running,
            event_dispatcher,
            pox_watchdog: None,
            is_miner: None,
            burnchain: None,
            pox_watchdog_comms,
            miner_status,
        }
    }

    pub fn get_globals(&self) -> Globals {
        self.globals
            .clone()
            .expect("FATAL: globals not instantiated")
    }

    fn set_globals(&mut self, globals: Globals) {
        self.globals = Some(globals);
    }

    pub fn get_coordinator_channel(&self) -> Option<CoordinatorChannels> {
        self.coordinator_channels.as_ref().map(|x| x.1.clone())
    }

    pub fn get_blocks_processed_arc(&self) -> RunLoopCounter {
        self.counters.blocks_processed.clone()
    }

    pub fn get_microblocks_processed_arc(&self) -> RunLoopCounter {
        self.counters.microblocks_processed.clone()
    }

    pub fn get_missed_tenures_arc(&self) -> RunLoopCounter {
        self.counters.missed_tenures.clone()
    }

    pub fn get_missed_microblock_tenures_arc(&self) -> RunLoopCounter {
        self.counters.missed_microblock_tenures.clone()
    }

    pub fn get_cancelled_commits_arc(&self) -> RunLoopCounter {
        self.counters.cancelled_commits.clone()
    }

    pub fn get_counters(&self) -> Counters {
        self.counters.clone()
    }

    pub fn config(&self) -> &Config {
        &self.config
    }

    pub fn get_event_dispatcher(&self) -> EventDispatcher {
        self.event_dispatcher.clone()
    }

    pub fn is_miner(&self) -> bool {
        self.is_miner.unwrap_or(false)
    }

    pub fn get_pox_sync_comms(&self) -> PoxSyncWatchdogComms {
        self.pox_watchdog_comms.clone()
    }

    pub fn get_termination_switch(&self) -> Arc<AtomicBool> {
        self.get_globals().should_keep_running.clone()
    }

    pub fn get_burnchain(&self) -> Burnchain {
        self.burnchain
            .clone()
            .expect("FATAL: tried to get runloop burnchain before calling .start()")
    }

    pub fn get_pox_watchdog(&mut self) -> &mut PoxSyncWatchdog {
        self.pox_watchdog
            .as_mut()
            .expect("FATAL: tried to get PoX watchdog before calling .start()")
    }

    pub fn get_miner_status(&self) -> Arc<Mutex<MinerStatus>> {
        self.miner_status.clone()
    }

    /// Set up termination handler.  Have a signal set the `should_keep_running` atomic bool to
    /// false.  Panics of called more than once.
    fn setup_termination_handler(&self) {
        let keep_running_writer = self.should_keep_running.clone();
        let install = termination::set_handler(move |sig_id| match sig_id {
            SignalId::Bus => {
                let msg = "Caught SIGBUS; crashing immediately and dumping core\n";
                async_safe_write_stderr(msg);
                unsafe {
                    libc::abort();
                }
            }
            _ => {
                let msg = format!("Graceful termination request received (signal `{}`), will complete the ongoing runloop cycles and terminate\n", sig_id);
                async_safe_write_stderr(&msg);
                keep_running_writer.store(false, Ordering::SeqCst);
            }
        });

        if let Err(e) = install {
            // integration tests can do this
            if cfg!(test) {
            } else {
                panic!("FATAL: error setting termination handler - {}", e);
            }
        }
    }

    /// Determine if we're the miner.
    /// If there's a network error, then assume that we're not a miner.
    fn check_is_miner(&mut self, burnchain: &mut BitcoinRegtestController) -> bool {
        if self.config.node.miner {
            let keychain = Keychain::default(self.config.node.seed.clone());
            let mut op_signer = keychain.generate_op_signer();
            match burnchain.create_wallet_if_dne() {
                Err(e) => warn!("Error when creating wallet: {:?}", e),
                _ => {}
            }
            let mut btc_addrs = vec![(
                StacksEpochId::Epoch2_05,
                // legacy
                BitcoinAddress::from_bytes_legacy(
                    self.config.burnchain.get_bitcoin_network().1,
                    LegacyBitcoinAddressType::PublicKeyHash,
                    &Hash160::from_data(&op_signer.get_public_key().to_bytes()).0,
                )
                .expect("FATAL: failed to construct legacy bitcoin address"),
            )];
            if self.config.miner.segwit {
                btc_addrs.push((
                    StacksEpochId::Epoch21,
                    // segwit p2wpkh
                    BitcoinAddress::from_bytes_segwit_p2wpkh(
                        self.config.burnchain.get_bitcoin_network().1,
                        &Hash160::from_data(&op_signer.get_public_key().to_bytes_compressed()).0,
                    )
                    .expect("FATAL: failed to construct segwit p2wpkh address"),
                ));
            }

            for (epoch_id, btc_addr) in btc_addrs.into_iter() {
                info!("Miner node: checking UTXOs at address: {}", &btc_addr);
                let utxos = burnchain.get_utxos(epoch_id, &op_signer.get_public_key(), 1, None, 0);
                if utxos.is_none() {
                    warn!("UTXOs not found for {}. If this is unexpected, please ensure that your bitcoind instance is indexing transactions for the address {} (importaddress)", btc_addr, btc_addr);
                } else {
                    info!("UTXOs found - will run as a Miner node");
                    return true;
                }
            }
            if self.config.node.mock_mining {
                info!("No UTXOs found, but configured to mock mine");
                return true;
            } else {
                return false;
            }
        } else {
            info!("Will run as a Follower node");
            false
        }
    }

    /// Instantiate the burnchain client and databases.
    /// Fetches headers and instantiates the burnchain.
    /// Panics on failure.
    fn instantiate_burnchain_state(
        &mut self,
        burnchain_opt: Option<Burnchain>,
        coordinator_senders: CoordinatorChannels,
    ) -> BitcoinRegtestController {
        // Initialize and start the burnchain.
        let mut burnchain_controller = BitcoinRegtestController::with_burnchain(
            self.config.clone(),
            Some(coordinator_senders),
            burnchain_opt,
            Some(self.should_keep_running.clone()),
        );

        let burnchain = burnchain_controller.get_burnchain();
        let epochs = burnchain_controller.get_stacks_epochs();

        // sanity check -- epoch data must be valid
        Config::assert_valid_epoch_settings(&burnchain, &epochs);

        // Upgrade chainstate databases if they exist already
        match migrate_chainstate_dbs(
            &epochs,
            &self.config.get_burn_db_file_path(),
            &self.config.get_chainstate_path_str(),
            Some(self.config.node.get_marf_opts()),
        ) {
            Ok(_) => {}
            Err(coord_error::DBError(db_error::TooOldForEpoch)) => {
                error!(
                    "FATAL: chainstate database(s) are not compatible with the current system epoch"
                );
                panic!();
            }
            Err(e) => {
                panic!("FATAL: unable to query filesystem or databases: {:?}", &e);
            }
        }

        info!("Start syncing Bitcoin headers, feel free to grab a cup of coffee, this can take a while");

        let burnchain_config = burnchain_controller.get_burnchain();
        let target_burnchain_block_height = match burnchain_config
            .get_highest_burnchain_block()
            .expect("FATAL: failed to access burnchain database")
        {
            Some(burnchain_tip) => {
                // database exists already, and has blocks -- just sync to its tip.
                let target_height = burnchain_tip.block_height + 1;
                debug!("Burnchain DB exists and has blocks up to {}; synchronizing from where it left off up to {}", burnchain_tip.block_height, target_height);
                target_height
            }
            None => {
                // database does not exist yet
                let target_height = 1.max(burnchain_config.first_block_height + 1);
                debug!("Burnchain DB does not exist or does not have blocks; synchronizing to first burnchain block height {}", target_height);
                target_height
            }
        };

        match burnchain_controller.start(Some(target_burnchain_block_height)) {
            Ok(_) => {}
            Err(e) => {
                error!("Burnchain controller stopped: {}", e);
                panic!();
            }
        };

        // if the chainstate DBs don't exist, this will instantiate them
        if let Err(e) = burnchain_controller.connect_dbs() {
            error!("Failed to connect to burnchain databases: {}", e);
            panic!();
        };

        // TODO (hack) instantiate the sortdb in the burnchain
        let _ = burnchain_controller.sortdb_mut();
        burnchain_controller
    }

<<<<<<< HEAD
    /// Instantiate the Stacks chain state and start the chains coordinator thread.
    /// Returns the coordinator thread handle, and the receiving end of the coordinator's atlas
    /// attachment channel.
    fn spawn_chains_coordinator(
        &mut self,
        burnchain_config: &Burnchain,
        coordinator_receivers: CoordinatorReceivers,
    ) -> JoinHandle<()> {
=======
    /// Boot up the stacks chainstate.
    /// Instantiate the chainstate and push out the boot receipts to observers
    /// This is only public so we can test it.
    pub fn boot_chainstate(&mut self, burnchain_config: &Burnchain) -> StacksChainState {
>>>>>>> 91c69bc3
        let use_test_genesis_data = use_test_genesis_chainstate(&self.config);

        // load up genesis balances
        let initial_balances = self
            .config
            .initial_balances
            .iter()
            .map(|e| (e.address.clone(), e.amount))
            .collect();

        // instantiate chainstate
        let mut boot_data = ChainStateBootData {
            initial_balances,
            post_flight_callback: None,
            first_burnchain_block_hash: burnchain_config.first_block_hash,
            first_burnchain_block_height: burnchain_config.first_block_height as u32,
            first_burnchain_block_timestamp: burnchain_config.first_block_timestamp,
            pox_constants: burnchain_config.pox_constants.clone(),
            get_bulk_initial_lockups: Some(Box::new(move || {
                get_account_lockups(use_test_genesis_data)
            })),
            get_bulk_initial_balances: Some(Box::new(move || {
                get_account_balances(use_test_genesis_data)
            })),
            get_bulk_initial_namespaces: Some(Box::new(move || {
                get_namespaces(use_test_genesis_data)
            })),
            get_bulk_initial_names: Some(Box::new(move || get_names(use_test_genesis_data))),
        };

        let (chain_state_db, receipts) = StacksChainState::open_and_exec(
            self.config.is_mainnet(),
            self.config.burnchain.chain_id,
            &self.config.get_chainstate_path_str(),
            Some(&mut boot_data),
            Some(self.config.node.get_marf_opts()),
        )
        .unwrap();
        run_loop::announce_boot_receipts(
            &mut self.event_dispatcher,
            &chain_state_db,
            &burnchain_config.pox_constants,
            &receipts,
        );
        chain_state_db
    }

    /// Instantiate the Stacks chain state and start the chains coordinator thread.
    /// Returns the coordinator thread handle, and the receiving end of the coordinator's atlas
    /// attachment channel.
    fn spawn_chains_coordinator(
        &mut self,
        burnchain_config: &Burnchain,
        coordinator_receivers: CoordinatorReceivers,
        miner_status: Arc<Mutex<MinerStatus>>,
    ) -> (JoinHandle<()>, Receiver<HashSet<AttachmentInstance>>) {
        let use_test_genesis_data = use_test_genesis_chainstate(&self.config);

        // load up genesis Atlas attachments
        let mut atlas_config = AtlasConfig::default(self.config.is_mainnet());
        let genesis_attachments = GenesisData::new(use_test_genesis_data)
            .read_name_zonefiles()
            .into_iter()
            .map(|z| Attachment::new(z.zonefile_content.as_bytes().to_vec()))
            .collect();
        atlas_config.genesis_attachments = Some(genesis_attachments);

        let chain_state_db = self.boot_chainstate(burnchain_config);

        // NOTE: re-instantiate AtlasConfig so we don't have to keep the genesis attachments around
        let moved_atlas_config = AtlasConfig::default(self.config.is_mainnet());
        let moved_config = self.config.clone();
        let moved_burnchain_config = burnchain_config.clone();
        let mut coordinator_dispatcher = self.event_dispatcher.clone();
<<<<<<< HEAD

        let atlas_db = AtlasDB::connect(
            moved_atlas_config.clone(),
            &self.config.get_atlas_db_file_path(),
            true,
        )
        .expect("Failed to connect Atlas DB during startup");
=======
        let (attachments_tx, attachments_rx) = sync_channel(ATTACHMENTS_CHANNEL_SIZE);
        let coordinator_indexer = make_bitcoin_indexer(&self.config);
>>>>>>> 91c69bc3

        let coordinator_thread_handle = thread::Builder::new()
            .name(format!(
                "chains-coordinator-{}",
                &moved_config.node.rpc_bind
            ))
            .stack_size(BLOCK_PROCESSOR_STACK_SIZE)
            .spawn(move || {
                debug!(
                    "chains-coordinator thread ID is {:?}",
                    thread::current().id()
                );
                let mut cost_estimator = moved_config.make_cost_estimator();
                let mut fee_estimator = moved_config.make_fee_estimator();

                let coord_config = ChainsCoordinatorConfig {
                    always_use_affirmation_maps: moved_config.node.always_use_affirmation_maps,
                    require_affirmed_anchor_blocks: moved_config
                        .node
                        .require_affirmed_anchor_blocks,
                    ..ChainsCoordinatorConfig::new()
                };
                ChainsCoordinator::run(
                    coord_config,
                    chain_state_db,
                    moved_burnchain_config,
                    &mut coordinator_dispatcher,
                    coordinator_receivers,
                    moved_atlas_config,
                    cost_estimator.as_deref_mut(),
                    fee_estimator.as_deref_mut(),
<<<<<<< HEAD
                    atlas_db,
=======
                    miner_status,
                    coordinator_indexer,
>>>>>>> 91c69bc3
                );
            })
            .expect("FATAL: failed to start chains coordinator thread");

        coordinator_thread_handle
    }

    /// Instantiate the PoX watchdog
    fn instantiate_pox_watchdog(&mut self) {
        let pox_watchdog = PoxSyncWatchdog::new(&self.config, self.pox_watchdog_comms.clone())
            .expect("FATAL: failed to instantiate PoX sync watchdog");
        self.pox_watchdog = Some(pox_watchdog);
    }

    /// Start Prometheus logging
    fn start_prometheus(&mut self) {
        let prometheus_bind = self.config.node.prometheus_bind.clone();
        if let Some(prometheus_bind) = prometheus_bind {
            thread::Builder::new()
                .name("prometheus".to_string())
                .spawn(move || {
                    debug!("prometheus thread ID is {:?}", thread::current().id());
                    start_serving_monitoring_metrics(prometheus_bind);
                })
                .unwrap();
        }
    }

    /// Get the sortition DB's highest block height, aligned to a reward cycle boundary, and the
    /// highest sortition.
    /// Returns (height at rc start, sortition)
    fn get_reward_cycle_sortition_db_height(
        sortdb: &SortitionDB,
        burnchain_config: &Burnchain,
    ) -> (u64, BlockSnapshot) {
        let (stacks_ch, _) = SortitionDB::get_canonical_stacks_chain_tip_hash(sortdb.conn())
            .expect("BUG: failed to load canonical stacks chain tip hash");

        let sn = match SortitionDB::get_block_snapshot_consensus(sortdb.conn(), &stacks_ch)
            .expect("BUG: failed to query sortition DB")
        {
            Some(sn) => sn,
            None => {
                debug!("No canonical stacks chain tip hash present");
                let sn = SortitionDB::get_first_block_snapshot(&sortdb.conn())
                    .expect("BUG: failed to get first-ever block snapshot");
                sn
            }
        };

        (
            burnchain_config.reward_cycle_to_block_height(
                burnchain_config
                    .block_height_to_reward_cycle(sn.block_height)
                    .expect("BUG: snapshot preceeds first reward cycle"),
            ),
            sn,
        )
    }

    /// Wake up and drive stacks block processing if there's been a PoX reorg.
    /// Be careful not to saturate calls to announce new stacks blocks, because that will disable
    /// mining (which would prevent a miner attempting to fix a hidden PoX anchor block from making
    /// progress).
    fn drive_pox_reorg_stacks_block_processing(
        globals: &Globals,
        config: &Config,
        burnchain: &Burnchain,
        sortdb: &SortitionDB,
        last_stacks_pox_reorg_recover_time: &mut u128,
    ) {
        let delay = cmp::max(
            1,
            cmp::max(
                config.miner.first_attempt_time_ms,
                config.miner.subsequent_attempt_time_ms,
            ) / 1000,
        );

        if *last_stacks_pox_reorg_recover_time + (delay as u128) >= get_epoch_time_secs().into() {
            // too soon
            return;
        }

        // compare stacks and heaviest AMs
        let burnchain_db = burnchain
            .open_burnchain_db(false)
            .expect("FATAL: failed to open burnchain DB");

        let sn = SortitionDB::get_canonical_burn_chain_tip(sortdb.conn())
            .expect("FATAL: could not read sortition DB");

        let indexer = make_bitcoin_indexer(config);

        let heaviest_affirmation_map = match static_get_heaviest_affirmation_map(
            &burnchain,
            &indexer,
            &burnchain_db,
            sortdb,
            &sn.sortition_id,
        ) {
            Ok(am) => am,
            Err(e) => {
                warn!("Failed to find heaviest affirmation map: {:?}", &e);
                return;
            }
        };

        let highest_sn = SortitionDB::get_highest_known_burn_chain_tip(sortdb.conn())
            .expect("FATAL: could not read sortition DB");

        let canonical_burnchain_tip = burnchain_db
            .get_canonical_chain_tip()
            .expect("FATAL: could not read burnchain DB");

        let sortition_tip_affirmation_map =
            match SortitionDB::find_sortition_tip_affirmation_map(sortdb, &sn.sortition_id) {
                Ok(am) => am,
                Err(e) => {
                    warn!("Failed to find sortition affirmation map: {:?}", &e);
                    return;
                }
            };

        let stacks_tip_affirmation_map = static_get_stacks_tip_affirmation_map(
            &burnchain_db,
            sortdb,
            &sn.sortition_id,
            &sn.canonical_stacks_tip_consensus_hash,
            &sn.canonical_stacks_tip_hash,
        )
        .expect("FATAL: could not query stacks DB");

        if stacks_tip_affirmation_map.len() < heaviest_affirmation_map.len()
            || stacks_tip_affirmation_map
                .find_divergence(&heaviest_affirmation_map)
                .is_some()
        {
            // the sortition affirmation map might also be inconsistent, so we'll need to fix that
            // (i.e. the underlying sortitions) before we can fix the stacks fork
            if sortition_tip_affirmation_map.len() < heaviest_affirmation_map.len()
                || sortition_tip_affirmation_map
                    .find_divergence(&heaviest_affirmation_map)
                    .is_some()
            {
                debug!("Drive burn block processing: possible PoX reorg (sortition tip: {}, heaviest: {})", &sortition_tip_affirmation_map, &heaviest_affirmation_map);
                globals.coord().announce_new_burn_block();
            } else if highest_sn.block_height == sn.block_height
                && sn.block_height == canonical_burnchain_tip.block_height
            {
                // need to force an affirmation reorg because there will be no more burn block
                // announcements.
                debug!("Drive burn block processing: possible PoX reorg (sortition tip: {}, heaviest: {}, burn height {})", &sortition_tip_affirmation_map, &heaviest_affirmation_map, sn.block_height);
                globals.coord().announce_new_burn_block();
            }

            debug!(
                "Drive stacks block processing: possible PoX reorg (stacks tip: {}, heaviest: {})",
                &stacks_tip_affirmation_map, &heaviest_affirmation_map
            );
            globals.coord().announce_new_stacks_block();
        } else {
            debug!(
                "Drive stacks block processing: no need (stacks tip: {}, heaviest: {})",
                &stacks_tip_affirmation_map, &heaviest_affirmation_map
            );

            // do it anyway since it's harmless
            globals.coord().announce_new_stacks_block();
        }

        *last_stacks_pox_reorg_recover_time = get_epoch_time_secs().into();
    }

    /// Wake up and drive sortition processing if there's been a PoX reorg.
    /// Be careful not to saturate calls to announce new burn blocks, because that will disable
    /// mining (which would prevent a miner attempting to fix a hidden PoX anchor block from making
    /// progress).
    ///
    /// only call if no in ibd
    fn drive_pox_reorg_burn_block_processing(
        globals: &Globals,
        config: &Config,
        burnchain: &Burnchain,
        sortdb: &SortitionDB,
        chain_state_db: &StacksChainState,
        last_burn_pox_reorg_recover_time: &mut u128,
        last_announce_time: &mut u128,
    ) {
        let delay = cmp::max(
            1,
            cmp::max(
                config.miner.first_attempt_time_ms,
                config.miner.subsequent_attempt_time_ms,
            ) / 1000,
        );

        if *last_burn_pox_reorg_recover_time + (delay as u128) >= get_epoch_time_secs().into() {
            // too soon
            return;
        }

        // compare sortition and heaviest AMs
        let burnchain_db = burnchain
            .open_burnchain_db(false)
            .expect("FATAL: failed to open burnchain DB");

        let highest_sn = SortitionDB::get_highest_known_burn_chain_tip(sortdb.conn())
            .expect("FATAL: could not read sortition DB");

        let canonical_burnchain_tip = burnchain_db
            .get_canonical_chain_tip()
            .expect("FATAL: could not read burnchain DB");

        if canonical_burnchain_tip.block_height > highest_sn.block_height {
            // still processing sortitions
            test_debug!(
                "Drive burn block processing: still processing sortitions ({} > {})",
                canonical_burnchain_tip.block_height,
                highest_sn.block_height
            );
            return;
        }

        // NOTE: this could be lower than the highest_sn
        let sn = SortitionDB::get_canonical_burn_chain_tip(sortdb.conn())
            .expect("FATAL: could not read sortition DB");

        let sortition_tip_affirmation_map =
            match SortitionDB::find_sortition_tip_affirmation_map(sortdb, &sn.sortition_id) {
                Ok(am) => am,
                Err(e) => {
                    warn!("Failed to find sortition affirmation map: {:?}", &e);
                    return;
                }
            };

        let indexer = make_bitcoin_indexer(config);

        let heaviest_affirmation_map = match static_get_heaviest_affirmation_map(
            &burnchain,
            &indexer,
            &burnchain_db,
            sortdb,
            &sn.sortition_id,
        ) {
            Ok(am) => am,
            Err(e) => {
                warn!("Failed to find heaviest affirmation map: {:?}", &e);
                return;
            }
        };

        let canonical_affirmation_map = match static_get_canonical_affirmation_map(
            &burnchain,
            &indexer,
            &burnchain_db,
            sortdb,
            &chain_state_db,
            &sn.sortition_id,
        ) {
            Ok(am) => am,
            Err(e) => {
                warn!("Failed to find canonical affirmation map: {:?}", &e);
                return;
            }
        };

        if sortition_tip_affirmation_map.len() < heaviest_affirmation_map.len()
            || sortition_tip_affirmation_map
                .find_divergence(&heaviest_affirmation_map)
                .is_some()
            || sn.block_height < highest_sn.block_height
        {
            debug!("Drive burn block processing: possible PoX reorg (sortition tip: {}, heaviest: {}, {} <? {})", &sortition_tip_affirmation_map, &heaviest_affirmation_map, sn.block_height, highest_sn.block_height);
            globals.coord().announce_new_burn_block();
            globals.coord().announce_new_stacks_block();
            *last_announce_time = get_epoch_time_secs().into();
        } else if sortition_tip_affirmation_map.len() >= heaviest_affirmation_map.len()
            && sortition_tip_affirmation_map.len() <= canonical_affirmation_map.len()
        {
            if let Some(divergence_rc) =
                canonical_affirmation_map.find_divergence(&sortition_tip_affirmation_map)
            {
                if divergence_rc + 1 >= (heaviest_affirmation_map.len() as u64) {
                    // we have unaffirmed PoX anchor blocks that are not yet processed in the sortition history
                    debug!("Drive burnchain processing: possible PoX reorg from unprocessed anchor block(s) (sortition tip: {}, heaviest: {}, canonical: {})", &sortition_tip_affirmation_map, &heaviest_affirmation_map, &canonical_affirmation_map);
                    globals.coord().announce_new_burn_block();
                    globals.coord().announce_new_stacks_block();
                    *last_announce_time = get_epoch_time_secs().into();
                }
            }
        } else {
            debug!(
                "Drive burn block processing: no need (sortition tip: {}, heaviest: {}, {} </ {})",
                &sortition_tip_affirmation_map,
                &heaviest_affirmation_map,
                sn.block_height,
                highest_sn.block_height
            );
        }

        *last_burn_pox_reorg_recover_time = get_epoch_time_secs().into();

        // unconditionally bump every 5 minutes, just in case.
        // this can get the node un-stuck if we're short on sortition processing but are unable to
        // sync with the remote node because it keeps NACK'ing us, leading to a runloop stall.
        if *last_announce_time + (UNCONDITIONAL_CHAIN_LIVENESS_CHECK as u128)
            < get_epoch_time_secs().into()
        {
            debug!("Drive burnchain processing: unconditional bump");
            globals.coord().announce_new_burn_block();
            globals.coord().announce_new_stacks_block();
            *last_announce_time = get_epoch_time_secs().into();
        }
    }

    /// In a separate thread, periodically drive coordinator liveness by checking to see if there's
    /// a pending reorg and if so, waking up the coordinator to go and process new blocks
    fn drive_chain_liveness(
        globals: Globals,
        config: Config,
        burnchain: Burnchain,
        sortdb: SortitionDB,
        chain_state_db: StacksChainState,
    ) {
        let mut last_burn_pox_reorg_recover_time = 0;
        let mut last_stacks_pox_reorg_recover_time = 0;
        let mut last_burn_announce_time = 0;

        debug!("Chain-liveness thread start!");

        while globals.keep_running() {
            debug!("Chain-liveness checkup");
            Self::drive_pox_reorg_burn_block_processing(
                &globals,
                &config,
                &burnchain,
                &sortdb,
                &chain_state_db,
                &mut last_burn_pox_reorg_recover_time,
                &mut last_burn_announce_time,
            );
            Self::drive_pox_reorg_stacks_block_processing(
                &globals,
                &config,
                &burnchain,
                &sortdb,
                &mut last_stacks_pox_reorg_recover_time,
            );

            sleep_ms(3000);
        }

        debug!("Chain-liveness thread exit!");
    }

    /// Spawn a thread to drive chain liveness
    fn spawn_chain_liveness_thread(&self, globals: Globals) -> JoinHandle<()> {
        let config = self.config.clone();
        let burnchain = self.get_burnchain();
        let sortdb = burnchain
            .open_sortition_db(true)
            .expect("FATAL: could not open sortition DB");

        let (chain_state_db, _) = StacksChainState::open(
            config.is_mainnet(),
            config.burnchain.chain_id,
            &config.get_chainstate_path_str(),
            Some(config.node.get_marf_opts()),
        )
        .unwrap();

        let liveness_thread_handle = thread::Builder::new()
            .name(format!("chain-liveness-{}", config.node.rpc_bind))
            .stack_size(BLOCK_PROCESSOR_STACK_SIZE)
            .spawn(move || {
                Self::drive_chain_liveness(globals, config, burnchain, sortdb, chain_state_db)
            })
            .expect("FATAL: failed to spawn chain liveness thread");

        liveness_thread_handle
    }

    /// Starts the node runloop.
    ///
    /// This function will block by looping infinitely.
    /// It will start the burnchain (separate thread), set-up a channel in
    /// charge of coordinating the new blocks coming from the burnchain and
    /// the nodes, taking turns on tenures.  
    pub fn start(&mut self, burnchain_opt: Option<Burnchain>, mut mine_start: u64) {
        let (coordinator_receivers, coordinator_senders) = self
            .coordinator_channels
            .take()
            .expect("Run loop already started, can only start once after initialization.");

        self.setup_termination_handler();
        let mut burnchain =
            self.instantiate_burnchain_state(burnchain_opt, coordinator_senders.clone());

        let burnchain_config = burnchain.get_burnchain();
        self.burnchain = Some(burnchain_config.clone());

        // can we mine?
        let is_miner = self.check_is_miner(&mut burnchain);
        self.is_miner = Some(is_miner);

        // relayer linkup
        let (relay_send, relay_recv) = sync_channel(RELAYER_MAX_BUFFER);

        // set up globals so other subsystems can instantiate off of the runloop state.
        let globals = Globals::new(
            coordinator_senders,
            self.get_miner_status(),
            relay_send,
            self.counters.clone(),
            self.pox_watchdog_comms.clone(),
            self.should_keep_running.clone(),
        );
        self.set_globals(globals.clone());

        // have headers; boot up the chains coordinator and instantiate the chain state
<<<<<<< HEAD
        let coordinator_thread_handle =
            self.spawn_chains_coordinator(&burnchain_config, coordinator_receivers);
=======
        let (coordinator_thread_handle, attachments_rx) = self.spawn_chains_coordinator(
            &burnchain_config,
            coordinator_receivers,
            globals.get_miner_status(),
        );
>>>>>>> 91c69bc3
        self.instantiate_pox_watchdog();
        self.start_prometheus();

        // We announce a new burn block so that the chains coordinator
        // can resume prior work and handle eventual unprocessed sortitions
        // stored during a previous session.
        globals.coord().announce_new_burn_block();

        // Make sure at least one sortition has happened, and make sure it's globally available
        let sortdb = burnchain.sortdb_mut();
        let (rc_aligned_height, sn) =
            RunLoop::get_reward_cycle_sortition_db_height(&sortdb, &burnchain_config);

        let burnchain_tip_snapshot = if sn.block_height == burnchain_config.first_block_height {
            // need at least one sortition to happen.
            burnchain
                .wait_for_sortitions(globals.coord().clone(), sn.block_height + 1)
                .expect("Unable to get burnchain tip")
                .block_snapshot
        } else {
            sn
        };

        globals.set_last_sortition(burnchain_tip_snapshot.clone());

        // Boot up the p2p network and relayer, and figure out how many sortitions we have so far
        // (it could be non-zero if the node is resuming from chainstate)
<<<<<<< HEAD
        let mut node = StacksNode::spawn(
            self,
            Some(burnchain_tip.clone()),
            coordinator_senders.clone(),
        );
        let sortdb = burnchain.sortdb_mut();
        let mut sortition_db_height = RunLoop::get_sortition_db_height(&sortdb, &burnchain_config);
=======
        let mut node = StacksNode::spawn(self, globals.clone(), relay_recv, attachments_rx);
        let liveness_thread = self.spawn_chain_liveness_thread(globals.clone());

        // Wait for all pending sortitions to process
        let burnchain_db = burnchain_config
            .open_burnchain_db(false)
            .expect("FATAL: failed to open burnchain DB");
        let burnchain_db_tip = burnchain_db
            .get_canonical_chain_tip()
            .expect("FATAL: failed to query burnchain DB");
        let mut burnchain_tip = burnchain
            .wait_for_sortitions(globals.coord().clone(), burnchain_db_tip.block_height)
            .expect("Unable to get burnchain tip");
>>>>>>> 91c69bc3

        // Start the runloop
        debug!("Runloop: Begin run loop");
        self.counters.bump_blocks_processed();

        let mut sortition_db_height = rc_aligned_height;
        let mut burnchain_height = sortition_db_height;
        let mut num_sortitions_in_last_cycle = 1;

        // prepare to fetch the first reward cycle!
        let mut target_burnchain_block_height = cmp::min(
            burnchain_config.reward_cycle_to_block_height(
                burnchain_config
                    .block_height_to_reward_cycle(burnchain_height)
                    .expect("BUG: block height is not in a reward cycle")
                    + 1,
            ),
            burnchain.get_headers_height() - 1,
        );

        debug!(
            "Runloop: Begin main runloop starting a burnchain block {}",
            sortition_db_height
        );

        let mut last_tenure_sortition_height = 0;

        loop {
            if !globals.keep_running() {
                // The p2p thread relies on the same atomic_bool, it will
                // discontinue its execution after completing its ongoing runloop epoch.
                info!("Terminating p2p process");
                info!("Terminating relayer");
                info!("Terminating chains-coordinator");

                globals.coord().stop_chains_coordinator();
                coordinator_thread_handle.join().unwrap();
                node.join();
                liveness_thread.join().unwrap();

                info!("Exiting stacks-node");
                break;
            }

            let remote_chain_height = burnchain.get_headers_height() - 1;

            // wait for the p2p state-machine to do at least one pass
            debug!("Runloop: Wait until Stacks block downloads reach a quiescent state before processing more burnchain blocks"; "remote_chain_height" => remote_chain_height, "local_chain_height" => burnchain_height);

            // wait until it's okay to process the next reward cycle's sortitions
            let ibd = match self.get_pox_watchdog().pox_sync_wait(
                &burnchain_config,
                &burnchain_tip,
                Some(remote_chain_height),
                num_sortitions_in_last_cycle,
            ) {
                Ok(ibd) => ibd,
                Err(e) => {
                    debug!("Runloop: PoX sync wait routine aborted: {:?}", e);
                    continue;
                }
            };

            // will recalculate this in the following loop
            num_sortitions_in_last_cycle = 0;

            // Download each burnchain block and process their sortitions.  This, in turn, will
            // cause the node's p2p and relayer threads to go fetch and download Stacks blocks and
            // process them.  This loop runs for one reward cycle, so that the next pass of the
            // runloop will cause the PoX sync watchdog to wait until it believes that the node has
            // obtained all the Stacks blocks it can.
            debug!(
                "Runloop: Download burnchain blocks up to reward cycle #{} (height {})",
                burnchain_config
                    .block_height_to_reward_cycle(target_burnchain_block_height)
                    .expect("FATAL: target burnchain block height does not have a reward cycle"),
                target_burnchain_block_height,
            );

            loop {
                if !globals.keep_running() {
                    break;
                }

                let (next_burnchain_tip, tip_burnchain_height) =
                    match burnchain.sync(Some(target_burnchain_block_height)) {
                        Ok(x) => x,
                        Err(e) => {
                            warn!("Runloop: Burnchain controller stopped: {}", e);
                            continue;
                        }
                    };

                // *now* we know the burnchain height
                burnchain_tip = next_burnchain_tip;
                burnchain_height = tip_burnchain_height;

                let sortition_tip = &burnchain_tip.block_snapshot.sortition_id;
                let next_sortition_height = burnchain_tip.block_snapshot.block_height;

                if next_sortition_height != last_tenure_sortition_height {
                    info!(
                        "Runloop: Downloaded burnchain blocks up to height {}; target height is {}; remote_chain_height = {} next_sortition_height = {}, sortition_db_height = {}",
                        burnchain_height, target_burnchain_block_height, remote_chain_height, next_sortition_height, sortition_db_height
                    );
                }

                if next_sortition_height > sortition_db_height {
                    debug!(
                        "Runloop: New burnchain block height {} > {}",
                        next_sortition_height, sortition_db_height
                    );

                    let mut sort_count = 0;

                    debug!("Runloop: block mining until we process all sortitions");
                    signal_mining_blocked(globals.get_miner_status());

                    // first, let's process all blocks in (sortition_db_height, next_sortition_height]
                    for block_to_process in (sortition_db_height + 1)..(next_sortition_height + 1) {
                        // stop mining so we can advance the sortition DB and so our
                        // ProcessTenure() directive (sent by relayer_sortition_notify() below)
                        // will be unblocked.

                        let block = {
                            let ic = burnchain.sortdb_ref().index_conn();
                            SortitionDB::get_ancestor_snapshot(&ic, block_to_process, sortition_tip)
                                .unwrap()
                                .expect(
                                    "Failed to find block in fork processed by burnchain indexer",
                                )
                        };
                        if block.sortition {
                            sort_count += 1;
                        }

                        let sortition_id = &block.sortition_id;

                        // Have the node process the new block, that can include, or not, a sortition.
                        node.process_burnchain_state(burnchain.sortdb_mut(), sortition_id, ibd);

                        // Now, tell the relayer to check if it won a sortition during this block,
                        // and, if so, to process and advertize the block.  This is basically a
                        // no-op during boot-up.
                        //
                        // _this will block if the relayer's buffer is full_
                        if !node.relayer_sortition_notify() {
                            // relayer hung up, exit.
                            error!("Runloop: Block relayer and miner hung up, exiting.");
                            return;
                        }
                    }

                    debug!("Runloop: enable miner after processing sortitions");
                    signal_mining_ready(globals.get_miner_status());

                    num_sortitions_in_last_cycle = sort_count;
                    debug!(
                        "Runloop: Synchronized sortitions up to block height {} from {} (chain tip height is {}); {} sortitions",
                        next_sortition_height, sortition_db_height, burnchain_height, num_sortitions_in_last_cycle;
                    );

                    sortition_db_height = next_sortition_height;
                } else if ibd {
                    // drive block processing after we reach the burnchain tip.
                    // we may have downloaded all the blocks already,
                    // so we can't rely on the relayer alone to
                    // drive it.
                    globals.coord().announce_new_stacks_block();
                }

                if burnchain_height >= target_burnchain_block_height
                    || burnchain_height >= remote_chain_height
                {
                    break;
                }
            }

            // advance one reward cycle at a time.
            // If we're still downloading, then this is simply target_burnchain_block_height + reward_cycle_len.
            // Otherwise, this is burnchain_tip + reward_cycle_len
            let next_target_burnchain_block_height = cmp::min(
                burnchain_config.reward_cycle_to_block_height(
                    burnchain_config
                        .block_height_to_reward_cycle(target_burnchain_block_height)
                        .expect("FATAL: burnchain height before system start")
                        + 1,
                ),
                remote_chain_height,
            );

            debug!("Runloop: Advance target burnchain block height from {} to {} (sortition height {})", target_burnchain_block_height, next_target_burnchain_block_height, sortition_db_height);
            target_burnchain_block_height = next_target_burnchain_block_height;

            if sortition_db_height >= burnchain_height && !ibd {
                let canonical_stacks_tip_height =
                    SortitionDB::get_canonical_burn_chain_tip(burnchain.sortdb_ref().conn())
                        .map(|snapshot| snapshot.canonical_stacks_tip_height)
                        .unwrap_or(0);
                if canonical_stacks_tip_height < mine_start {
                    info!(
                        "Runloop: Synchronized full burnchain, but stacks tip height is {}, and we are trying to boot to {}, not mining until reaching chain tip",
                        canonical_stacks_tip_height,
                        mine_start
                    );
                } else {
                    // once we've synced to the chain tip once, don't apply this check again.
                    //  this prevents a possible corner case in the event of a PoX fork.
                    mine_start = 0;

                    // at tip, and not downloading. proceed to mine.
                    if last_tenure_sortition_height != sortition_db_height {
                        info!(
                            "Runloop: Synchronized full burnchain up to height {}. Proceeding to mine blocks",
                            sortition_db_height
                        );
                        last_tenure_sortition_height = sortition_db_height;
                    }

                    if !node.relayer_issue_tenure(ibd) {
                        // relayer hung up, exit.
                        error!("Runloop: Block relayer and miner hung up, exiting.");
                        break;
                    }
                }
            }
        }
    }
}<|MERGE_RESOLUTION|>--- conflicted
+++ resolved
@@ -27,15 +27,11 @@
     ChainsCoordinatorConfig, CoordinatorCommunication, Error as coord_error,
 };
 use stacks::chainstate::stacks::db::{ChainStateBootData, StacksChainState};
-<<<<<<< HEAD
+use stacks::core::StacksEpochId;
 use stacks::net::atlas::{
     AtlasConfig, AtlasDB, Attachment, AttachmentInstance, ATTACHMENTS_CHANNEL_SIZE,
 };
-=======
-use stacks::core::StacksEpochId;
-use stacks::net::atlas::{AtlasConfig, Attachment, AttachmentInstance, ATTACHMENTS_CHANNEL_SIZE};
 use stacks::util_lib::db::Error as db_error;
->>>>>>> 91c69bc3
 use stx_genesis::GenesisData;
 
 use super::RunLoopCallbacks;
@@ -449,21 +445,10 @@
         burnchain_controller
     }
 
-<<<<<<< HEAD
-    /// Instantiate the Stacks chain state and start the chains coordinator thread.
-    /// Returns the coordinator thread handle, and the receiving end of the coordinator's atlas
-    /// attachment channel.
-    fn spawn_chains_coordinator(
-        &mut self,
-        burnchain_config: &Burnchain,
-        coordinator_receivers: CoordinatorReceivers,
-    ) -> JoinHandle<()> {
-=======
     /// Boot up the stacks chainstate.
     /// Instantiate the chainstate and push out the boot receipts to observers
     /// This is only public so we can test it.
     pub fn boot_chainstate(&mut self, burnchain_config: &Burnchain) -> StacksChainState {
->>>>>>> 91c69bc3
         let use_test_genesis_data = use_test_genesis_chainstate(&self.config);
 
         // load up genesis balances
@@ -519,7 +504,7 @@
         burnchain_config: &Burnchain,
         coordinator_receivers: CoordinatorReceivers,
         miner_status: Arc<Mutex<MinerStatus>>,
-    ) -> (JoinHandle<()>, Receiver<HashSet<AttachmentInstance>>) {
+    ) -> JoinHandle<()> {
         let use_test_genesis_data = use_test_genesis_chainstate(&self.config);
 
         // load up genesis Atlas attachments
@@ -538,18 +523,13 @@
         let moved_config = self.config.clone();
         let moved_burnchain_config = burnchain_config.clone();
         let mut coordinator_dispatcher = self.event_dispatcher.clone();
-<<<<<<< HEAD
-
         let atlas_db = AtlasDB::connect(
             moved_atlas_config.clone(),
             &self.config.get_atlas_db_file_path(),
             true,
         )
         .expect("Failed to connect Atlas DB during startup");
-=======
-        let (attachments_tx, attachments_rx) = sync_channel(ATTACHMENTS_CHANNEL_SIZE);
         let coordinator_indexer = make_bitcoin_indexer(&self.config);
->>>>>>> 91c69bc3
 
         let coordinator_thread_handle = thread::Builder::new()
             .name(format!(
@@ -581,12 +561,9 @@
                     moved_atlas_config,
                     cost_estimator.as_deref_mut(),
                     fee_estimator.as_deref_mut(),
-<<<<<<< HEAD
-                    atlas_db,
-=======
                     miner_status,
                     coordinator_indexer,
->>>>>>> 91c69bc3
+                    atlas_db,
                 );
             })
             .expect("FATAL: failed to start chains coordinator thread");
@@ -1009,16 +986,11 @@
         self.set_globals(globals.clone());
 
         // have headers; boot up the chains coordinator and instantiate the chain state
-<<<<<<< HEAD
-        let coordinator_thread_handle =
-            self.spawn_chains_coordinator(&burnchain_config, coordinator_receivers);
-=======
-        let (coordinator_thread_handle, attachments_rx) = self.spawn_chains_coordinator(
+        let coordinator_thread_handle = self.spawn_chains_coordinator(
             &burnchain_config,
             coordinator_receivers,
             globals.get_miner_status(),
         );
->>>>>>> 91c69bc3
         self.instantiate_pox_watchdog();
         self.start_prometheus();
 
@@ -1046,16 +1018,7 @@
 
         // Boot up the p2p network and relayer, and figure out how many sortitions we have so far
         // (it could be non-zero if the node is resuming from chainstate)
-<<<<<<< HEAD
-        let mut node = StacksNode::spawn(
-            self,
-            Some(burnchain_tip.clone()),
-            coordinator_senders.clone(),
-        );
-        let sortdb = burnchain.sortdb_mut();
-        let mut sortition_db_height = RunLoop::get_sortition_db_height(&sortdb, &burnchain_config);
-=======
-        let mut node = StacksNode::spawn(self, globals.clone(), relay_recv, attachments_rx);
+        let mut node = StacksNode::spawn(self, globals.clone(), relay_recv);
         let liveness_thread = self.spawn_chain_liveness_thread(globals.clone());
 
         // Wait for all pending sortitions to process
@@ -1068,7 +1031,6 @@
         let mut burnchain_tip = burnchain
             .wait_for_sortitions(globals.coord().clone(), burnchain_db_tip.block_height)
             .expect("Unable to get burnchain tip");
->>>>>>> 91c69bc3
 
         // Start the runloop
         debug!("Runloop: Begin run loop");
