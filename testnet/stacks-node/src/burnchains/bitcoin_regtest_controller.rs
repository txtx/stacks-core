--- conflicted
+++ resolved
@@ -1495,14 +1495,9 @@
         burnchain.connect_db(
             &self.indexer,
             true,
-<<<<<<< HEAD
-            burnchain_indexer.get_first_block_header_hash()?,
-            burnchain_indexer.get_first_block_header_timestamp()?,
-            burnchain_indexer.get_stacks_epochs(),
-=======
             self.indexer.get_first_block_header_hash()?,
             self.indexer.get_first_block_header_timestamp()?,
->>>>>>> 6c5349b0
+            self.indexer.get_stacks_epochs()
         )?;
         Ok(())
     }
