// Copyright (C) 2024 Stacks Open Internet Foundation
//
// This program is free software: you can redistribute it and/or modify
// it under the terms of the GNU General Public License as published by
// the Free Software Foundation, either version 3 of the License, or
// (at your option) any later version.
//
// This program is distributed in the hope that it will be useful,
// but WITHOUT ANY WARRANTY; without even the implied warranty of
// MERCHANTABILITY or FITNESS FOR A PARTICULAR PURPOSE.  See the
// GNU General Public License for more details.
//
// You should have received a copy of the GNU General Public License
// along with this program.  If not, see <http://www.gnu.org/licenses/>.

use std::collections::BTreeMap;
use std::sync::mpsc::Receiver;
use std::time::{Duration, Instant};

use hashbrown::{HashMap, HashSet};
use libsigner::v0::messages::{BlockResponse, MinerSlotID, SignerMessage as SignerMessageV0};
use libsigner::v1::messages::{MessageSlotID, SignerMessage as SignerMessageV1};
use libsigner::{BlockProposal, SignerEntries, SignerEvent, SignerSession, StackerDBSession};
use stacks::burnchains::Burnchain;
use stacks::chainstate::burn::db::sortdb::SortitionDB;
use stacks::chainstate::burn::{BlockSnapshot, ConsensusHash};
use stacks::chainstate::nakamoto::{NakamotoBlock, NakamotoBlockHeader, NakamotoChainState};
use stacks::chainstate::stacks::boot::{NakamotoSignerEntry, RewardSet, MINERS_NAME, SIGNERS_NAME};
use stacks::chainstate::stacks::db::StacksChainState;
use stacks::chainstate::stacks::events::StackerDBChunksEvent;
use stacks::chainstate::stacks::{Error as ChainstateError, ThresholdSignature};
use stacks::libstackerdb::StackerDBChunkData;
use stacks::net::stackerdb::StackerDBs;
use stacks::types::PublicKey;
use stacks::util::hash::MerkleHashFunc;
use stacks::util::secp256k1::MessageSignature;
use stacks::util_lib::boot::boot_code_id;
use stacks_common::bitvec::BitVec;
use stacks_common::codec::StacksMessageCodec;
use stacks_common::types::chainstate::{StacksPrivateKey, StacksPublicKey};
use wsts::common::PolyCommitment;
use wsts::curve::ecdsa;
use wsts::curve::point::Point;
use wsts::curve::scalar::Scalar;
use wsts::state_machine::coordinator::fire::Coordinator as FireCoordinator;
use wsts::state_machine::coordinator::{Config as CoordinatorConfig, Coordinator};
use wsts::state_machine::PublicKeys;
use wsts::v2::Aggregator;

use super::Error as NakamotoNodeError;
use crate::event_dispatcher::STACKER_DB_CHANNEL;
use crate::neon::Counters;
use crate::Config;

/// How long should the coordinator poll on the event receiver before
/// waking up to check timeouts?
static EVENT_RECEIVER_POLL: Duration = Duration::from_millis(500);

/// The `SignCoordinator` struct represents a WSTS FIRE coordinator whose
///  sole function is to serve as the coordinator for Nakamoto block signing.
///  This coordinator does not operate as a DKG coordinator. Rather, this struct
///  is used by Nakamoto miners to act as the coordinator for the blocks they
///  produce.
pub struct SignCoordinator {
    coordinator: FireCoordinator<Aggregator>,
    receiver: Option<Receiver<StackerDBChunksEvent>>,
    message_key: Scalar,
    wsts_public_keys: PublicKeys,
    is_mainnet: bool,
    miners_session: StackerDBSession,
    signing_round_timeout: Duration,
    signer_entries: HashMap<u32, NakamotoSignerEntry>,
    weight_threshold: u32,
    total_weight: u32,
    pub next_signer_bitvec: BitVec<4000>,
}

pub struct NakamotoSigningParams {
    /// total number of signers
    pub num_signers: u32,
    /// total number of keys
    pub num_keys: u32,
    /// threshold of keys needed to form a valid signature
    pub threshold: u32,
    /// map of signer_id to controlled key_ids
    pub signer_key_ids: HashMap<u32, HashSet<u32>>,
    /// ECDSA public keys as Point objects indexed by signer_id
    pub signer_public_keys: HashMap<u32, Point>,
    pub wsts_public_keys: PublicKeys,
}

impl Drop for SignCoordinator {
    fn drop(&mut self) {
        STACKER_DB_CHANNEL.replace_receiver(self.receiver.take().expect(
            "FATAL: lost possession of the StackerDB channel before dropping SignCoordinator",
        ));
    }
}

impl NakamotoSigningParams {
    pub fn parse(
        is_mainnet: bool,
        reward_set: &[NakamotoSignerEntry],
    ) -> Result<Self, ChainstateError> {
        let parsed = SignerEntries::parse(is_mainnet, reward_set).map_err(|e| {
            ChainstateError::InvalidStacksBlock(format!(
                "Invalid Reward Set: Could not parse into WSTS structs: {e:?}"
            ))
        })?;

        let num_keys = parsed
            .count_keys()
            .expect("FATAL: more than u32::max() signers in the reward set");
        let num_signers = parsed
            .count_signers()
            .expect("FATAL: more than u32::max() signers in the reward set");
        let threshold = parsed
            .get_signing_threshold()
            .expect("FATAL: more than u32::max() signers in the reward set");

        Ok(NakamotoSigningParams {
            num_signers,
            threshold,
            num_keys,
            signer_key_ids: parsed.coordinator_key_ids,
            signer_public_keys: parsed.signer_public_keys,
            wsts_public_keys: parsed.public_keys,
        })
    }
}

#[allow(dead_code)]
fn get_signer_commitments(
    is_mainnet: bool,
    reward_set: &[NakamotoSignerEntry],
    stackerdbs: &StackerDBs,
    reward_cycle: u64,
    expected_aggregate_key: &Point,
) -> Result<Vec<(u32, PolyCommitment)>, ChainstateError> {
    let commitment_contract =
        MessageSlotID::DkgResults.stacker_db_contract(is_mainnet, reward_cycle);
    let signer_set_len = u32::try_from(reward_set.len())
        .map_err(|_| ChainstateError::InvalidStacksBlock("Reward set length exceeds u32".into()))?;
    for signer_id in 0..signer_set_len {
        let Some(signer_data) = stackerdbs.get_latest_chunk(&commitment_contract, signer_id)?
        else {
            warn!(
                "Failed to fetch DKG result, will look for results from other signers.";
                "signer_id" => signer_id
            );
            continue;
        };
        let Ok(SignerMessageV1::DkgResults {
            aggregate_key,
            party_polynomials,
        }) = SignerMessageV1::consensus_deserialize(&mut signer_data.as_slice())
        else {
            warn!(
                "Failed to parse DKG result, will look for results from other signers.";
                "signer_id" => signer_id,
            );
            continue;
        };

        if &aggregate_key != expected_aggregate_key {
            warn!(
                "Aggregate key in DKG results does not match expected, will look for results from other signers.";
                "expected" => %expected_aggregate_key,
                "reported" => %aggregate_key,
            );
            continue;
        }
        let computed_key = party_polynomials
            .iter()
            .fold(Point::default(), |s, (_, comm)| s + comm.poly[0]);

        if expected_aggregate_key != &computed_key {
            warn!(
                "Aggregate key computed from DKG results does not match expected, will look for results from other signers.";
                "expected" => %expected_aggregate_key,
                "computed" => %computed_key,
            );
            continue;
        }

        return Ok(party_polynomials);
    }
    error!(
        "No valid DKG results found for the active signing set, cannot coordinate a group signature";
        "reward_cycle" => reward_cycle,
    );
    Err(ChainstateError::InvalidStacksBlock(
        "Failed to fetch DKG results for the active signer set".into(),
    ))
}

impl SignCoordinator {
    /// * `reward_set` - the active reward set data, used to construct the signer
    ///    set parameters.
    /// * `message_key` - the signing key that the coordinator will use to sign messages
    ///    broadcasted to the signer set. this should be the miner's registered key.
    /// * `aggregate_public_key` - the active aggregate key for this cycle
    pub fn new(
        reward_set: &RewardSet,
        message_key: Scalar,
        config: &Config,
    ) -> Result<Self, ChainstateError> {
        let is_mainnet = config.is_mainnet();
        let Some(ref reward_set_signers) = reward_set.signers else {
            error!("Could not initialize signing coordinator for reward set without signer");
            debug!("reward set: {:?}", &reward_set);
            return Err(ChainstateError::NoRegisteredSigners(0));
        };

        let rpc_socket = config
            .node
            .get_rpc_loopback()
            .ok_or_else(|| ChainstateError::MinerAborted)?;
        let miners_contract_id = boot_code_id(MINERS_NAME, is_mainnet);
        let miners_session = StackerDBSession::new(&rpc_socket.to_string(), miners_contract_id);

        let next_signer_bitvec: BitVec<4000> = BitVec::zeros(
            reward_set_signers
                .clone()
                .len()
                .try_into()
                .expect("FATAL: signer set length greater than u16"),
        )
        .expect("FATAL: unable to construct initial bitvec for signer set");

        let NakamotoSigningParams {
            num_signers,
            num_keys,
            threshold,
            signer_key_ids,
            signer_public_keys,
            wsts_public_keys,
        } = NakamotoSigningParams::parse(is_mainnet, reward_set_signers.as_slice())?;
        debug!(
            "Initializing miner/coordinator";
            "num_signers" => num_signers,
            "num_keys" => num_keys,
            "threshold" => threshold,
            "signer_key_ids" => ?signer_key_ids,
            "signer_public_keys" => ?signer_public_keys,
            "wsts_public_keys" => ?wsts_public_keys,
        );
        let coord_config = CoordinatorConfig {
            num_signers,
            num_keys,
            threshold,
            signer_key_ids,
            signer_public_keys,
            dkg_threshold: threshold,
            message_private_key: message_key.clone(),
            ..Default::default()
        };

        let total_weight = reward_set.total_signing_weight().map_err(|e| {
            warn!("Failed to calculate total weight for the reward set: {e:?}");
            ChainstateError::NoRegisteredSigners(0)
        })?;

        let threshold = NakamotoBlockHeader::compute_voting_weight_threshold(total_weight)?;

        let signer_public_keys = reward_set_signers
            .iter()
            .cloned()
            .enumerate()
            .map(|(idx, signer)| {
                let Ok(slot_id) = u32::try_from(idx) else {
                    return Err(ChainstateError::InvalidStacksBlock(
                        "Signer index exceeds u32".into(),
                    ));
                };
                Ok((slot_id, signer))
            })
            .collect::<Result<HashMap<_, _>, ChainstateError>>()?;

        let coordinator: FireCoordinator<Aggregator> = FireCoordinator::new(coord_config);
        #[cfg(test)]
        {
            // In test mode, short-circuit spinning up the SignCoordinator if the TEST_SIGNING
            //  channel has been created. This allows integration tests for the stacks-node
            //  independent of the stacks-signer.
            use crate::tests::nakamoto_integrations::TEST_SIGNING;
            if TEST_SIGNING.lock().unwrap().is_some() {
                debug!("Short-circuiting spinning up coordinator from signer commitments. Using test signers channel.");
                let (receiver, replaced_other) = STACKER_DB_CHANNEL.register_miner_coordinator();
                if replaced_other {
                    warn!("Replaced the miner/coordinator receiver of a prior thread. Prior thread may have crashed.");
                }
                let sign_coordinator = Self {
                    coordinator,
                    message_key,
                    receiver: Some(receiver),
                    wsts_public_keys,
                    is_mainnet,
                    miners_session,
                    signing_round_timeout: config.miner.wait_on_signers.clone(),
                    next_signer_bitvec,
                    signer_entries: signer_public_keys,
                    weight_threshold: threshold,
                    total_weight,
                };
                return Ok(sign_coordinator);
            }
        }

        let (receiver, replaced_other) = STACKER_DB_CHANNEL.register_miner_coordinator();
        if replaced_other {
            warn!("Replaced the miner/coordinator receiver of a prior thread. Prior thread may have crashed.");
        }

        Ok(Self {
            coordinator,
            message_key,
            receiver: Some(receiver),
            wsts_public_keys,
            is_mainnet,
            miners_session,
            signing_round_timeout: config.miner.wait_on_signers.clone(),
            next_signer_bitvec,
            signer_entries: signer_public_keys,
            weight_threshold: threshold,
            total_weight,
        })
    }

    fn get_sign_id(burn_block_height: u64, burnchain: &Burnchain) -> u64 {
        burnchain
            .pox_constants
            .reward_cycle_index(burnchain.first_block_height, burn_block_height)
            .expect("FATAL: tried to initialize WSTS coordinator before first burn block height")
    }

    /// Send a message over the miners contract using a `Scalar` private key
    fn send_miners_message_scalar<M: StacksMessageCodec>(
        message_key: &Scalar,
        sortdb: &SortitionDB,
        tip: &BlockSnapshot,
        stackerdbs: &StackerDBs,
        message: M,
        miner_slot_id: MinerSlotID,
        is_mainnet: bool,
        miners_session: &mut StackerDBSession,
        election_sortition: &ConsensusHash,
    ) -> Result<(), String> {
        let mut miner_sk = StacksPrivateKey::from_slice(&message_key.to_bytes()).unwrap();
        miner_sk.set_compress_public(true);
        Self::send_miners_message(
            &miner_sk,
            sortdb,
            tip,
            stackerdbs,
            message,
            miner_slot_id,
            is_mainnet,
            miners_session,
            election_sortition,
        )
    }

    /// Send a message over the miners contract using a `StacksPrivateKey`
    pub fn send_miners_message<M: StacksMessageCodec>(
        miner_sk: &StacksPrivateKey,
        sortdb: &SortitionDB,
        tip: &BlockSnapshot,
        stackerdbs: &StackerDBs,
        message: M,
        miner_slot_id: MinerSlotID,
        is_mainnet: bool,
        miners_session: &mut StackerDBSession,
        election_sortition: &ConsensusHash,
    ) -> Result<(), String> {
        let Some(slot_range) = NakamotoChainState::get_miner_slot(sortdb, tip, &election_sortition)
            .map_err(|e| format!("Failed to read miner slot information: {e:?}"))?
        else {
            return Err("No slot for miner".into());
        };

        let slot_id = slot_range
            .start
            .saturating_add(miner_slot_id.to_u8().into());
        if !slot_range.contains(&slot_id) {
            return Err("Not enough slots for miner messages".into());
        }
        // Get the LAST slot version number written to the DB. If not found, use 0.
        // Add 1 to get the NEXT version number
        // Note: we already check above for the slot's existence
        let miners_contract_id = boot_code_id(MINERS_NAME, is_mainnet);
        let slot_version = stackerdbs
            .get_slot_version(&miners_contract_id, slot_id)
            .map_err(|e| format!("Failed to read slot version: {e:?}"))?
            .unwrap_or(0)
            .saturating_add(1);
        let mut chunk = StackerDBChunkData::new(slot_id, slot_version, message.serialize_to_vec());
        chunk
            .sign(&miner_sk)
            .map_err(|_| "Failed to sign StackerDB chunk")?;

        match miners_session.put_chunk(&chunk) {
            Ok(ack) => {
                debug!("Wrote message to stackerdb: {ack:?}");
                Ok(())
            }
            Err(e) => {
                warn!("Failed to write message to stackerdb {e:?}");
                Err("Failed to write message to stackerdb".into())
            }
        }
    }

    #[cfg_attr(test, mutants::skip)]
    #[cfg(any(test, feature = "testing"))]
    pub fn begin_sign_v1(
        &mut self,
        block: &NakamotoBlock,
        burn_block_height: u64,
        block_attempt: u64,
        burn_tip: &BlockSnapshot,
        burnchain: &Burnchain,
        sortdb: &SortitionDB,
        stackerdbs: &StackerDBs,
        counters: &Counters,
        election_sortiton: &ConsensusHash,
    ) -> Result<ThresholdSignature, NakamotoNodeError> {
        let sign_id = Self::get_sign_id(burn_tip.block_height, burnchain);
        let sign_iter_id = block_attempt;
        let reward_cycle_id = burnchain
            .block_height_to_reward_cycle(burn_tip.block_height)
            .expect("FATAL: tried to initialize coordinator before first burn block height");
        self.coordinator.current_sign_id = sign_id;
        self.coordinator.current_sign_iter_id = sign_iter_id;

        let proposal_msg = BlockProposal {
            block: block.clone(),
            burn_height: burn_block_height,
            reward_cycle: reward_cycle_id,
        };

        let block_bytes = proposal_msg.serialize_to_vec();
        let nonce_req_msg = self
            .coordinator
            .start_signing_round(&block_bytes, false, None)
            .map_err(|e| {
                NakamotoNodeError::SigningCoordinatorFailure(format!(
                    "Failed to start signing round in FIRE coordinator: {e:?}"
                ))
            })?;
        Self::send_miners_message_scalar::<SignerMessageV1>(
            &self.message_key,
            sortdb,
            burn_tip,
            &stackerdbs,
            nonce_req_msg.into(),
            MinerSlotID::BlockProposal,
            self.is_mainnet,
            &mut self.miners_session,
            election_sortiton,
        )
        .map_err(NakamotoNodeError::SigningCoordinatorFailure)?;
        counters.bump_naka_proposed_blocks();
        #[cfg(test)]
        {
            // In test mode, short-circuit waiting for the signers if the TEST_SIGNING
            //  channel has been created. This allows integration tests for the stacks-node
            //  independent of the stacks-signer.
            if let Some(_signatures) =
                crate::tests::nakamoto_integrations::TestSigningChannel::get_signature()
            {
                debug!("Short-circuiting waiting for signers, using test signature");
                return Ok(ThresholdSignature::empty());
            }
        }

        let Some(ref mut receiver) = self.receiver else {
            return Err(NakamotoNodeError::SigningCoordinatorFailure(
                "Failed to obtain the StackerDB event receiver".into(),
            ));
        };

        let start_ts = Instant::now();
        while start_ts.elapsed() <= self.signing_round_timeout {
            let event = match receiver.recv_timeout(EVENT_RECEIVER_POLL) {
                Ok(event) => event,
                Err(std::sync::mpsc::RecvTimeoutError::Timeout) => {
                    continue;
                }
                Err(std::sync::mpsc::RecvTimeoutError::Disconnected) => {
                    return Err(NakamotoNodeError::SigningCoordinatorFailure(
                        "StackerDB event receiver disconnected".into(),
                    ))
                }
            };

            let is_signer_event =
                event.contract_id.name.starts_with(SIGNERS_NAME) && event.contract_id.is_boot();
            if !is_signer_event {
                debug!("Ignoring StackerDB event for non-signer contract"; "contract" => %event.contract_id);
                continue;
            }
            let modified_slots = &event.modified_slots;

            // Update `next_signers_bitvec` with the slots that were modified in the event
            modified_slots.iter().for_each(|chunk| {
                if let Ok(slot_id) = chunk.slot_id.try_into() {
                    match &self.next_signer_bitvec.set(slot_id, true) {
                        Err(e) => {
                            warn!("Failed to set bitvec for next signer: {e:?}");
                        }
                        _ => (),
                    };
                } else {
                    error!("FATAL: slot_id greater than u16, which should never happen.");
                }
            });

            let Ok(signer_event) = SignerEvent::try_from(event).map_err(|e| {
                warn!("Failure parsing StackerDB event into signer event. Ignoring message."; "err" => ?e);
            }) else {
                continue;
            };
            let SignerEvent::SignerMessages(signer_set, messages) = signer_event else {
                debug!("Received signer event other than a signer message. Ignoring.");
                continue;
            };
            if signer_set != u32::try_from(reward_cycle_id % 2).unwrap() {
                debug!("Received signer event for other reward cycle. Ignoring.");
                continue;
            };
            debug!("Miner/Coordinator: Received messages from signers"; "count" => messages.len());
            let coordinator_pk = ecdsa::PublicKey::new(&self.message_key).map_err(|_e| {
                NakamotoNodeError::MinerSignatureError("Bad signing key for the FIRE coordinator")
            })?;
            let packets: Vec<_> = messages
                .into_iter()
                .filter_map(|msg| match msg {
                    SignerMessageV1::DkgResults { .. }
                    | SignerMessageV1::BlockResponse(_)
                    | SignerMessageV1::EncryptedSignerState(_)
                    | SignerMessageV1::Transactions(_) => None,
                    SignerMessageV1::Packet(packet) => {
                        debug!("Received signers packet: {packet:?}");
                        if !packet.verify(&self.wsts_public_keys, &coordinator_pk) {
                            warn!("Failed to verify StackerDB packet: {packet:?}");
                            None
                        } else {
                            Some(packet)
                        }
                    }
                })
                .collect();
            let (outbound_msgs, op_results) = self
                .coordinator
                .process_inbound_messages(&packets)
                .unwrap_or_else(|e| {
                    error!(
                        "Miner/Coordinator: Failed to process inbound message packets";
                        "err" => ?e
                    );
                    (vec![], vec![])
                });
            for operation_result in op_results.into_iter() {
                match operation_result {
                    wsts::state_machine::OperationResult::Dkg { .. }
                    | wsts::state_machine::OperationResult::SignTaproot(_)
                    | wsts::state_machine::OperationResult::DkgError(_) => {
                        debug!("Ignoring unrelated operation result");
                    }
                    wsts::state_machine::OperationResult::Sign(signature) => {
                        // check if the signature actually corresponds to our block?
                        let block_sighash = block.header.signer_signature_hash();
                        let verified = signature.verify(
                            self.coordinator.aggregate_public_key.as_ref().unwrap(),
                            &block_sighash.0,
                        );
                        let signature = ThresholdSignature(signature);
                        if !verified {
                            warn!(
                                "Processed signature but didn't validate over the expected block. Returning error.";
                                "signature" => %signature,
                                "block_signer_signature_hash" => %block_sighash
                            );
                            return Err(NakamotoNodeError::SignerSignatureError(
                                "Signature failed to validate over the expected block".into(),
                            ));
                        } else {
                            info!(
                                "SignCoordinator: Generated a valid signature for the block";
                                "next_signer_bitvec" => self.next_signer_bitvec.binary_str(),
                            );
                            return Ok(signature);
                        }
                    }
                    wsts::state_machine::OperationResult::SignError(e) => {
                        return Err(NakamotoNodeError::SignerSignatureError(format!(
                            "Signing failed: {e:?}"
                        )))
                    }
                }
            }
            for msg in outbound_msgs {
                match Self::send_miners_message_scalar::<SignerMessageV1>(
                    &self.message_key,
                    sortdb,
                    burn_tip,
                    stackerdbs,
                    msg.into(),
                    // TODO: note, in v1, we'll want to add a new slot, but for now, it just shares
                    //   with the block proposal
                    MinerSlotID::BlockProposal,
                    self.is_mainnet,
                    &mut self.miners_session,
                    election_sortiton,
                ) {
                    Ok(()) => {
                        debug!("Miner/Coordinator: sent outbound message.");
                    }
                    Err(e) => {
                        warn!(
                            "Miner/Coordinator: Failed to send message to StackerDB instance: {e:?}."
                        );
                    }
                };
            }
        }

        Err(NakamotoNodeError::SignerSignatureError(
            "Timed out waiting for group signature".into(),
        ))
    }

    /// Start gathering signatures for a Nakamoto block.
    /// This function begins by sending a `BlockProposal` message
    /// to the signers, and then waits for the signers to respond
<<<<<<< HEAD
    /// with their signatures.  It does so in two ways, concurrently:
    /// * It waits for signer StackerDB messages with signatures. If enough signatures can be
    /// found, then the block can be broadcast.
    /// * It waits for the chainstate to contain the relayed block. If so, then its signatures are
    /// loaded and returned. This can happen if the node receives the block via a signer who
    /// fetched all signatures and assembled the signature vector, all before we could.
    pub fn run_sign_v0(
=======
    /// with their signatures.
    // Mutants skip here: this function is covered via integration tests,
    //  which the mutation testing does not see.
    #[cfg_attr(test, mutants::skip)]
    pub fn begin_sign_v0(
>>>>>>> 5aa1ed5e
        &mut self,
        block: &NakamotoBlock,
        block_attempt: u64,
        burn_tip: &BlockSnapshot,
        burnchain: &Burnchain,
        sortdb: &SortitionDB,
        chain_state: &mut StacksChainState,
        stackerdbs: &StackerDBs,
        counters: &Counters,
        election_sortition: &ConsensusHash,
    ) -> Result<Vec<MessageSignature>, NakamotoNodeError> {
        let sign_id = Self::get_sign_id(burn_tip.block_height, burnchain);
        let sign_iter_id = block_attempt;
        let reward_cycle_id = burnchain
            .block_height_to_reward_cycle(burn_tip.block_height)
            .expect("FATAL: tried to initialize coordinator before first burn block height");
        self.coordinator.current_sign_id = sign_id;
        self.coordinator.current_sign_iter_id = sign_iter_id;

        let block_proposal = BlockProposal {
            block: block.clone(),
            burn_height: burn_tip.block_height,
            reward_cycle: reward_cycle_id,
        };

        let block_proposal_message = SignerMessageV0::BlockProposal(block_proposal);
        debug!("Sending block proposal message to signers";
            "signer_signature_hash" => %block.header.signer_signature_hash(),
        );
        Self::send_miners_message_scalar::<SignerMessageV0>(
            &self.message_key,
            sortdb,
            burn_tip,
            &stackerdbs,
            block_proposal_message,
            MinerSlotID::BlockProposal,
            self.is_mainnet,
            &mut self.miners_session,
            election_sortition,
        )
        .map_err(NakamotoNodeError::SigningCoordinatorFailure)?;
        counters.bump_naka_proposed_blocks();

        #[cfg(test)]
        {
            info!(
                "SignCoordinator: sent block proposal to .miners, waiting for test signing channel"
            );
            // In test mode, short-circuit waiting for the signers if the TEST_SIGNING
            //  channel has been created. This allows integration tests for the stacks-node
            //  independent of the stacks-signer.
            if let Some(signatures) =
                crate::tests::nakamoto_integrations::TestSigningChannel::get_signature()
            {
                debug!("Short-circuiting waiting for signers, using test signature");
                return Ok(signatures);
            }
        }

        let Some(ref mut receiver) = self.receiver else {
            return Err(NakamotoNodeError::SigningCoordinatorFailure(
                "Failed to obtain the StackerDB event receiver".into(),
            ));
        };

        let mut total_weight_signed: u32 = 0;
        let mut total_reject_weight: u32 = 0;
        let mut gathered_signatures = BTreeMap::new();

        info!("SignCoordinator: beginning to watch for block signatures OR posted blocks.";
            "threshold" => self.weight_threshold,
        );

        let start_ts = Instant::now();
        while start_ts.elapsed() <= self.signing_round_timeout {
            // one of two things can happen:
            // * we get enough signatures from stackerdb from the signers, OR
            // * we see our block get processed in our chainstate (meaning, the signers broadcasted
            // the block and our node got it and processed it)
            let event = match receiver.recv_timeout(EVENT_RECEIVER_POLL) {
                Ok(event) => event,
                Err(std::sync::mpsc::RecvTimeoutError::Timeout) => {
                    continue;
                }
                Err(std::sync::mpsc::RecvTimeoutError::Disconnected) => {
                    return Err(NakamotoNodeError::SigningCoordinatorFailure(
                        "StackerDB event receiver disconnected".into(),
                    ))
                }
            };

            // look in the nakamoto staging db -- a block can only get stored there if it has
            // enough signing weight to clear the threshold
            if let Ok(Some((stored_block, _sz))) = chain_state
                .nakamoto_blocks_db()
                .get_nakamoto_block(&block.block_id())
                .map_err(|e| {
                    warn!(
                        "Failed to query chainstate for block {}: {:?}",
                        &block.block_id(),
                        &e
                    );
                    e
                })
            {
                debug!("SignCoordinator: Found signatures in relayed block");
                return Ok(stored_block.header.signer_signature);
            }

            // check to see if this event we got is a signer event
            let is_signer_event =
                event.contract_id.name.starts_with(SIGNERS_NAME) && event.contract_id.is_boot();

            if !is_signer_event {
                debug!("Ignoring StackerDB event for non-signer contract"; "contract" => %event.contract_id);
                continue;
            }

            let modified_slots = &event.modified_slots.clone();

            let Ok(signer_event) = SignerEvent::<SignerMessageV0>::try_from(event).map_err(|e| {
                warn!("Failure parsing StackerDB event into signer event. Ignoring message."; "err" => ?e);
            }) else {
                continue;
            };
            let SignerEvent::SignerMessages(signer_set, messages) = signer_event else {
                debug!("Received signer event other than a signer message. Ignoring.");
                continue;
            };
            if signer_set != u32::try_from(reward_cycle_id % 2).unwrap() {
                debug!("Received signer event for other reward cycle. Ignoring.");
                continue;
            };
            let slot_ids = modified_slots
                .iter()
                .map(|chunk| chunk.slot_id)
                .collect::<Vec<_>>();

            debug!("SignCoordinator: Received messages from signers";
                "count" => messages.len(),
                "slot_ids" => ?slot_ids,
                "threshold" => self.weight_threshold
            );

            for (message, slot_id) in messages.into_iter().zip(slot_ids) {
                let (response_hash, signature) = match message {
                    SignerMessageV0::BlockResponse(BlockResponse::Accepted((
                        response_hash,
                        signature,
                    ))) => (response_hash, signature),
                    SignerMessageV0::BlockResponse(BlockResponse::Rejected(rejected_data)) => {
                        let Some(signer_entry) = &self.signer_entries.get(&slot_id) else {
                            return Err(NakamotoNodeError::SignerSignatureError(
                                "Signer entry not found".into(),
                            ));
                        };
                        if rejected_data.signer_signature_hash
                            == block.header.signer_signature_hash()
                        {
                            debug!(
                                "Signer {} rejected our block {}/{}",
                                slot_id,
                                &block.header.consensus_hash,
                                &block.header.block_hash()
                            );
                            total_reject_weight = total_reject_weight
                                .checked_add(signer_entry.weight)
                                .expect("FATAL: total weight rejected exceeds u32::MAX");

                            if total_reject_weight.saturating_add(self.weight_threshold)
                                > self.total_weight
                            {
                                debug!(
                                    "{}/{} signers vote to reject our block {}/{}",
                                    total_reject_weight,
                                    self.total_weight,
                                    &block.header.consensus_hash,
                                    &block.header.block_hash()
                                );
                                counters.bump_naka_rejected_blocks();
                                return Err(NakamotoNodeError::SignersRejected);
                            }
                        } else {
                            debug!("Received rejected block response for a block besides my own. Ignoring.");
                        }
                        continue;
                    }
                    SignerMessageV0::BlockProposal(_) => {
                        debug!("Received block proposal message. Ignoring.");
                        continue;
                    }
                    SignerMessageV0::BlockPushed(_) => {
                        debug!("Received block pushed message. Ignoring.");
                        continue;
                    }
                    SignerMessageV0::MockSignature(_) => {
                        debug!("Received mock signature message. Ignoring.");
                        continue;
                    }
                };
                let block_sighash = block.header.signer_signature_hash();
                if block_sighash != response_hash {
                    warn!(
                        "Processed signature for a different block. Will try to continue.";
                        "signature" => %signature,
                        "block_signer_signature_hash" => %block_sighash,
                        "response_hash" => %response_hash,
                        "slot_id" => slot_id,
                        "reward_cycle_id" => reward_cycle_id,
                        "response_hash" => %response_hash
                    );
                    continue;
                }
                debug!("SignCoordinator: Received valid signature from signer"; "slot_id" => slot_id, "signature" => %signature);
                let Some(signer_entry) = &self.signer_entries.get(&slot_id) else {
                    return Err(NakamotoNodeError::SignerSignatureError(
                        "Signer entry not found".into(),
                    ));
                };
                let Ok(signer_pubkey) = StacksPublicKey::from_slice(&signer_entry.signing_key)
                else {
                    return Err(NakamotoNodeError::SignerSignatureError(
                        "Failed to parse signer public key".into(),
                    ));
                };
                let Ok(valid_sig) = signer_pubkey.verify(block_sighash.bits(), &signature) else {
                    warn!("Got invalid signature from a signer. Ignoring.");
                    continue;
                };
                if !valid_sig {
                    warn!(
                        "Processed signature but didn't validate over the expected block. Ignoring";
                        "signature" => %signature,
                        "block_signer_signature_hash" => %block_sighash,
                        "slot_id" => slot_id,
                    );
                    continue;
                }
                if !gathered_signatures.contains_key(&slot_id) {
                    total_weight_signed = total_weight_signed
                        .checked_add(signer_entry.weight)
                        .expect("FATAL: total weight signed exceeds u32::MAX");
                }
                debug!("SignCoordinator: Signature Added to block";
                    "block_signer_sighash" => %block_sighash,
                    "signer_pubkey" => signer_pubkey.to_hex(),
                    "signer_slot_id" => slot_id,
                    "signature" => %signature,
                    "signer_weight" => signer_entry.weight,
                    "total_weight_signed" => total_weight_signed,
                    "stacks_block_hash" => %block.header.block_hash(),
                    "stacks_block_id" => %block.header.block_id()
                );
                gathered_signatures.insert(slot_id, signature);
            }

            // After gathering all signatures, return them if we've hit the threshold
            if total_weight_signed >= self.weight_threshold {
                info!("SignCoordinator: Received enough signatures. Continuing.";
                    "stacks_block_hash" => %block.header.block_hash(),
                    "stacks_block_id" => %block.header.block_id()
                );
                return Ok(gathered_signatures.values().cloned().collect());
            }
        }

        Err(NakamotoNodeError::SignerSignatureError(
            "Timed out waiting for group signature".into(),
        ))
    }
}<|MERGE_RESOLUTION|>--- conflicted
+++ resolved
@@ -634,21 +634,16 @@
     /// Start gathering signatures for a Nakamoto block.
     /// This function begins by sending a `BlockProposal` message
     /// to the signers, and then waits for the signers to respond
-<<<<<<< HEAD
     /// with their signatures.  It does so in two ways, concurrently:
     /// * It waits for signer StackerDB messages with signatures. If enough signatures can be
     /// found, then the block can be broadcast.
     /// * It waits for the chainstate to contain the relayed block. If so, then its signatures are
     /// loaded and returned. This can happen if the node receives the block via a signer who
     /// fetched all signatures and assembled the signature vector, all before we could.
-    pub fn run_sign_v0(
-=======
-    /// with their signatures.
     // Mutants skip here: this function is covered via integration tests,
     //  which the mutation testing does not see.
     #[cfg_attr(test, mutants::skip)]
-    pub fn begin_sign_v0(
->>>>>>> 5aa1ed5e
+    pub fn run_sign_v0(
         &mut self,
         block: &NakamotoBlock,
         block_attempt: u64,
