use std::collections::VecDeque;
// Copyright (C) 2013-2020 Blockstack PBC, a public benefit corporation
// Copyright (C) 2020-2024 Stacks Open Internet Foundation
//
// This program is free software: you can redistribute it and/or modify
// it under the terms of the GNU General Public License as published by
// the Free Software Foundation, either version 3 of the License, or
// (at your option) any later version.
//
// This program is distributed in the hope that it will be useful,
// but WITHOUT ANY WARRANTY; without even the implied warranty of
// MERCHANTABILITY or FITNESS FOR A PARTICULAR PURPOSE.  See the
// GNU General Public License for more details.
//
// You should have received a copy of the GNU General Public License
// along with this program.  If not, see <http://www.gnu.org/licenses/>.
use std::sync::mpsc::Sender;
use std::time::Duration;

use blockstack_lib::chainstate::burn::ConsensusHashExtensions;
use blockstack_lib::chainstate::stacks::boot::{NakamotoSignerEntry, SIGNERS_NAME};
use blockstack_lib::util_lib::boot::boot_code_id;
use hashbrown::{HashMap, HashSet};
use libsigner::{SignerEvent, SignerRunLoop};
use slog::{slog_debug, slog_error, slog_info, slog_warn};
use stacks_common::types::chainstate::{ConsensusHash, StacksAddress, StacksPublicKey};
use stacks_common::{debug, error, info, warn};
use wsts::curve::ecdsa;
use wsts::curve::point::{Compressed, Point};
use wsts::state_machine::coordinator::State as CoordinatorState;
use wsts::state_machine::{OperationResult, PublicKeys};

use crate::client::{retry_with_exponential_backoff, ClientError, StacksClient};
use crate::config::{GlobalConfig, ParsedSignerEntries, SignerConfig};
use crate::signer::{Command as SignerCommand, Signer, SignerSlotID, State as SignerState};

/// Which operation to perform
#[derive(PartialEq, Clone, Debug)]
pub struct RunLoopCommand {
    /// Which signer operation to perform
    pub command: SignerCommand,
    /// The reward cycle we are performing the operation for
    pub reward_cycle: u64,
}

/// The runloop state
#[derive(PartialEq, Debug)]
pub enum State {
    /// The runloop is uninitialized
    Uninitialized,
    /// The runloop is initialized
    Initialized,
}

/// The runloop for the stacks signer
pub struct RunLoop {
    /// Configuration info
    pub config: GlobalConfig,
    /// The stacks node client
    pub stacks_client: StacksClient,
    /// The internal signer for an odd or even reward cycle
    /// Keyed by reward cycle % 2
    pub stacks_signers: HashMap<u64, Signer>,
    /// The state of the runloop
    pub state: State,
    /// The commands received thus far
    pub commands: VecDeque<RunLoopCommand>,
}

impl From<GlobalConfig> for RunLoop {
    /// Creates new runloop from a config
    fn from(config: GlobalConfig) -> Self {
        let stacks_client = StacksClient::from(&config);
        RunLoop {
            config,
            stacks_client,
            stacks_signers: HashMap::with_capacity(2),
            state: State::Uninitialized,
            commands: VecDeque::new(),
        }
    }
}

impl RunLoop {
    /// Parse Nakamoto signer entries into relevant signer information
    pub fn parse_nakamoto_signer_entries(
        signers: &[NakamotoSignerEntry],
        is_mainnet: bool,
    ) -> ParsedSignerEntries {
        let mut weight_end = 1;
        let mut coordinator_key_ids = HashMap::with_capacity(4000);
        let mut signer_key_ids = HashMap::with_capacity(signers.len());
        let mut signer_ids = HashMap::with_capacity(signers.len());
        let mut public_keys = PublicKeys {
            signers: HashMap::with_capacity(signers.len()),
            key_ids: HashMap::with_capacity(4000),
        };
        let mut signer_public_keys = HashMap::with_capacity(signers.len());
        for (i, entry) in signers.iter().enumerate() {
            // TODO: track these signer ids as non participating if any of the conversions fail
            let signer_id = u32::try_from(i).expect("FATAL: number of signers exceeds u32::MAX");
            let ecdsa_public_key = ecdsa::PublicKey::try_from(entry.signing_key.as_slice())
                .expect("FATAL: corrupted signing key");
            let signer_public_key = Point::try_from(&Compressed::from(ecdsa_public_key.to_bytes()))
                .expect("FATAL: corrupted signing key");
            let stacks_public_key = StacksPublicKey::from_slice(entry.signing_key.as_slice())
                .expect("FATAL: Corrupted signing key");

            let stacks_address = StacksAddress::p2pkh(is_mainnet, &stacks_public_key);
            signer_ids.insert(stacks_address, signer_id);
            signer_public_keys.insert(signer_id, signer_public_key);
            let weight_start = weight_end;
            weight_end = weight_start + entry.weight;
            for key_id in weight_start..weight_end {
                public_keys.key_ids.insert(key_id, ecdsa_public_key);
                public_keys.signers.insert(signer_id, ecdsa_public_key);
                coordinator_key_ids
                    .entry(signer_id)
                    .or_insert(HashSet::with_capacity(entry.weight as usize))
                    .insert(key_id);
                signer_key_ids
                    .entry(signer_id)
                    .or_insert(Vec::with_capacity(entry.weight as usize))
                    .push(key_id);
            }
        }
        ParsedSignerEntries {
            signer_ids,
            public_keys,
            signer_key_ids,
            signer_public_keys,
            coordinator_key_ids,
        }
    }

    /// Get the registered signers for a specific reward cycle
    /// Returns None if no signers are registered or its not Nakamoto cycle
    pub fn get_parsed_reward_set(
        &self,
        reward_cycle: u64,
    ) -> Result<Option<ParsedSignerEntries>, ClientError> {
        debug!("Getting registered signers for reward cycle {reward_cycle}...");
        let Some(signers) = self.stacks_client.get_reward_set_signers(reward_cycle)? else {
            warn!("No reward set signers found for reward cycle {reward_cycle}.");
            return Ok(None);
        };
        if signers.is_empty() {
            warn!("No registered signers found for reward cycle {reward_cycle}.");
            return Ok(None);
        }
        Ok(Some(Self::parse_nakamoto_signer_entries(
            &signers,
            self.config.network.is_mainnet(),
        )))
    }

    /// Get the stackerdb signer slots for a specific reward cycle
    pub fn get_parsed_signer_slots(
        &self,
        stacks_client: &StacksClient,
        reward_cycle: u64,
    ) -> Result<HashMap<StacksAddress, SignerSlotID>, ClientError> {
        let signer_set =
            u32::try_from(reward_cycle % 2).expect("FATAL: reward_cycle % 2 exceeds u32::MAX");
        let signer_stackerdb_contract_id =
            boot_code_id(SIGNERS_NAME, self.config.network.is_mainnet());
        // Get the signer writers from the stacker-db to find the signer slot id
        let stackerdb_signer_slots =
            stacks_client.get_stackerdb_signer_slots(&signer_stackerdb_contract_id, signer_set)?;
        let mut signer_slot_ids = HashMap::with_capacity(stackerdb_signer_slots.len());
        for (index, (address, _)) in stackerdb_signer_slots.into_iter().enumerate() {
            signer_slot_ids.insert(
                address,
                SignerSlotID(
                    u32::try_from(index).expect("FATAL: number of signers exceeds u32::MAX"),
                ),
            );
        }
        Ok(signer_slot_ids)
    }
    /// Get a signer configuration for a specific reward cycle from the stacks node
    fn get_signer_config(&mut self, reward_cycle: u64) -> Option<SignerConfig> {
        // We can only register for a reward cycle if a reward set exists.
        let signer_entries = self.get_parsed_reward_set(reward_cycle).ok()??;
        let signer_slot_ids = self
            .get_parsed_signer_slots(&self.stacks_client, reward_cycle)
            .ok()?;
        let current_addr = self.stacks_client.get_signer_address();

        let Some(signer_slot_id) = signer_slot_ids.get(current_addr) else {
            warn!(
                    "Signer {current_addr} was not found in stacker db. Must not be registered for this reward cycle {reward_cycle}."
                );
            return None;
        };
        let Some(signer_id) = signer_entries.signer_ids.get(current_addr) else {
            warn!(
                "Signer {current_addr} was found in stacker db but not the reward set for reward cycle {reward_cycle}."
            );
            return None;
        };
        info!(
            "Signer #{signer_id} ({current_addr}) is registered for reward cycle {reward_cycle}."
        );
        let key_ids = signer_entries
            .signer_key_ids
            .get(signer_id)
            .cloned()
            .unwrap_or_default();
        Some(SignerConfig {
            reward_cycle,
            signer_id: *signer_id,
            signer_slot_id: *signer_slot_id,
            key_ids,
            signer_entries,
            signer_slot_ids: signer_slot_ids.into_values().collect(),
            ecdsa_private_key: self.config.ecdsa_private_key,
            stacks_private_key: self.config.stacks_private_key,
            node_host: self.config.node_host.to_string(),
            mainnet: self.config.network.is_mainnet(),
            dkg_end_timeout: self.config.dkg_end_timeout,
            dkg_private_timeout: self.config.dkg_private_timeout,
            dkg_public_timeout: self.config.dkg_public_timeout,
            nonce_timeout: self.config.nonce_timeout,
            sign_timeout: self.config.sign_timeout,
            tx_fee_ustx: self.config.tx_fee_ustx,
            db_path: self.config.db_path.clone(),
        })
    }

    /// Refresh signer configuration for a specific reward cycle
    fn refresh_signer_config(&mut self, reward_cycle: u64, current: bool) {
        let reward_index = reward_cycle % 2;
        let mut needs_refresh = false;
        if let Some(signer) = self.stacks_signers.get_mut(&reward_index) {
            let old_reward_cycle = signer.reward_cycle;
            if old_reward_cycle == reward_cycle {
                //If the signer is already registered for the reward cycle, we don't need to do anything further here
                debug!("Signer is already configured for reward cycle {reward_cycle}.")
            } else {
                needs_refresh = true;
            }
        } else {
            needs_refresh = true;
        };
        if needs_refresh {
            if let Some(new_signer_config) = self.get_signer_config(reward_cycle) {
                let signer_id = new_signer_config.signer_id;
                debug!("Signer is registered for reward cycle {reward_cycle} as signer #{signer_id}. Initializing signer state.");
                let prior_reward_cycle = reward_cycle.saturating_sub(1);
                let prior_reward_set = prior_reward_cycle % 2;
                if let Some(signer) = self.stacks_signers.get_mut(&prior_reward_set) {
                    if signer.reward_cycle == prior_reward_cycle {
                        // The signers have been calculated for the next reward cycle. Update the current one
                        debug!("{signer}: Next reward cycle ({reward_cycle}) signer set calculated. Reconfiguring signer.");
                        signer.next_signer_addresses = new_signer_config
                            .signer_entries
                            .signer_ids
                            .keys()
                            .copied()
                            .collect();
                        signer.next_signer_slot_ids = new_signer_config.signer_slot_ids.clone();
                    }
                }
                self.stacks_signers
                    .insert(reward_index, Signer::from(new_signer_config));
                debug!("Reward cycle #{reward_cycle} Signer #{signer_id} initialized.");
            } else {
                if current {
                    warn!("Signer is not registered for the current reward cycle ({reward_cycle}). Waiting for confirmed registration...");
                } else {
                    debug!("Signer is not registered for reward cycle {reward_cycle}. Waiting for confirmed registration...");
                }
            }
        }
    }

    /// Refresh the signer configuration by retrieving the necessary information from the stacks node
    /// Note: this will trigger DKG if required
    fn refresh_signers(&mut self, current_reward_cycle: u64) -> Result<(), ClientError> {
        let next_reward_cycle = current_reward_cycle.saturating_add(1);
        self.refresh_signer_config(current_reward_cycle, true);
        self.refresh_signer_config(next_reward_cycle, false);
        // TODO: do not use an empty consensus hash
        let pox_consensus_hash = ConsensusHash::empty();
        let mut to_delete = Vec::new();
        for (idx, signer) in &mut self.stacks_signers {
            if signer.reward_cycle < current_reward_cycle {
                debug!("{signer}: Signer's tenure has completed.");
                // We don't really need this state, but it's useful for debugging
                signer.state = SignerState::TenureCompleted;
                to_delete.push(*idx);
<<<<<<< HEAD
=======
                continue;
>>>>>>> 49eb61a7
            }
            let old_coordinator_id = signer.coordinator_selector.get_coordinator().0;
            let updated_coordinator_id = signer
                .coordinator_selector
                .refresh_coordinator(&pox_consensus_hash);
            if old_coordinator_id != updated_coordinator_id {
                debug!(
                    "{signer}: Coordinator updated. Resetting state to Idle.";
                    "old_coordinator_id" => {old_coordinator_id},
                    "updated_coordinator_id" => {updated_coordinator_id},
                    "pox_consensus_hash" => %pox_consensus_hash
                );
                signer.coordinator.state = CoordinatorState::Idle;
                signer.state = SignerState::Idle;
            }
            if signer.approved_aggregate_public_key.is_none() {
                retry_with_exponential_backoff(|| {
                    signer
                        .update_dkg(&self.stacks_client)
                        .map_err(backoff::Error::transient)
                })?;
            }
        }
        for i in to_delete.into_iter() {
            if let Some(signer) = self.stacks_signers.remove(&i) {
                info!("{signer}: Tenure has completed. Removing signer from runloop.",);
            }
        }
        if self.stacks_signers.is_empty() {
            info!("Signer is not registered for the current reward cycle ({current_reward_cycle}) or next reward cycle ({next_reward_cycle}). Waiting for confirmed registration...");
            self.state = State::Uninitialized;
            return Err(ClientError::NotRegistered);
        }
        if self.state != State::Initialized {
            info!("Signer runloop successfully initialized!");
        }
        self.state = State::Initialized;
        Ok(())
    }
}

impl SignerRunLoop<Vec<OperationResult>, RunLoopCommand> for RunLoop {
    fn set_event_timeout(&mut self, timeout: Duration) {
        self.config.event_timeout = timeout;
    }

    fn get_event_timeout(&self) -> Duration {
        self.config.event_timeout
    }

    fn run_one_pass(
        &mut self,
        event: Option<SignerEvent>,
        cmd: Option<RunLoopCommand>,
        res: Sender<Vec<OperationResult>>,
    ) -> Option<Vec<OperationResult>> {
        debug!(
            "Running one pass for the signer. state={:?}, cmd={cmd:?}, event={event:?}",
            self.state
        );
        if let Some(cmd) = cmd {
            self.commands.push_back(cmd);
        }
        // TODO: queue events and process them potentially after initialization success (similar to commands)?
        let Ok(current_reward_cycle) = retry_with_exponential_backoff(|| {
            self.stacks_client
                .get_current_reward_cycle()
                .map_err(backoff::Error::transient)
        }) else {
            error!("Failed to retrieve current reward cycle");
            warn!("Ignoring event: {event:?}");
            return None;
        };
        if let Err(e) = self.refresh_signers(current_reward_cycle) {
            if self.state == State::Uninitialized {
                // If we were never actually initialized, we cannot process anything. Just return.
                warn!("Failed to initialize signers. Are you sure this signer is correctly registered for the current or next reward cycle?");
                warn!("Ignoring event: {event:?}");
                return None;
            }
            error!("Failed to refresh signers: {e}. Signer may have an outdated view of the network. Attempting to process event anyway.");
        }
        for signer in self.stacks_signers.values_mut() {
            if signer.state == SignerState::TenureCompleted {
                warn!("{signer}: Signer's tenure has completed. This signer should have been cleaned up during refresh.");
                continue;
            }
            let event_parity = match event {
                Some(SignerEvent::BlockValidationResponse(_)) => Some(current_reward_cycle % 2),
                // Block proposal events do have reward cycles, but each proposal has its own cycle,
                //  and the vec could be heterogenous, so, don't differentiate.
                Some(SignerEvent::ProposedBlocks(_)) => None,
                Some(SignerEvent::SignerMessages(msg_parity, ..)) => {
                    Some(u64::from(msg_parity) % 2)
                }
                Some(SignerEvent::StatusCheck) => None,
                None => None,
            };
            let other_signer_parity = (signer.reward_cycle + 1) % 2;
            if event_parity == Some(other_signer_parity) {
                continue;
            }

            if let Err(e) = signer.process_event(
                &self.stacks_client,
                event.as_ref(),
                res.clone(),
                current_reward_cycle,
            ) {
                error!("{signer}: errored processing event: {e}");
            }
            if let Some(command) = self.commands.pop_front() {
                let reward_cycle = command.reward_cycle;
                if signer.reward_cycle != reward_cycle {
                    warn!(
                        "{signer}: not registered for reward cycle {reward_cycle}. Ignoring command: {command:?}"
                    );
                } else {
                    info!(
                        "{signer}: Queuing an external runloop command ({:?}): {command:?}",
                        signer
                            .signing_round
                            .public_keys
                            .signers
                            .get(&signer.signer_id)
                    );
                    signer.commands.push_back(command.command);
                }
            }
            // After processing event, run the next command for each signer
            signer.process_next_command(&self.stacks_client);
        }
        None
    }
}
#[cfg(test)]
mod tests {
    use blockstack_lib::chainstate::stacks::boot::NakamotoSignerEntry;
    use stacks_common::types::chainstate::{StacksPrivateKey, StacksPublicKey};

    use super::RunLoop;

    #[test]
    fn parse_nakamoto_signer_entries_test() {
        let nmb_signers = 10;
        let weight = 10;
        let mut signer_entries = Vec::with_capacity(nmb_signers);
        for _ in 0..nmb_signers {
            let key = StacksPublicKey::from_private(&StacksPrivateKey::new()).to_bytes_compressed();
            let mut signing_key = [0u8; 33];
            signing_key.copy_from_slice(&key);
            signer_entries.push(NakamotoSignerEntry {
                signing_key,
                stacked_amt: 0,
                weight,
            });
        }

        let parsed_entries = RunLoop::parse_nakamoto_signer_entries(&signer_entries, false);
        assert_eq!(parsed_entries.signer_ids.len(), nmb_signers);
        let mut signer_ids = parsed_entries.signer_ids.into_values().collect::<Vec<_>>();
        signer_ids.sort();
        assert_eq!(
            signer_ids,
            (0..nmb_signers).map(|id| id as u32).collect::<Vec<_>>()
        );
    }
}<|MERGE_RESOLUTION|>--- conflicted
+++ resolved
@@ -290,10 +290,7 @@
                 // We don't really need this state, but it's useful for debugging
                 signer.state = SignerState::TenureCompleted;
                 to_delete.push(*idx);
-<<<<<<< HEAD
-=======
                 continue;
->>>>>>> 49eb61a7
             }
             let old_coordinator_id = signer.coordinator_selector.get_coordinator().0;
             let updated_coordinator_id = signer
