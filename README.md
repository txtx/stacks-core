--- conflicted
+++ resolved
@@ -71,23 +71,9 @@
 
 - [x] **Krypton** is a Stacks 2 testnet with a fixed, two-minute block time, called `regtest`. Regtest is generally unstable for regular use, and is reset often. See the [regtest documentation](https://docs.stacks.co/understand-stacks/testnet) for more information on using regtest.
 
-<<<<<<< HEAD
-- [x] **Neon** is the first version of our public testnet, which shipped in Q2 2020. This testnet added SIP 003, and will be an open-membership public network, where participants will be able to validate and participate in mining testnet blocks.
-
-- [x] **Argon** is the second version of our public testnet, which shipped in Q2 2020. This testnet improved on the stability of the Neon testnet.
-
-- [x] **Krypton** is the third version of our public testnet, which incorporates a partial implementation of SIP 007. It allows developers to test a simple version of Stacking and PoX consensus.
-
-- [x] **Xenon** is the upcoming version of our public testnet, which will run on the Bitcoin testnet. It will include SIP 006 and SIP 008, and will contain bugfixes and improvements to the implementation of SIP 007.
-
-- [x] **Mainnet** is the fully functional version, that is estimated for Q4 2020.
-
-See the [testnet website](https://testnet.blockstack.org) and ["when mainnet?" FAQ](https://github.com/blockstack/stacks/blob/master/whenmainnet.md) for details.
-=======
 - [x] **Xenon** is the Stacks 2 public testnet, which runs PoX against the Bitcoin testnet. It is the full implementation of the Stacks 2 blockchain, and should be considered a stable testnet for developing Clarity smart contracts. See the [testnet documentation](https://docs.stacks.co/understand-stacks/testnet) for more information on the public testnet.
 
 - [x] **Mainnet** is the fully functional Stacks 2 blockchain, see the [Stacks overview](https://docs.stacks.co/understand-stacks/overview) for information on running a Stacks node, mining, stacking, and writing Clarity smart contracts.
->>>>>>> 3382ecdc
 
 ## Getting started
 
