--- conflicted
+++ resolved
@@ -49,10 +49,7 @@
 #[allow(unused_mut)]
 pub fn instrument_http_request_handler<F, R>(
     conv_http: &mut ConversationHttp,
-<<<<<<< HEAD
     // mut is needed when feature = "monitoring_prom"
-=======
->>>>>>> aede2034
     #[allow(unused_mut)] mut req: StacksHttpRequest,
     handler: F,
 ) -> Result<R, net_error>
