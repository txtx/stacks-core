--- conflicted
+++ resolved
@@ -66,26 +66,12 @@
 use crate::net::StacksP2P;
 use crate::net::GETPOXINV_MAX_BITLEN;
 use crate::net::*;
-<<<<<<< HEAD
-use crate::types::chainstate::PoxId;
-use crate::types::StacksPublicKeyBuffer;
+
 use crate::util_lib::db::DBConn;
 use crate::util_lib::db::Error as db_error;
-=======
-use crate::util_lib::db::DBConn;
-use crate::util_lib::db::Error as db_error;
-use stacks_common::util::get_epoch_time_secs;
-use stacks_common::util::hash::to_hex;
-use stacks_common::util::log;
-use stacks_common::util::secp256k1::Secp256k1PrivateKey;
-use stacks_common::util::secp256k1::Secp256k1PublicKey;
-
-use crate::core::StacksEpoch;
+
 use stacks_common::types::chainstate::PoxId;
 use stacks_common::types::StacksPublicKeyBuffer;
-
-use clarity::vm::types::QualifiedContractIdentifier;
->>>>>>> ca9f84be
 
 // did we or did we not successfully send a message?
 #[derive(Debug, Clone)]
@@ -2753,21 +2739,11 @@
     use crate::net::p2p::*;
     use crate::net::test::*;
     use crate::net::*;
-<<<<<<< HEAD
-    use crate::types::chainstate::{BlockHeaderHash, BurnchainHeaderHash, SortitionId};
+
     use crate::util_lib::test::*;
-=======
-    use crate::util_lib::test::*;
-    use clarity::vm::costs::ExecutionCost;
-    use stacks_common::util::pipe::*;
-    use stacks_common::util::secp256k1::*;
-    use stacks_common::util::sleep_ms;
-    use stacks_common::util::uint::*;
-
     use stacks_common::types::chainstate::{BlockHeaderHash, BurnchainHeaderHash, SortitionId};
 
     use super::*;
->>>>>>> ca9f84be
 
     const DEFAULT_SERVICES: u16 = (ServiceFlags::RELAY as u16) | (ServiceFlags::RPC as u16);
     const STACKERDB_SERVICES: u16 = (ServiceFlags::RELAY as u16)
