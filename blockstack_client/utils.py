--- conflicted
+++ resolved
@@ -29,13 +29,8 @@
 import threading
 import traceback
 
-<<<<<<< HEAD
-from constants import DEFAULT_BLOCKSTACKD_PORT
-from logger import get_logger
-=======
 from .config import get_config
 from .logger import get_logger
->>>>>>> 6575c661
 
 log = get_logger('blockstack-client')
 
