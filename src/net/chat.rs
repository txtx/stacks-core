/*
 copyright: (c) 2013-2019 by Blockstack PBC, a public benefit corporation.

 This file is part of Blockstack.

 Blockstack is free software. You may redistribute or modify
 it under the terms of the GNU General Public License as published by
 the Free Software Foundation, either version 3 of the License or
 (at your option) any later version.

 Blockstack is distributed in the hope that it will be useful,
 but WITHOUT ANY WARRANTY, including without the implied warranty of
 MERCHANTABILITY or FITNESS FOR A PARTICULAR PURPOSE. See the
 GNU General Public License for more details.

 You should have received a copy of the GNU General Public License
 along with Blockstack. If not, see <http://www.gnu.org/licenses/>.
*/

use std::mem;

use net::PeerAddress;
use net::Neighbor;
use net::NeighborKey;
use net::Error as net_error;
use net::db::PeerDB;
use net::asn::ASEntry4;

use net::*;
use net::codec::*;
use net::relay::*;

use net::StacksMessage;
use net::StacksP2P;
use net::GetBlocksInv;
use net::BLOCKS_INV_DATA_MAX_BITLEN;
use net::connection::ConnectionP2P;
use net::connection::ReplyHandleP2P;
use net::connection::ConnectionOptions;

use net::neighbors::MAX_NEIGHBOR_BLOCK_DELAY;

use net::db::*;

use util::db::Error as db_error;
use util::db::DBConn;
use util::secp256k1::Secp256k1PublicKey;
use util::secp256k1::Secp256k1PrivateKey;

use burnchains::PublicKey;

use chainstate::burn::db::sortdb;
use chainstate::burn::db::sortdb::{
    SortitionDB
};

use chainstate::stacks::db::StacksChainState;
use chainstate::stacks::StacksBlockHeader;
use chainstate::stacks::StacksPublicKey;
use burnchains::Burnchain;
use burnchains::BurnchainView;
use monitoring;

use std::net::SocketAddr;

use std::collections::HashMap;
use std::collections::VecDeque;
use std::collections::HashSet;

use std::io::Read;
use std::io::Write;
use std::cmp;
use std::convert::TryFrom;

use util::log;
use util::get_epoch_time_secs;
use util::hash::to_hex;

use rand;
use rand::Rng;
use rand::thread_rng;

// did we or did we not successfully send a message?
#[derive(Debug, Clone)]
pub struct NeighborHealthPoint {
    pub success: bool,
    pub time: u64
}

impl Default for NeighborHealthPoint {
    fn default() -> NeighborHealthPoint {
        NeighborHealthPoint {
            success: false,
            time: 0
        }
    }
}

pub const NUM_HEALTH_POINTS : usize = 32;
pub const HEALTH_POINT_LIFETIME : u64 = 12 * 3600;  // 12 hours

pub const NUM_BLOCK_POINTS : usize = 32;
pub const BLOCK_POINT_LIFETIME : u64 = 600;

pub const MAX_PEER_HEARTBEAT_INTERVAL : usize = 3600 * 6;       // 6 hours

/// Statistics on relayer hints in Stacks messages.  Used to deduce network choke points.
#[derive(Debug, Clone)]
pub struct RelayStats {
    pub num_messages: u64,      // how many messages a relayer has pushed to this neighbor 
    pub num_bytes: u64,         // how many bytes a relayer has pushed to this neighbor
    pub last_seen: u64,         // the last time (in seconds) since we've seen this relayer
}

impl RelayStats {
    pub fn new() -> RelayStats {
        RelayStats {
            num_messages: 0,
            num_bytes: 0,
            last_seen: 0
        }
    }

    /// Combine two relayers' stats
    pub fn merge(&mut self, other: RelayStats) {
        if other.last_seen > self.last_seen {
            self.num_messages += other.num_messages;
            self.num_bytes += other.num_bytes;
            self.last_seen = get_epoch_time_secs();
        }
    }
}

#[derive(Debug, Clone)]
pub struct NeighborStats {
    pub outbound: bool,
    pub first_contact_time: u64,
    pub last_contact_time: u64,
    pub last_send_time: u64,
    pub last_recv_time: u64,
    pub last_handshake_time: u64,
    pub bytes_tx: u64,
    pub bytes_rx: u64,
    pub msgs_tx: u64,
    pub msgs_rx: u64,
    pub msgs_rx_unsolicited: u64,
    pub msgs_err: u64,
    pub healthpoints: VecDeque<NeighborHealthPoint>,
    pub msg_rx_counts: HashMap<StacksMessageID, u64>,
    pub block_push_rx_counts: VecDeque<(u64, u64)>,         // (count, num bytes)
    pub microblocks_push_rx_counts: VecDeque<(u64, u64)>,   // (count, num bytes)
    pub transaction_push_rx_counts: VecDeque<(u64, u64)>,   // (count, num bytes)
    pub relayed_messages: HashMap<NeighborAddress, RelayStats>
}

impl NeighborStats {
    pub fn new(outbound: bool) -> NeighborStats {
        NeighborStats {
            outbound: outbound,
            first_contact_time: 0,
            last_contact_time: 0,
            last_send_time: 0,
            last_recv_time: 0,
            last_handshake_time: 0,
            bytes_tx: 0,
            bytes_rx: 0,
            msgs_tx: 0,
            msgs_rx: 0,
            msgs_rx_unsolicited: 0,
            msgs_err: 0,
            healthpoints: VecDeque::new(),
            msg_rx_counts: HashMap::new(),
            block_push_rx_counts: VecDeque::new(),
            microblocks_push_rx_counts: VecDeque::new(),
            transaction_push_rx_counts: VecDeque::new(),
            relayed_messages: HashMap::new(),
        }
    }
    
    pub fn add_healthpoint(&mut self, success: bool) -> () {
        let hp = NeighborHealthPoint {
            success: success,
            time: get_epoch_time_secs()
        };
        self.healthpoints.push_back(hp);
        while self.healthpoints.len() > NUM_HEALTH_POINTS {
            self.healthpoints.pop_front();
        }
    }

    pub fn add_block_push(&mut self, message_size: u64) -> () {
        self.block_push_rx_counts.push_back((get_epoch_time_secs(), message_size));
        while self.block_push_rx_counts.len() > NUM_BLOCK_POINTS {
            self.block_push_rx_counts.pop_front();
        }
    }
    
    pub fn add_microblocks_push(&mut self, message_size: u64) -> () {
        self.microblocks_push_rx_counts.push_back((get_epoch_time_secs(), message_size));
        while self.microblocks_push_rx_counts.len() > NUM_BLOCK_POINTS {
            self.microblocks_push_rx_counts.pop_front();
        }
    }
    
    pub fn add_transaction_push(&mut self, message_size: u64) -> () {
        self.transaction_push_rx_counts.push_back((get_epoch_time_secs(), message_size));
        while self.transaction_push_rx_counts.len() > NUM_BLOCK_POINTS {
            self.transaction_push_rx_counts.pop_front();
        }
    }

    pub fn add_relayer(&mut self, addr: NeighborAddress, num_bytes: u64) -> () {
        if let Some(stats) = self.relayed_messages.get_mut(&addr) {
            stats.num_messages += 1;
            stats.num_bytes += num_bytes;
            stats.last_seen = get_epoch_time_secs();
        }
        else {
            let info = RelayStats {
                num_messages: 1,
                num_bytes: num_bytes,
                last_seen: get_epoch_time_secs(),
            };
            self.relayed_messages.insert(addr, info);
        }
    }

    pub fn take_relayers(&mut self) -> HashMap<NeighborAddress, RelayStats> {
        let ret = mem::replace(&mut self.relayed_messages, HashMap::new());
        ret
    }

    /// Get a peer's perceived health -- the last $NUM_HEALTH_POINTS successful messages divided by
    /// the total.
    pub fn get_health_score(&self) -> f64 {
        // if we don't have enough data, assume 50%
        if self.healthpoints.len() < NUM_HEALTH_POINTS {
            return 0.5;
        }
        
        let mut successful = 0;
        let mut total = 0;
        let now = get_epoch_time_secs();
        for hp in self.healthpoints.iter() {
            // penalize stale data points -- only look at recent data
            if hp.success && now < hp.time + HEALTH_POINT_LIFETIME {
                successful += 1;
            }
            total += 1;
        }
        (successful as f64) / (total as f64)
    }

    fn get_bandwidth(rx_counts: &VecDeque<(u64, u64)>, lifetime: u64) -> f64 {
        if rx_counts.len() < 2 {
            return 0.0;
        }

        let elapsed_time_start = rx_counts.front().unwrap().0;
        let elapsed_time_end = rx_counts.back().unwrap().0;
        let now = get_epoch_time_secs();

        let mut total_bytes = 0;
        for (time, size) in rx_counts.iter() {
            if now < time + lifetime {
                total_bytes += size;
            }
        }

        if elapsed_time_start == elapsed_time_end {
            total_bytes as f64
        }
        else {
            (total_bytes as f64) / ((elapsed_time_end - elapsed_time_start) as f64)
        }
    }

    /// Get a peer's total block-push bandwidth usage.
    pub fn get_block_push_bandwidth(&self) -> f64 {
        NeighborStats::get_bandwidth(&self.block_push_rx_counts, BLOCK_POINT_LIFETIME)
    }
    
    /// Get a peer's total microblock-push bandwidth usage.
    pub fn get_microblocks_push_bandwidth(&self) -> f64 {
        NeighborStats::get_bandwidth(&self.microblocks_push_rx_counts, BLOCK_POINT_LIFETIME)
    }

    /// Get a peer's total transaction-push bandwidth usage
    pub fn get_transaction_push_bandwidth(&self) -> f64 {
        NeighborStats::get_bandwidth(&self.transaction_push_rx_counts, BLOCK_POINT_LIFETIME)
    }

    /// Determine how many of a particular message this peer has received
    pub fn get_message_recv_count(&self, msg_id: StacksMessageID) -> u64 {
        *(self.msg_rx_counts.get(&msg_id).unwrap_or(&0))
    }
}

/// P2P ongoing conversation with another Stacks peer
pub struct ConversationP2P {
    pub instantiated: u64,

    pub network_id: u32,
    pub version: u32,
    pub connection: ConnectionP2P,
    pub conn_id: usize,

    pub burnchain: Burnchain,                   // copy of our burnchain config
    pub heartbeat: u32,                         // how often do we send heartbeats?

    pub peer_network_id: u32,
    pub peer_version: u32,
    pub peer_services: u16,
    pub peer_addrbytes: PeerAddress,            // from socketaddr
    pub peer_port: u16,                         // from socketaddr
    pub handshake_addrbytes: PeerAddress,       // from handshake
    pub handshake_port: u16,                    // from handshake
    pub peer_heartbeat: u32,                    // how often do we need to ping the remote peer?
    pub peer_expire_block_height: u64,          // when does the peer's key expire?

    pub data_url: UrlString,                   // where does this peer's data live?  Set to a 0-length string if not known.

    // highest block height and consensus hash this peer has seen
    pub burnchain_tip_height: u64,
    pub burnchain_tip_consensus_hash: ConsensusHash,
    pub burnchain_stable_tip_height: u64,
    pub burnchain_stable_tip_consensus_hash: ConsensusHash,

    pub stats: NeighborStats,

    // outbound replies
    pub reply_handles: VecDeque<ReplyHandleP2P>
}

impl fmt::Display for ConversationP2P {
    fn fmt(&self, f: &mut fmt::Formatter) -> fmt::Result {
        write!(f, "convo:id={},outbound={},peer={:?}", self.conn_id, self.stats.outbound, &self.to_neighbor_key())
    }
}

impl fmt::Debug for ConversationP2P {
    fn fmt(&self, f: &mut fmt::Formatter) -> fmt::Result {
        write!(f, "convo:id={},outbound={},peer={:?}", self.conn_id, self.stats.outbound, &self.to_neighbor_key())
    }
}

impl NeighborKey {
    pub fn from_handshake(peer_version: u32, network_id: u32, handshake_data: &HandshakeData) -> NeighborKey {
        NeighborKey {
            peer_version: peer_version, 
            network_id: network_id,
            addrbytes: handshake_data.addrbytes.clone(),
            port: handshake_data.port,
        }
    }

    pub fn from_socketaddr(peer_version: u32, network_id: u32, addr: &SocketAddr) -> NeighborKey {
        NeighborKey {
            peer_version: peer_version,
            network_id: network_id,
            addrbytes: PeerAddress::from_socketaddr(addr),
            port: addr.port(),
        }
    }
}

impl Neighbor {
    /// Update fields in this neighbor from a given handshake.
    /// Also, re-calculate the peer's ASN and organization ID
    pub fn handshake_update(&mut self, conn: &DBConn, handshake_data: &HandshakeData) -> Result<(), net_error> {
        let pubk = handshake_data.node_public_key.to_public_key()?;
        let asn_opt = PeerDB::asn_lookup(conn, &handshake_data.addrbytes)
            .map_err(net_error::DBError)?;

        let asn = match asn_opt {
            Some(a) => a,
            None => 0
        };

        self.public_key = pubk;
        self.expire_block = handshake_data.expire_block_height;
        self.last_contact_time = get_epoch_time_secs();

        if asn != 0 {
            self.asn = asn;
            self.org = asn;       // TODO; AS number is a place-holder for an organization ID (an organization can own multiple ASs)
        }

        Ok(())
    }

    pub fn from_handshake(conn: &DBConn, peer_version: u32, network_id: u32, handshake_data: &HandshakeData) -> Result<Neighbor, net_error> {
        let addr = NeighborKey::from_handshake(peer_version, network_id, handshake_data);
        let pubk = handshake_data.node_public_key.to_public_key()?;

        let peer_opt = PeerDB::get_peer(conn, network_id, &addr.addrbytes, addr.port)
            .map_err(net_error::DBError)?;

        let mut neighbor = match peer_opt {
            Some(neighbor) => {
                let mut ret = neighbor.clone();
                ret.addr = addr.clone();
                ret
            },
            None => {
                let ret = Neighbor::empty(&addr, &pubk, handshake_data.expire_block_height);
                ret
            }
        };

        #[cfg(test)]
        {
            // setting BLOCKSTACK_NEIGHBOR_TEST_${PORTNUMBER} will let us select an organization
            // for this peer
            use std::env;
            match env::var(format!("BLOCKSTACK_NEIGHBOR_TEST_{}", addr.port).to_string()) {
                Ok(asn_str) => {
                    neighbor.asn = asn_str.parse().unwrap();
                    neighbor.org = neighbor.asn;
                    test_debug!("Override {:?} to ASN/org {}", &neighbor.addr, neighbor.asn);
                },
                Err(_) => {}
            };
        }

        neighbor.handshake_update(conn, &handshake_data)?;
        Ok(neighbor)
    }

    pub fn from_conversation(conn: &DBConn, convo: &ConversationP2P) -> Result<Option<Neighbor>, net_error> {
        let addr = convo.to_neighbor_key();
        let peer_opt = PeerDB::get_peer(conn, addr.network_id, &addr.addrbytes, addr.port)
            .map_err(net_error::DBError)?;

        match peer_opt {
            None => {
                Ok(None)
            },
            Some(mut peer) => {
                if peer.asn == 0 {
                    let asn_opt = PeerDB::asn_lookup(conn, &addr.addrbytes)
                        .map_err(net_error::DBError)?;

                    match asn_opt {
                        Some(a) => {
                            if a != 0 {
                                peer.asn = a;
                            }
                        },
                        None => {}
                    };
                }
                Ok(Some(peer))
            }
        }
    }
}

impl ConversationP2P {
    /// Create an unconnected conversation
    pub fn new(network_id: u32, version: u32, burnchain: &Burnchain, peer_addr: &SocketAddr, conn_opts: &ConnectionOptions, outbound: bool, conn_id: usize) -> ConversationP2P {
        ConversationP2P {
            instantiated: get_epoch_time_secs(),
            network_id: network_id,
            version: version,
            connection: ConnectionP2P::new(StacksP2P::new(), conn_opts, None),
            conn_id: conn_id,
            heartbeat: conn_opts.heartbeat,
            burnchain: burnchain.clone(),

            peer_network_id: 0,
            peer_version: 0,
            peer_addrbytes: PeerAddress::from_socketaddr(peer_addr),
            peer_port: peer_addr.port(),
            handshake_addrbytes: PeerAddress([0u8; 16]),
            handshake_port: 0,
            peer_heartbeat: 0,
            peer_services: 0,
            peer_expire_block_height: 0,

            data_url: UrlString::try_from("".to_string()).unwrap(),

            burnchain_tip_height: 0,
            burnchain_tip_consensus_hash: ConsensusHash([0x00; 20]),
            burnchain_stable_tip_height: 0,
            burnchain_stable_tip_consensus_hash: ConsensusHash([0x00; 20]),

            stats: NeighborStats::new(outbound),
            reply_handles: VecDeque::new(),
        }
    }

    pub fn set_public_key(&mut self, pubkey_opt: Option<Secp256k1PublicKey>) -> () {
        self.connection.set_public_key(pubkey_opt);
    }

    pub fn to_neighbor_key(&self) -> NeighborKey {
        NeighborKey {
            peer_version: self.peer_version,
            network_id: self.peer_network_id,
            addrbytes: self.peer_addrbytes.clone(),
            port: self.peer_port
        }
    }
    
    pub fn to_handshake_neighbor_key(&self) -> NeighborKey {
        NeighborKey {
            peer_version: self.peer_version,
            network_id: self.peer_network_id,
            addrbytes: self.handshake_addrbytes.clone(),
            port: self.handshake_port
        }
    }

    pub fn to_neighbor_address(&self) -> NeighborAddress {
        let pubkh = 
            if let Some(ref pubk) = self.ref_public_key() {
                Hash160::from_data(&pubk.to_bytes())
            }
            else {
                Hash160([0u8; 20])
            };

        NeighborAddress {
            addrbytes: self.peer_addrbytes.clone(),
            port: self.peer_port,
            public_key_hash: pubkh
        }
    }
    
    pub fn to_handshake_neighbor_address(&self) -> NeighborAddress {
        let pubkh = 
            if let Some(ref pubk) = self.ref_public_key() {
                Hash160::from_data(&pubk.to_bytes())
            }
            else {
                Hash160([0u8; 20])
            };

        NeighborAddress {
            addrbytes: self.handshake_addrbytes.clone(),
            port: self.handshake_port,
            public_key_hash: pubkh
        }
    }

    pub fn is_outbound(&self) -> bool {
        self.stats.outbound
    }

    pub fn is_authenticated(&self) -> bool {
        self.connection.has_public_key()
    }

    pub fn get_public_key(&self) -> Option<StacksPublicKey> {
        self.connection.get_public_key()
    }
    
    pub fn ref_public_key(&self) -> Option<&StacksPublicKey> {
        self.connection.ref_public_key()
    }

    pub fn get_burnchain_tip_height(&self) -> u64 {
        self.burnchain_tip_height
    }
    
    pub fn get_stable_burnchain_tip_height(&self) -> u64 {
        self.burnchain_stable_tip_height
    }

    pub fn get_burnchain_tip_consensus_hash(&self) -> ConsensusHash {
        self.burnchain_tip_consensus_hash.clone()
    }

    pub fn get_stable_burnchain_tip_consensus_hash(&self) -> ConsensusHash {
        self.burnchain_stable_tip_consensus_hash.clone()
    }
    
    /// Determine whether or not a given (height, consensus_hash) pair _disagrees_ with our
    /// burnchain view.  If it does, return true.  If it doesn't (including if the given pair is
    /// simply absent from the chain_view), then return False.
    fn check_consensus_hash_disagreement(block_height: u64, their_consensus_hash: &ConsensusHash, chain_view: &BurnchainView) -> bool {
        let ch = match chain_view.last_consensus_hashes.get(&block_height) {
            Some(ref ch) => {
                ch.clone()
            },
            None => {
                // not present; can't prove disagreement (assume the remote peer is just stale)
                return false;
            }
        };
        *ch != *their_consensus_hash
    }

    /// Validate an inbound message's preamble against our knowledge of the burn chain.
    /// Return Ok(true) if we can proceed
    /// Return Ok(false) if we can't proceed, but the remote peer is not in violation of the protocol 
    /// Return Err(net_error::InvalidMessage) if the remote peer returns an invalid message in
    ///     violation of the protocol
    pub fn is_preamble_valid(&self, msg: &StacksMessage, chain_view: &BurnchainView) -> Result<bool, net_error> {
        if msg.preamble.network_id != self.network_id {
            // not on our network
            test_debug!("wrong network ID: {:x} != {:x}", msg.preamble.network_id, self.network_id);
            return Err(net_error::InvalidMessage);
        }
        if (msg.preamble.peer_version & 0xff000000) != (self.version & 0xff000000) {
            // major version mismatch
            test_debug!("wrong peer version: {:x} != {:x}", msg.preamble.peer_version, self.version);
            return Err(net_error::InvalidMessage);
        }
        if msg.preamble.burn_stable_block_height.checked_add(self.burnchain.stable_confirmations as u64) != Some(msg.preamble.burn_block_height) {
            // invalid message
            test_debug!("wrong stable block height: {:?} != {}", msg.preamble.burn_stable_block_height.checked_add(self.burnchain.stable_confirmations as u64), msg.preamble.burn_block_height);
            return Err(net_error::InvalidMessage);
        }

        if msg.preamble.burn_stable_block_height > chain_view.burn_block_height + MAX_NEIGHBOR_BLOCK_DELAY {
            // this node is too far ahead of us, but otherwise still potentially valid 
            test_debug!("remote peer is too far ahead of us: {} > {}", msg.preamble.burn_stable_block_height, chain_view.burn_block_height);
            return Ok(false);
        }

        // must agree on stable consensus hash
        let rules_disagree = ConversationP2P::check_consensus_hash_disagreement(msg.preamble.burn_stable_block_height, &msg.preamble.burn_stable_consensus_hash, chain_view);
        if rules_disagree {
            // remote peer disagrees on stable consensus hash -- follows different rules than us
            test_debug!("Consensus hash mismatch in preamble");
            return Err(net_error::InvalidMessage);
        }

        Ok(true)
    }

    /// Get next message sequence number
    fn next_seq(&mut self) -> u32 {
        let mut rng = thread_rng();
        rng.gen::<u32>()
    }

    /// Generate a signed message for this conversation 
    pub fn sign_message(&mut self, chain_view: &BurnchainView, private_key: &Secp256k1PrivateKey, payload: StacksMessageType) -> Result<StacksMessage, net_error> {
        let mut msg = StacksMessage::from_chain_view(self.version, self.network_id, chain_view, payload);
        msg.sign(self.next_seq(), private_key)?;
        Ok(msg)
    }
    
    /// Generate a signed forwarded message for this conversation.
    /// Include ourselves as the latest relayer.
    pub fn sign_relay_message(&mut self, local_peer: &LocalPeer, chain_view: &BurnchainView, mut relay_hints: Vec<RelayData>, payload: StacksMessageType) -> Result<StacksMessage, net_error> {
        let mut msg = StacksMessage::from_chain_view(self.version, self.network_id, chain_view, payload);
        msg.relayers.append(&mut relay_hints);
        msg.sign_relay(&local_peer.private_key, self.next_seq(), &local_peer.to_neighbor_addr())?;
        Ok(msg)
    }
    
    /// Generate a signed reply for this conversation 
    pub fn sign_reply(&mut self, chain_view: &BurnchainView, private_key: &Secp256k1PrivateKey, payload: StacksMessageType, seq: u32) -> Result<StacksMessage, net_error> {
        let mut msg = StacksMessage::from_chain_view(self.version, self.network_id, chain_view, payload);
        msg.sign(seq, private_key)?;
        Ok(msg)
    }

    /// sign and reply a message
    fn sign_and_reply(&mut self, local_peer: &LocalPeer, burnchain_view: &BurnchainView, request_preamble: &Preamble, reply_message: StacksMessageType) -> Result<ReplyHandleP2P, net_error> {
        let _msgtype = reply_message.get_message_name().to_owned();
        let reply = self.sign_reply(burnchain_view, &local_peer.private_key, reply_message, request_preamble.seq)?;
        let reply_handle = self.relay_signed_message(reply)
            .map_err(|e| {
                debug!("Unable to reply a {}: {:?}", _msgtype, &e);
                e
            })?;

        self.stats.msgs_tx += 1;
        Ok(reply_handle)
    }

    /// Sign and forward a message
    pub fn sign_and_forward(&mut self, local_peer: &LocalPeer, burnchain_view: &BurnchainView, relay_hints: Vec<RelayData>, forward_message: StacksMessageType) -> Result<ReplyHandleP2P, net_error> {
        let _msgtype = forward_message.get_message_name().to_owned();
        let fwd = self.sign_relay_message(local_peer, burnchain_view, relay_hints, forward_message)?;
        let fwd_handle = self.relay_signed_message(fwd)
            .map_err(|e| {
                debug!("Unable to forward a {}: {:?}", _msgtype, &e);
                e
            })?;

        self.stats.msgs_tx += 1;
        Ok(fwd_handle)
    }

    /// Reply a NACK
    fn reply_nack(&mut self, local_peer: &LocalPeer, burnchain_view: &BurnchainView, preamble: &Preamble, nack_code: u32) -> Result<ReplyHandleP2P, net_error> {
        let nack_payload = StacksMessageType::Nack(NackData::new(nack_code));
        self.sign_and_reply(local_peer, burnchain_view, preamble, nack_payload)
    }

    /// Queue up this message to this peer, and update our stats.
    /// This is a non-blocking operation. The caller needs to call .try_flush() or .flush() on the
    /// returned Write to finish sending.
    pub fn relay_signed_message(&mut self, msg: StacksMessage) -> Result<ReplyHandleP2P, net_error> {
        let _name = msg.get_message_name();
        let _seq = msg.request_id();
        
        let mut handle = self.connection.make_relay_handle(self.conn_id)?;
        msg.consensus_serialize(&mut handle)?;

        self.stats.msgs_tx += 1;
        
        debug!("{:?}: relay-send({}) {} seq {}", &self, self.stats.msgs_tx, _name, _seq);
        Ok(handle)
    }
    
    /// Queue up this message to this peer, and update our stats.  Expect a reply.
    /// This is a non-blocking operation.  The caller needs to call .try_flush() or .flush() on the
    /// returned handle to finish sending.
    pub fn send_signed_request(&mut self, msg: StacksMessage, ttl: u64) -> Result<ReplyHandleP2P, net_error> {
        let _name = msg.get_message_name();
        let _seq = msg.request_id();

        let mut handle = self.connection.make_request_handle(msg.request_id(), ttl, self.conn_id)?;
        msg.consensus_serialize(&mut handle)?;

        self.stats.msgs_tx += 1;

        debug!("{:?}: request-send({}) {} seq {}", &self, self.stats.msgs_tx, _name, _seq);
        Ok(handle)
    }

    /// Validate a handshake request.
    /// Return Err(...) if the handshake request was invalid.
    fn validate_handshake(&mut self, local_peer: &LocalPeer, chain_view: &BurnchainView, message: &mut StacksMessage) -> Result<(), net_error> {
        let handshake_data = match message.payload {
            StacksMessageType::Handshake(ref mut data) => data.clone(),
            _ => panic!("Message is not a handshake")
        };

        match self.connection.get_public_key() {
            None => {
                // if we don't yet have a public key for this node, verify the message.
                // if it's improperly signed, it's probably a poorly-timed re-key request (but either way the message should be rejected)
                message.verify_secp256k1(&handshake_data.node_public_key)
                    .map_err(|_e| {
                        debug!("{:?}: invalid handshake: not signed with given public key", &self);
                        net_error::InvalidMessage
                    })?;
            },
            Some(_) => {
                // for outbound connections, the self-reported address must match socket address if we already have a public key.
                // (not the case for inbound connections, since the peer socket address we see may
                // not be the same as the address the remote peer thinks it has).
                // The only exception to this is if the remote peer does not yet know its own
                // public IP address, in which case, its handshake addrbytes will be the
                // any-network bind address (0.0.0.0 or ::)
                if self.stats.outbound && (!handshake_data.addrbytes.is_anynet() && (self.peer_addrbytes != handshake_data.addrbytes || self.peer_port != handshake_data.port)) {
                    // wrong peer address
                    debug!("{:?}: invalid handshake -- wrong addr/port ({:?}:{:?})", &self, &handshake_data.addrbytes, handshake_data.port);
                    return Err(net_error::InvalidHandshake);
                }
            }
        };

        let their_public_key_res = handshake_data.node_public_key.to_public_key();
        match their_public_key_res {
            Ok(_) => {},
            Err(_e) => {
                // bad public key
                debug!("{:?}: invalid handshake -- invalid public key", &self);
                return Err(net_error::InvalidMessage);
            }
        };

        if handshake_data.expire_block_height <= chain_view.burn_block_height {
            // already stale
            debug!("{:?}: invalid handshake -- stale public key (expired at {})", &self, handshake_data.expire_block_height);
            return Err(net_error::InvalidHandshake);
        }

        // the handshake cannot come from us 
        if handshake_data.node_public_key == StacksPublicKeyBuffer::from_public_key(&Secp256k1PublicKey::from_private(&local_peer.private_key)) {
            debug!("{:?}: invalid handshake -- got a handshake from myself", &self);
            return Err(net_error::InvalidHandshake);
        }

        Ok(())
    }

    /// Update connection state from handshake data.
    /// Returns true if we learned a new public key; false if not
    pub fn update_from_handshake_data(&mut self, preamble: &Preamble, handshake_data: &HandshakeData) -> Result<bool, net_error> {
        let pubk = handshake_data.node_public_key.to_public_key()?;

        self.peer_version = preamble.peer_version;
        self.peer_network_id = preamble.network_id;
        self.peer_services = handshake_data.services;
        self.peer_expire_block_height = handshake_data.expire_block_height;
        self.handshake_addrbytes = handshake_data.addrbytes.clone();
        self.handshake_port = handshake_data.port;
        self.data_url = handshake_data.data_url.clone();

        let mut updated = false;
        let cur_pubk_opt = self.connection.get_public_key();
        if let Some(cur_pubk) = cur_pubk_opt {
            if pubk != cur_pubk {
                test_debug!("{:?}: Upgrade key {:?} to {:?} expires {:?}", &self, &to_hex(&cur_pubk.to_bytes_compressed()), &to_hex(&pubk.to_bytes_compressed()), self.peer_expire_block_height);
                updated = true;
            }
        }
        
        self.connection.set_public_key(Some(pubk.clone()));

        Ok(updated)
    }

    /// Handle an inbound NAT-punch request -- just tell the peer what we think their IP/port are.
    /// No authentication from the peer is necessary.
    fn handle_natpunch_request(&self, chain_view: &BurnchainView, nonce: u32) -> StacksMessage {
        monitoring::increment_p2p_msg_nat_punch_request_received_counter();

        let natpunch_data = NatPunchData {
            addrbytes: self.peer_addrbytes.clone(),
            port: self.peer_port,
            nonce: nonce
        };
        let msg = StacksMessage::from_chain_view(self.version, self.network_id, chain_view, StacksMessageType::NatPunchReply(natpunch_data));
        msg
    }
     
    /// Handle an inbound handshake request, and generate either a HandshakeAccept or a HandshakeReject
    /// payload to send back.
    /// A handshake will only be accepted if we do not yet know the public key of this remote peer,
    /// or if it is signed by the current public key.
    /// Returns a reply (either an accept or reject) if appropriate
    /// Panics if this message is not a handshake (caller should check)
    fn handle_handshake(&mut self, local_peer: &LocalPeer, peerdb: &mut PeerDB, chain_view: &BurnchainView, message: &mut StacksMessage) -> Result<(Option<StacksMessage>, bool), net_error> {
        let res = self.validate_handshake(local_peer, chain_view, message);
        match res {
            Ok(_) => {},
            Err(net_error::InvalidHandshake) => {
                let reject = StacksMessage::from_chain_view(self.version, self.network_id, chain_view, StacksMessageType::HandshakeReject);
                debug!("{:?}: invalid handshake", &self);
                return Ok((Some(reject), true));
            },
            Err(e) => {
                return Err(e);
            }
        };
        
        let handshake_data = match message.payload {
            StacksMessageType::Handshake(ref mut data) => data.clone(),
            _ => panic!("Message is not a handshake")
        };

        let old_pubkey_opt = self.connection.get_public_key();
        let updated = self.update_from_handshake_data(&message.preamble, &handshake_data)?;
        let _authentic_msg = if !updated { "same" } else if old_pubkey_opt.is_none() { "new" } else { "upgraded" };

        debug!("Handshake from {:?} {} public key {:?} expires at {:?}", &self, _authentic_msg,
               &to_hex(&handshake_data.node_public_key.to_public_key().unwrap().to_bytes_compressed()), handshake_data.expire_block_height);

        if updated {
            // save the new key
            let mut tx = peerdb.tx_begin().map_err(net_error::DBError)?;
            let mut neighbor = Neighbor::from_handshake(&mut tx, message.preamble.peer_version, message.preamble.network_id, &handshake_data)?;
            neighbor.save_update(&mut tx)?;
            tx.commit().map_err(|e| net_error::DBError(db_error::SqliteError(e)))?;
            
            debug!("{:?}: Re-key {:?} to {:?} expires {}", local_peer, &neighbor.addr, &to_hex(&neighbor.public_key.to_bytes_compressed()), neighbor.expire_block);
        }

        let accept_data = HandshakeAcceptData::new(local_peer, self.heartbeat);
        let accept = StacksMessage::from_chain_view(self.version, self.network_id, chain_view, StacksMessageType::HandshakeAccept(accept_data));

        // update stats
        self.stats.last_contact_time = get_epoch_time_secs();
        self.peer_heartbeat = self.heartbeat;       // use our own heartbeat to determine how often we expect this peer to ping us, since that's what we've told the peer

        // always pass back handshakes, even though we "handled" them (since other processes --
        // in particular, the neighbor-walk logic -- need to receive them)
        Ok((Some(accept), false))
    }

    /// Handle an inbound handshake-accept
    /// Update conversation state based on a HandshakeAccept
    /// Called from the p2p network thread.
    fn handle_handshake_accept(&mut self, preamble: &Preamble, handshake_accept: &HandshakeAcceptData) -> Result<(), net_error> {
        self.update_from_handshake_data(preamble, &handshake_accept.handshake)?;
        self.peer_heartbeat = 
            if handshake_accept.heartbeat_interval > (MAX_PEER_HEARTBEAT_INTERVAL as u32) {
                debug!("{:?}: heartbeat interval is too long; forcing default maximum", self);
                MAX_PEER_HEARTBEAT_INTERVAL as u32
            }
            else {
                handshake_accept.heartbeat_interval
            };

        self.stats.last_handshake_time = get_epoch_time_secs();

        debug!("HandshakeAccept from {:?}: set public key to {:?} expiring at {:?} heartbeat {}s", &self,
               &to_hex(&handshake_accept.handshake.node_public_key.to_public_key().unwrap().to_bytes_compressed()), handshake_accept.handshake.expire_block_height, self.peer_heartbeat);
        Ok(())
    }
    
    /// Reply to a ping with a pong.
    /// Called from the p2p network thread.
    fn handle_ping(&mut self, chain_view: &BurnchainView, message: &mut StacksMessage) -> Result<Option<StacksMessage>, net_error> {
        monitoring::increment_p2p_msg_ping_received_counter();

        let ping_data = match message.payload {
            StacksMessageType::Ping(ref data) => data,
            _ => panic!("Message is not a ping")
        };
        let pong_data = PongData::from_ping(&ping_data);
        Ok(Some(StacksMessage::from_chain_view(self.version, self.network_id, chain_view, StacksMessageType::Pong(pong_data))))
    }

    /// Handle an inbound GetNeighbors request.
    fn handle_getneighbors(&mut self, peer_dbconn: &DBConn, local_peer: &LocalPeer, chain_view: &BurnchainView, preamble: &Preamble) -> Result<ReplyHandleP2P, net_error> {
        monitoring::increment_p2p_msg_get_neighbors_received_counter();
        
        // get neighbors at random as long as they're fresh
        let mut neighbors = PeerDB::get_random_neighbors(peer_dbconn, self.network_id, MAX_NEIGHBORS_DATA_LEN, chain_view.burn_block_height, false)
            .map_err(net_error::DBError)?;
        
        if cfg!(test) && self.connection.options.disable_chat_neighbors {
            // never report neighbors if this is disabled by a test
            test_debug!("{:?}: Neighbor crawl is disabled; reporting 0 neighbors", &local_peer);
            neighbors.clear();
        }

        let neighbor_addrs : Vec<NeighborAddress> = neighbors
            .iter()
            .map(|n| NeighborAddress::from_neighbor(n))
            .collect();
        
        debug!("{:?}: handle GetNeighbors from {:?}. Reply with {} neighbors", &local_peer, &self, neighbor_addrs.len());

        let payload = StacksMessageType::Neighbors( NeighborsData { neighbors: neighbor_addrs } );
        let reply = self.sign_reply(chain_view, &local_peer.private_key, payload, preamble.seq)?;
        let reply_handle = self.relay_signed_message(reply)
            .map_err(|e| {
                debug!("Outbox to {:?} is full; cannot reply to GetNeighbors", &self);
                e
            })?;

        Ok(reply_handle)
    }

    /// Handle an inbound GetBlocksInv request.
    /// Returns a reply handle to the generated message (possibly a nack)
    fn handle_getblocksinv(&mut self, local_peer: &LocalPeer, sortdb: &SortitionDB, chainstate: &mut StacksChainState, burnchain_view: &BurnchainView, preamble: &Preamble, get_blocks_inv: &GetBlocksInv) -> Result<ReplyHandleP2P, net_error> {
        monitoring::increment_p2p_msg_get_blocks_inv_received_counter();

        let block_hashes = {
            let num_headers = cmp::min(BLOCKS_INV_DATA_MAX_BITLEN as u64,
                                       get_blocks_inv.num_blocks as u64);
            let ic = sortdb.index_conn();
            let res = ic.get_stacks_header_hashes(num_headers, &get_blocks_inv.consensus_hash, Some(chainstate.get_block_header_cache()));
            match res {
                Ok(hashes) => Ok(hashes),
                Err(db_error::NotFoundError) => {
                    // make this into a NACK
                    return self.reply_nack(local_peer, burnchain_view, preamble, NackErrorCodes::NoSuchBurnchainBlock);
                },
                Err(e) => Err(net_error::DBError(e))
            }
        }?;

        // update cache
        SortitionDB::merge_block_header_cache(chainstate.borrow_block_header_cache(), &block_hashes);

        let blocks_inv_data : BlocksInvData = chainstate.get_blocks_inventory(&block_hashes).map_err(|e| net_error::from(e))?;

        debug!("{:?}: Handle GetBlocksInv from {:?}. Reply {:?} to request {:?}", &local_peer, &self, &blocks_inv_data, get_blocks_inv);

        let blocks_inv_payload = StacksMessageType::BlocksInv(blocks_inv_data);
        self.sign_and_reply(local_peer, burnchain_view, preamble, blocks_inv_payload)
    }

    /// Verify that there are no cycles in our relayers list.
    /// Identify relayers by public key hash
    fn check_relayer_cycles(relayers: &Vec<RelayData>) -> bool {
        let mut addrs = HashSet::new();
        for r in relayers.iter() {
            if addrs.contains(&r.peer.public_key_hash) {
                return false;
            }
            addrs.insert(r.peer.public_key_hash.clone());
        }
        true
    }

    /// Verify that we aren't in this relayers list
    fn check_relayers_remote(local_peer: &LocalPeer, relayers: &Vec<RelayData>) -> bool {
        let addr = local_peer.to_neighbor_addr();
        for r in relayers.iter() {
            if r.peer == addr {
                return false;
            }
        }
        return true;
    }

    /// Check that a message was properly relayed.
    /// * there are no relay cycles
    /// * we didn't send this
    /// Update relayer statistics for this conversation
    fn process_relayers(&mut self, local_peer: &LocalPeer, preamble: &Preamble, mut relayers: Vec<RelayData>) -> bool {
        if !ConversationP2P::check_relayer_cycles(&relayers) {
            debug!("Message from {:?} contains a cycle", self.to_neighbor_key());
            return false;
        }

        if !ConversationP2P::check_relayers_remote(local_peer, &relayers) {
            debug!("Message originates from us ({})", local_peer.to_neighbor_addr());
            return false;
        }
   
        for relayer in relayers.drain(..) {
            self.stats.add_relayer(relayer.peer, (preamble.payload_len - 1) as u64);
        }
        
        return true;
    }

    /// Validate pushed blocks.
    /// Make sure the peer doesn't send us too much at once, though.
    fn validate_blocks_push(&mut self, local_peer: &LocalPeer, chain_view: &BurnchainView, preamble: &Preamble, relayers: Vec<RelayData>) -> Result<Option<ReplyHandleP2P>, net_error> {
        assert!(preamble.payload_len > 5);          // don't count 1-byte type prefix + 4 byte vector length

        if !self.process_relayers(local_peer, preamble, relayers) {
            self.stats.msgs_err += 1;
            return Err(net_error::InvalidMessage);
        }

        self.stats.add_block_push((preamble.payload_len as u64) - 5);

        if self.connection.options.max_block_push_bandwidth > 0 && self.stats.get_block_push_bandwidth() > (self.connection.options.max_block_push_bandwidth as f64) {
            debug!("Neighbor {:?} exceeded max block-push bandwidth of {} bytes/sec (currently at {})", &self.to_neighbor_key(), self.connection.options.max_block_push_bandwidth, self.stats.get_block_push_bandwidth());
            return self.reply_nack(local_peer, chain_view, preamble, NackErrorCodes::Throttled)
                .and_then(|handle| Ok(Some(handle)));
        }
        Ok(None)
    }
    
    /// Validate pushed microblocks.
    /// Not much we can do to see if they're semantically correct, but we can at least throttle a
    /// peer that sends us too many at once.
    fn validate_microblocks_push(&mut self, local_peer: &LocalPeer, chain_view: &BurnchainView, preamble: &Preamble, relayers: Vec<RelayData>) -> Result<Option<ReplyHandleP2P>, net_error> {
        assert!(preamble.payload_len > 5);          // don't count 1-byte type prefix + 4 byte vector length
        
        if !self.process_relayers(local_peer, preamble, relayers) {
            self.stats.msgs_err += 1;
            return Err(net_error::InvalidMessage);
        }

        self.stats.add_microblocks_push((preamble.payload_len as u64) - 5);

        if self.connection.options.max_microblocks_push_bandwidth > 0 && self.stats.get_microblocks_push_bandwidth() > (self.connection.options.max_microblocks_push_bandwidth as f64) {
            debug!("Neighbor {:?} exceeded max microblocks-push bandwidth of {} bytes/sec (currently at {})", &self.to_neighbor_key(), self.connection.options.max_microblocks_push_bandwidth, self.stats.get_microblocks_push_bandwidth());
            return self.reply_nack(local_peer, chain_view, preamble, NackErrorCodes::Throttled)
                .and_then(|handle| Ok(Some(handle)));
        }
        Ok(None)
    }

    /// Validate a pushed transaction.
    /// Update bandwidth accounting, but forward the transaction along.
    fn validate_transaction_push(&mut self, local_peer: &LocalPeer, chain_view: &BurnchainView, preamble: &Preamble, relayers: Vec<RelayData>) -> Result<Option<ReplyHandleP2P>, net_error> {
        assert!(preamble.payload_len > 1);          // don't count 1-byte type prefix

        if !self.process_relayers(local_peer, preamble, relayers) {
            self.stats.msgs_err += 1;
            return Err(net_error::InvalidMessage);
        }

        self.stats.add_transaction_push((preamble.payload_len as u64) - 1);

        if self.connection.options.max_transaction_push_bandwidth > 0 && self.stats.get_transaction_push_bandwidth() > (self.connection.options.max_transaction_push_bandwidth as f64) {
            debug!("Neighbor {:?} exceeded max transaction-push bandwidth of {} bytes/sec (currently at {})", &self.to_neighbor_key(), self.connection.options.max_transaction_push_bandwidth, self.stats.get_transaction_push_bandwidth());
            return self.reply_nack(local_peer, chain_view, preamble, NackErrorCodes::Throttled)
                .and_then(|handle| Ok(Some(handle)));
        }
        Ok(None)
    }
    
    /// Handle an inbound authenticated p2p data-plane message.
    /// Return the message if not handled
    fn handle_data_message(&mut self, local_peer: &LocalPeer, peerdb: &mut PeerDB, sortdb: &SortitionDB, chainstate: &mut StacksChainState, chain_view: &BurnchainView, msg: StacksMessage) -> Result<Option<StacksMessage>, net_error> {
        let res = match msg.payload {
            StacksMessageType::GetNeighbors => self.handle_getneighbors(peerdb.conn(), local_peer, chain_view, &msg.preamble),
            StacksMessageType::GetBlocksInv(ref get_blocks_inv) => self.handle_getblocksinv(local_peer, sortdb, chainstate, chain_view, &msg.preamble, get_blocks_inv),
            StacksMessageType::Blocks(_) => {
                monitoring::increment_stx_blocks_received_counter();

                // not handled here, but do some accounting -- we can't receive blocks too often,
                // so close this conversation if we do.
                match self.validate_blocks_push(local_peer, chain_view, &msg.preamble, msg.relayers.clone())? {
                    Some(handle) => Ok(handle),
                    None => {
                        // will forward upstream
                        return Ok(Some(msg))
                    }
                }
            },
            StacksMessageType::Microblocks(_) => {
                monitoring::increment_stx_micro_blocks_received_counter();

                // not handled here, but do some accounting -- we can't receive too many
                // unconfirmed microblocks per second
                match self.validate_microblocks_push(local_peer, chain_view, &msg.preamble, msg.relayers.clone())? {
                    Some(handle) => Ok(handle),
                    None => {
                        // will forward upstream
                        return Ok(Some(msg))
                    }
                }
            },
            StacksMessageType::Transaction(_) => {
                monitoring::increment_txs_received_counter();

                // not handled here, but do some accounting -- we can't receive too many
                // unconfirmed transactions per second
                match self.validate_transaction_push(local_peer, chain_view, &msg.preamble, msg.relayers.clone())? {
                    Some(handle) => Ok(handle),
                    None => {
                        // will forward upstream
                        return Ok(Some(msg))
                    }
                }
            },
            _ => {
                // all else will forward upstream
                return Ok(Some(msg));
            }
        };

        match res {
            Ok(handle) => {
                self.reply_handles.push_back(handle);
                Ok(None)
            }
            Err(e) => {
                debug!("Failed to handle messsage: {:?}", &e);
                Ok(Some(msg))
            }
        }
    }

    /// Load data into our connection 
    pub fn recv<R: Read>(&mut self, r: &mut R) -> Result<usize, net_error> {
        let mut total_recved = 0;
        loop {
            let res = self.connection.recv_data(r);
            match res {
                Ok(num_recved) => {
                    total_recved += num_recved;
                    if num_recved > 0 {
                        self.stats.last_recv_time = get_epoch_time_secs();
                        self.stats.bytes_rx += num_recved as u64;
                    }
                    else {
                        break;
                    }
                },
                Err(e) => {
                    info!("{:?}: failed to recv on P2P conversation: {:?}", self, &e);
                    return Err(e);
                }
            }
        }
        debug!("{:?}: received {} bytes", self, total_recved);
        Ok(total_recved)
    }

    /// Write data out of our conversation 
    pub fn send<W: Write>(&mut self, w: &mut W) -> Result<usize, net_error> {
        let mut total_sent = 0;
        loop {
            // queue next byte slice
            self.try_flush()?;

            let res = self.connection.send_data(w);
            match res {
                Ok(num_sent) => {
                    total_sent += num_sent;
                    if num_sent > 0 {
                        self.stats.last_send_time = get_epoch_time_secs();
                        self.stats.bytes_tx += num_sent as u64;
                    }
                    else {
                        break;
                    }
                },
                Err(e) => {
                    info!("{:?}: failed to send on P2P conversation: {:?}", self, &e);
                    return Err(e);
                }
            }
        }
        debug!("{:?}: sent {} bytes", self, total_sent);
        Ok(total_sent)
    }

    /// Make progress on in-flight messages.
    pub fn try_flush(&mut self) -> Result<(), net_error> {
        // send out responses in the order they were requested 
        let mut drained = false;
        let mut broken = false;
        match self.reply_handles.front_mut() {
            Some(ref mut reply) => {
                // try moving some data to the connection
                match reply.try_flush() {
                    Ok(res) => {
                        drained = res;
                    },
                    Err(e) => {
                        // dead
                        warn!("Broken P2P connection: {:?}", &e);
                        broken = true;
                    }
                }
            },
            None => {}
        }

        if broken || drained {
            // done with this stream
            self.reply_handles.pop_front();
        }
        Ok(())
    }

    /// How many pending outgoing messages are there
    pub fn num_pending_outbound(&self) -> usize {
        self.reply_handles.len()
    }

    /// Validate an inbound p2p message
    /// Return Ok(true) if valid, Ok(false) if invalid, and Err if we should disconnect.
    fn validate_inbound_message(&mut self, msg: &StacksMessage, burnchain_view: &BurnchainView) -> Result<bool, net_error> {
        // validate message preamble
        match self.is_preamble_valid(&msg, burnchain_view) {
            Ok(res) => {
                if !res {
                    info!("{:?}: Received message with stale preamble; ignoring", &self);
                    self.stats.msgs_err += 1;
                    self.stats.add_healthpoint(false);
                    return Ok(false);
                }
            },
            Err(e) => {
                match e {
                    net_error::InvalidMessage => {
                        // Disconnect from this peer.  If it thinks nothing's wrong, it'll
                        // reconnect on its own.
                        // However, only count this message as error.  Drop all other queued
                        // messages.
                        info!("{:?}: Received invalid preamble; dropping connection", &self);
                        self.stats.msgs_err += 1;
                        self.stats.add_healthpoint(false);
                        return Err(e);
                    },
                    _ => {
                        // skip this message 
                        info!("{:?}: Failed to process message: {:?}", &self, &e);
                        self.stats.msgs_err += 1;
                        self.stats.add_healthpoint(false);
                        return Ok(false);
                    }
                }
            }
        }
        return Ok(true);
    }

    /// Handle an inbound authenticated p2p control-plane message
    /// Return true if we should consume it (i.e. it's not something to forward along), as well as the message we'll send as a reply (if any)
    fn handle_authenticated_control_message(&mut self, local_peer: &LocalPeer, peerdb: &mut PeerDB, burnchain_view: &BurnchainView, msg: &mut StacksMessage) -> Result<(Option<StacksMessage>, bool), net_error> {
        let mut consume = false;

        // already have public key; match payload
        let reply_opt = match msg.payload {
            StacksMessageType::Handshake(_) => {
                monitoring::increment_p2p_msg_authenticated_handshake_received_counter();

                debug!("{:?}: Got Handshake", &self);
                let (handshake_opt, handled) = self.handle_handshake(local_peer, peerdb, burnchain_view, msg)?;
                consume = handled;
                Ok(handshake_opt)
            },
            StacksMessageType::HandshakeAccept(ref data) => {
                test_debug!("{:?}: Got HandshakeAccept", &self);
                self.handle_handshake_accept(&msg.preamble, data).and_then(|_| Ok(None))
            },
            StacksMessageType::Ping(_) => {
                test_debug!("{:?}: Got Ping", &self);

                // consume here if unsolicited
                consume = true;
                self.handle_ping(burnchain_view, msg)
            },
            StacksMessageType::Pong(_) => {
                test_debug!("{:?}: Got Pong", &self);
                Ok(None)
            },
            StacksMessageType::NatPunchRequest(ref nonce) => {
                if cfg!(test) && self.connection.options.disable_natpunch {
                    return Err(net_error::InvalidMessage);
                }
                test_debug!("{:?}: Got NatPunchRequest({})", &self, nonce);

                consume = true;
                let msg = self.handle_natpunch_request(burnchain_view, *nonce);
                Ok(Some(msg))
            },
            StacksMessageType::NatPunchReply(ref _m) => {
                if cfg!(test) && self.connection.options.disable_natpunch {
                    return Err(net_error::InvalidMessage);
                }
                test_debug!("{:?}: Got NatPunchReply({})", &self, _m.nonce);
                Ok(None)
            },
            _ => {
                test_debug!("{:?}: Got a data-plane message (type {})", &self, msg.payload.get_message_name());
                Ok(None)       // nothing to reply to at this time
            }
        }?;
        Ok((reply_opt, consume))
    }

    /// Handle an inbound unauthenticated p2p control-plane message.
    /// Return true if the message was also solicited, as well as the reply we generate to
    /// deal with it (if we do deal with it)
    fn handle_unauthenticated_control_message(&mut self, local_peer: &LocalPeer, peerdb: &mut PeerDB, burnchain_view: &BurnchainView, msg: &mut StacksMessage) -> Result<(Option<StacksMessage>, bool), net_error> {
        // only thing we'll take right now is a handshake, as well as handshake
        // accept/rejects, nacks, and NAT holepunches
        //
        // Anything else will be nack'ed -- the peer will first need to handshake.
        let mut consume = false;
        let solicited = self.connection.is_solicited(&msg);
        let reply_opt = match msg.payload {
            StacksMessageType::Handshake(_) => {
                monitoring::increment_p2p_msg_unauthenticated_handshake_received_counter();

                test_debug!("{:?}: Got unauthenticated Handshake", &self);
                let (reply_opt, handled) = self.handle_handshake(local_peer, peerdb, burnchain_view, msg)?;
                consume = handled;
                Ok(reply_opt)
            },
            StacksMessageType::HandshakeAccept(ref data) => {
                if solicited {
                    test_debug!("{:?}: Got unauthenticated HandshakeAccept", &self);
                    self.handle_handshake_accept(&msg.preamble, data).and_then(|_| Ok(None))
                }
                else {
                    test_debug!("{:?}: Unsolicited unauthenticated HandshakeAccept", &self);

                    // don't update stats or state, and don't pass back 
                    consume = true;
                    Ok(None)
                }
            },
            StacksMessageType::HandshakeReject => {
                test_debug!("{:?}: Got unauthenticated HandshakeReject", &self);

                // don't NACK this back just because we were rejected.
                // But, it's okay to forward this back (i.e. don't consume).
                Ok(None)
            },
            StacksMessageType::Nack(_) => {
                test_debug!("{:?}: Got unauthenticated Nack", &self);
                
                // don't NACK back.
                // But, it's okay to forward this back (i.e. don't consume).
                Ok(None)
            }
            StacksMessageType::NatPunchRequest(ref nonce) => {
                if cfg!(test) && self.connection.options.disable_natpunch {
                    return Err(net_error::InvalidMessage);
                }
                test_debug!("{:?}: Got unauthenticated NatPunchRequest({})", &self, *nonce);
                consume = true;
                let msg = self.handle_natpunch_request(burnchain_view, *nonce);
                Ok(Some(msg))
            },
            StacksMessageType::NatPunchReply(ref _m) => {
                if cfg!(test) && self.connection.options.disable_natpunch {
                    return Err(net_error::InvalidMessage);
                }
                test_debug!("{:?}: Got unauthenticated NatPunchReply({})", &self, _m.nonce);

                // it's okay to forward this back (i.e. don't consume)
                Ok(None)
            },
            _ => {
                test_debug!("{:?}: Got unauthenticated message (type {}), will NACK", &self, msg.payload.get_message_name());
                let nack_payload = StacksMessageType::Nack(NackData::new(NackErrorCodes::HandshakeRequired));
                let nack = StacksMessage::from_chain_view(self.version, self.network_id, burnchain_view, nack_payload);
                
                monitoring::increment_p2p_msg_nack_sent_counter();

                // unauthenticated, so don't forward it (but do consume it, and do nack it)
                consume = true;
                Ok(Some(nack))
            }
        }?;
        Ok((reply_opt, consume))
    }

    /// Carry on a conversation with the remote peer.
    /// Called from the p2p network thread, so no need for a network handle.
    /// Attempts to fulfill requests in other threads as a result of processing a message.
    /// Returns the list of unfulfilled Stacks messages we received -- messages not destined for
    /// any other thread in this program (i.e. "unsolicited messages").
    pub fn chat(&mut self, local_peer: &LocalPeer, peerdb: &mut PeerDB, sortdb: &SortitionDB, chainstate: &mut StacksChainState, burnchain_view: &BurnchainView) -> Result<Vec<StacksMessage>, net_error> {
        let num_inbound = self.connection.inbox_len();
        test_debug!("{:?}: {} messages pending", &self, num_inbound);

        let mut unsolicited = vec![];
        for _ in 0..num_inbound {
            let update_stats;      // whether or not this message can count towards this peer's liveness stats
            let mut msg = match self.connection.next_inbox_message() {
                None => {
                    continue;
                },
                Some(m) => m
            };

            if !self.validate_inbound_message(&msg, burnchain_view)? {
                continue;
            }
 
            let (reply_opt, consumed) = 
                if self.connection.has_public_key() {
                    // we already have this remote peer's public key, so the message signature will
                    // have been verified by the underlying ConnectionP2P.
                    update_stats = true;
                    self.handle_authenticated_control_message(local_peer, peerdb, burnchain_view, &mut msg)?
                }
                else {
                    // the underlying ConnectionP2P does not yet have a public key installed (i.e.
                    // we don't know it yet), so treat this message with a little bit more
                    // suspicion.
                    // Update stats only if we were asking for this message.
                    update_stats = self.connection.is_solicited(&msg);
                    self.handle_unauthenticated_control_message(local_peer, peerdb, burnchain_view, &mut msg)?
                };
            
            match reply_opt {
                None => {}
                Some(mut reply) => {
                    // send back this message to the remote peer
                    test_debug!("{:?}: Send control-plane reply type {}", &self, reply.payload.get_message_name());
                    reply.sign(msg.preamble.seq, &local_peer.private_key)?;
                    let reply_handle = self.relay_signed_message(reply)?;
                    self.reply_handles.push_back(reply_handle);
                }
            }
            
            let now = get_epoch_time_secs();
            let _msgtype = msg.payload.get_message_name().to_owned();
            let _seq = msg.request_id();

            if update_stats {
                // successfully got a message we asked for-- update stats
                if self.stats.first_contact_time == 0 {
                    self.stats.first_contact_time = now;
                }

                let msg_id = msg.payload.get_message_id();
                let count = match self.stats.msg_rx_counts.get(&msg_id) {
                    None => 1,
                    Some(c) => c + 1
                };

                self.stats.msg_rx_counts.insert(msg_id, count);

                self.stats.msgs_rx += 1;
                self.stats.last_recv_time = now;
                self.stats.last_contact_time = get_epoch_time_secs();
                self.stats.add_healthpoint(true);

                // update chain view from preamble
                if msg.preamble.burn_block_height > self.burnchain_tip_height {
                    self.burnchain_tip_height = msg.preamble.burn_block_height;
                    self.burnchain_tip_consensus_hash = msg.preamble.burn_consensus_hash.clone();
                }

                if msg.preamble.burn_stable_block_height > self.burnchain_stable_tip_height {
                    self.burnchain_stable_tip_height = msg.preamble.burn_stable_block_height;
                    self.burnchain_stable_tip_consensus_hash = msg.preamble.burn_stable_consensus_hash.clone();
                }

                debug!("{:?}: remote chain view is ({},{})-({},{})", self, self.burnchain_stable_tip_height, &self.burnchain_stable_tip_consensus_hash, self.burnchain_tip_height, &self.burnchain_tip_consensus_hash);
            }
            else {
                // got an unhandled message we didn't ask for
                self.stats.msgs_rx_unsolicited += 1;
            }
            
            debug!("{:?}: Received message {}", &self, _msgtype);

            // Is there someone else waiting for this message?  If so, pass it along.
            let fulfill_opt = self.connection.fulfill_request(msg);
            match fulfill_opt {
                None => {
                    debug!("{:?}: Fulfilled pending message request (type {} seq {})", &self, _msgtype, _seq);
                },
                Some(msg) => {
                    if consumed {
                        // already handled
                        debug!("{:?}: Consumed message (type {} seq {})", &self, _msgtype, _seq);
                    }
                    else {
                        test_debug!("{:?}: Try handling message (type {} seq {})", &self, _msgtype, _seq);
                        let msg_opt = self.handle_data_message(local_peer, peerdb, sortdb, chainstate, burnchain_view, msg)?;
                        match msg_opt {
                            Some(msg) => {
                                debug!("{:?}: Did not handle message (type {} seq {}); passing upstream", &self, _msgtype, _seq);
                                unsolicited.push(msg);
                            },
                            None => {
                                debug!("{:?}: Handled message {} seq {}", &self, _msgtype, _seq);
                            }
                        }
                    }
                }
            }
        }

        Ok(unsolicited)
    }

    /// Remove all timed-out messages, and ding the remote peer as unhealthy
    pub fn clear_timeouts(&mut self) -> () {
       let num_drained = self.connection.drain_timeouts();
       for _ in 0..num_drained {
           self.stats.add_healthpoint(false);
       }
    }

    /// Get a ref to the conversation stats 
    pub fn get_stats(&self) -> &NeighborStats {
        &self.stats
    }
    
    /// Get a mut ref to the conversation stats 
    pub fn get_stats_mut(&mut self) -> &mut NeighborStats {
        &mut self.stats
    }
}

#[cfg(test)]
mod test {
    use super::*;
    use net::*;
    use net::connection::*;
    use net::db::*;
    use net::p2p::*;
    use util::secp256k1::*;
    use util::uint::*;
    use util::pipe::*;
    use burnchains::*;
    use burnchains::burnchain::*;
    use chainstate::*;
    use chainstate::burn::*;
    use chainstate::burn::db::sortdb::*;

    use burnchains::bitcoin::address::BitcoinAddress;
    use burnchains::bitcoin::keys::BitcoinPublicKey;

    use std::net::SocketAddr;
    use std::net::SocketAddrV4;

    use std::io::prelude::*;
    use std::io::Read;
    use std::io::Write;
    use std::fs;

    use net::test::*;

    use core::{PEER_VERSION, NETWORK_P2P_PORT};

    fn make_test_chain_dbs(testname: &str, burnchain: &Burnchain, network_id: u32, key_expires: u64, data_url: UrlString, asn4_entries: &Vec<ASEntry4>, initial_neighbors: &Vec<Neighbor>) -> (PeerDB, SortitionDB, StacksChainState) {
        let test_path = format!("/tmp/blockstack-test-databases-{}", testname);
        match fs::metadata(&test_path) {
            Ok(_) => {
                fs::remove_dir_all(&test_path).unwrap();
            },
            Err(_) => {}
        };

        fs::create_dir_all(&test_path).unwrap();

        let sortdb_path = format!("{}/burn", &test_path);
        let peerdb_path = format!("{}/peers.db", &test_path);
        let chainstate_path = format!("{}/chainstate", &test_path);

        let peerdb = PeerDB::connect(&peerdb_path, true, network_id, burnchain.network_id, None, key_expires, PeerAddress::from_ipv4(127, 0, 0, 1), NETWORK_P2P_PORT, data_url.clone(), &asn4_entries, Some(&initial_neighbors)).unwrap();
        let sortdb = SortitionDB::connect(&sortdb_path, burnchain.first_block_height, &burnchain.first_block_hash, get_epoch_time_secs(), true).unwrap();
        let chainstate = StacksChainState::open(false, network_id, &chainstate_path).unwrap();

        (peerdb, sortdb, chainstate)
    }

    fn convo_send_recv(sender: &mut ConversationP2P, mut sender_handles: Vec<&mut ReplyHandleP2P>, receiver: &mut ConversationP2P) -> () {
        let (mut pipe_read, mut pipe_write) = Pipe::new();
        pipe_read.set_nonblocking(true);

        loop {
            let mut res = true;
            for i in 0..sender_handles.len() {
                let r = sender_handles[i].try_flush().unwrap();
                res = r && res;
            }
           
            sender.try_flush().unwrap();
            receiver.try_flush().unwrap();

            pipe_write.try_flush().unwrap();
            
            let all_relays_flushed = receiver.num_pending_outbound() == 0 && sender.num_pending_outbound() == 0;
            
            let nw = sender.send(&mut pipe_write).unwrap();
            let nr = receiver.recv(&mut pipe_read).unwrap();

            test_debug!("res = {}, all_relays_flushed = {}, nr = {}, nw = {}", res, all_relays_flushed, nr, nw);
            if res && all_relays_flushed && nr == 0 && nw == 0 {
                break;
            }
        }

        eprintln!("pipe_read = {:?}", pipe_read);
        eprintln!("pipe_write = {:?}", pipe_write);
    }

    fn db_setup(peerdb: &mut PeerDB, sortdb: &mut SortitionDB, socketaddr: &SocketAddr, chain_view: &BurnchainView) -> () {
        {
            let mut tx = peerdb.tx_begin().unwrap();
            PeerDB::set_local_ipaddr(&mut tx, &PeerAddress::from_socketaddr(socketaddr), socketaddr.port()).unwrap();
            tx.commit().unwrap();
        }
        let mut prev_snapshot = SortitionDB::get_first_block_snapshot(sortdb.conn()).unwrap();
        for i in prev_snapshot.block_height..chain_view.burn_block_height+1 {
            let mut next_snapshot = prev_snapshot.clone();

            next_snapshot.block_height += 1;
            if i == chain_view.burn_block_height {
                next_snapshot.consensus_hash = chain_view.burn_consensus_hash.clone();
            }
            else if i == chain_view.burn_stable_block_height {
                next_snapshot.consensus_hash = chain_view.burn_stable_consensus_hash.clone();
            }

            let big_i = Uint256::from_u64(i as u64);
            let mut big_i_bytes_32 = [0u8; 32];
            let mut big_i_bytes_20 = [0u8; 20];
            big_i_bytes_32.copy_from_slice(&big_i.to_u8_slice());
            big_i_bytes_20.copy_from_slice(&big_i.to_u8_slice()[0..20]);

            next_snapshot.consensus_hash = ConsensusHash(big_i_bytes_20);
            next_snapshot.parent_burn_header_hash = next_snapshot.burn_header_hash.clone();
            next_snapshot.burn_header_hash = BurnchainHeaderHash(big_i_bytes_32.clone());
            next_snapshot.sortition_id = SortitionId(big_i_bytes_32.clone());
            next_snapshot.ops_hash = OpsHash::from_bytes(&big_i_bytes_32).unwrap();
            next_snapshot.winning_stacks_block_hash = BlockHeaderHash(big_i_bytes_32.clone());
            next_snapshot.winning_block_txid = Txid(big_i_bytes_32.clone());
            next_snapshot.total_burn += 1;
            next_snapshot.sortition = true;
            next_snapshot.sortition_hash = next_snapshot.sortition_hash.mix_burn_header(&BurnchainHeaderHash(big_i_bytes_32.clone()));
            next_snapshot.num_sortitions += 1;

            let mut tx = SortitionHandleTx::begin(sortdb, &prev_snapshot.sortition_id).unwrap();

<<<<<<< HEAD
            let next_index_root = tx.append_chain_tip_snapshot(&prev_snapshot, &next_snapshot, &vec![], &vec![], None, None).unwrap();
=======
            let next_index_root = tx.append_chain_tip_snapshot(&prev_snapshot, &next_snapshot, &vec![], None).unwrap();
>>>>>>> e8e43a29
            next_snapshot.index_root = next_index_root;

            test_debug!("i = {}, chain_view.burn_block_height = {}, ch = {}", i, chain_view.burn_block_height, next_snapshot.consensus_hash);
            
            prev_snapshot = next_snapshot;

            tx.commit().unwrap();
        }
    }

    fn testing_burnchain_config() -> Burnchain {
        let first_burn_hash = BurnchainHeaderHash::from_hex("0000000000000000000000000000000000000000000000000000000000000000").unwrap();

        Burnchain {
            peer_version: PEER_VERSION,
            network_id: 0,
            chain_name: "bitcoin".to_string(),
            network_name: "testnet".to_string(),
            working_dir: "/nope".to_string(),
            consensus_hash_lifetime: 24,
            stable_confirmations: 7,
            first_block_height: 12300,
            first_block_hash: first_burn_hash.clone(),
            pox_constants: PoxConstants::test_default(),
        }
    }

    #[test]
    #[ignore]
    fn convo_handshake_accept() {
        let conn_opts = ConnectionOptions::default();

        let socketaddr_1 = SocketAddr::new(IpAddr::V4(Ipv4Addr::new(127, 0, 0, 1)), 8080);
        let socketaddr_2 = SocketAddr::new(IpAddr::V4(Ipv4Addr::new(1, 2, 3, 4)), 8081);
        
        let burnchain = testing_burnchain_config();

        let mut chain_view = BurnchainView {
            burn_block_height: 12348,
            burn_consensus_hash: ConsensusHash::from_hex("1111111111111111111111111111111111111111").unwrap(),
            burn_stable_block_height: 12341,
            burn_stable_consensus_hash: ConsensusHash::from_hex("2222222222222222222222222222222222222222").unwrap(),
            last_consensus_hashes: HashMap::new()
        };
        chain_view.make_test_data();

        let (mut peerdb_1, mut sortdb_1, mut chainstate_1) = make_test_chain_dbs("convo_handshake_accept_1", &burnchain, 0x9abcdef0, 12350, "http://peer1.com".into(), &vec![], &vec![]);
        let (mut peerdb_2, mut sortdb_2, mut chainstate_2) = make_test_chain_dbs("convo_handshake_accept_2", &burnchain, 0x9abcdef0, 12351, "http://peer2.com".into(), &vec![], &vec![]);

        db_setup(&mut peerdb_1, &mut sortdb_1, &socketaddr_1, &chain_view);
        db_setup(&mut peerdb_2, &mut sortdb_2, &socketaddr_2, &chain_view);

        let local_peer_1 = PeerDB::get_local_peer(&peerdb_1.conn()).unwrap();
        let local_peer_2 = PeerDB::get_local_peer(&peerdb_2.conn()).unwrap();

        let mut convo_1 = ConversationP2P::new(123, 456, &burnchain, &socketaddr_2, &conn_opts, true, 0);
        let mut convo_2 = ConversationP2P::new(123, 456, &burnchain, &socketaddr_1, &conn_opts, true, 0);
       
        // no peer public keys known yet
        assert!(convo_1.connection.get_public_key().is_none());
        assert!(convo_2.connection.get_public_key().is_none());
        
        // convo_1 sends a handshake to convo_2
        let handshake_data_1 = HandshakeData::from_local_peer(&local_peer_1);
        let handshake_1 = convo_1.sign_message(&chain_view, &local_peer_1.private_key, StacksMessageType::Handshake(handshake_data_1.clone())).unwrap();
        let mut rh_1 = convo_1.send_signed_request(handshake_1, 1000000).unwrap();

        // convo_2 receives it and processes it, and since no one is waiting for it, will forward
        // it along to the chat caller (us)
        test_debug!("send handshake");
        convo_send_recv(&mut convo_1, vec![&mut rh_1], &mut convo_2);
        let unhandled_2 = convo_2.chat(&local_peer_2, &mut peerdb_2, &sortdb_2, &mut chainstate_2, &chain_view).unwrap();

        // convo_1 has a handshakeaccept 
        test_debug!("send handshake-accept");
        convo_send_recv(&mut convo_2, vec![&mut rh_1], &mut convo_1);
        let unhandled_1 = convo_1.chat(&local_peer_1, &mut peerdb_1, &sortdb_1, &mut chainstate_1, &chain_view).unwrap();

        let reply_1 = rh_1.recv(0).unwrap();

        assert_eq!(unhandled_1.len(), 0);
        assert_eq!(unhandled_2.len(), 1);

        // convo 2 returns the handshake from convo 1
        match unhandled_2[0].payload {
            StacksMessageType::Handshake(ref data) => {
                assert_eq!(handshake_data_1, *data);
            },
            _ => {
                assert!(false);
            }
        };

        // received a valid HandshakeAccept from peer 2 
        match reply_1.payload {
            StacksMessageType::HandshakeAccept(ref data) => {
                assert_eq!(data.handshake.addrbytes, local_peer_2.addrbytes);
                assert_eq!(data.handshake.port, local_peer_2.port);
                assert_eq!(data.handshake.services, local_peer_2.services);
                assert_eq!(data.handshake.node_public_key, StacksPublicKeyBuffer::from_public_key(&Secp256k1PublicKey::from_private(&local_peer_2.private_key)));
                assert_eq!(data.handshake.expire_block_height, local_peer_2.private_key_expire); 
                assert_eq!(data.handshake.data_url, "http://peer2.com".into());
                assert_eq!(data.heartbeat_interval, conn_opts.heartbeat);
            },
            _ => {
                assert!(false);
            }
        };

        // convo_2 got updated with convo_1's peer info, but no heartbeat info 
        assert_eq!(convo_2.peer_heartbeat, 3600);
        assert_eq!(convo_2.connection.get_public_key().unwrap(), Secp256k1PublicKey::from_private(&local_peer_1.private_key));
        assert_eq!(convo_2.data_url, "http://peer1.com".into());

        // convo_1 got updated with convo_2's peer info, as well as heartbeat
        assert_eq!(convo_1.peer_heartbeat, conn_opts.heartbeat);
        assert_eq!(convo_1.connection.get_public_key().unwrap(), Secp256k1PublicKey::from_private(&local_peer_2.private_key));
        assert_eq!(convo_1.data_url, "http://peer2.com".into());
    }
    
    #[test]
    fn convo_handshake_reject() {
        let conn_opts = ConnectionOptions::default();
        let socketaddr_1 = SocketAddr::new(IpAddr::V4(Ipv4Addr::new(127, 0, 0, 1)), 8080);
        let socketaddr_2 = SocketAddr::new(IpAddr::V4(Ipv4Addr::new(1, 2, 3, 4)), 8081);
        
        let first_burn_hash = BurnchainHeaderHash::from_hex("0000000000000000000000000000000000000000000000000000000000000000").unwrap();

        let burnchain = testing_burnchain_config();

        let mut chain_view = BurnchainView {
            burn_block_height: 12348,
            burn_consensus_hash: ConsensusHash::from_hex("1111111111111111111111111111111111111111").unwrap(),
            burn_stable_block_height: 12341,
            burn_stable_consensus_hash: ConsensusHash::from_hex("2222222222222222222222222222222222222222").unwrap(),
            last_consensus_hashes: HashMap::new()
        };
        chain_view.make_test_data();
        
        let (mut peerdb_1, mut sortdb_1, mut chainstate_1) = make_test_chain_dbs("convo_handshake_reject_1", &burnchain, 0x9abcdef0, 12350, "http://peer1.com".into(), &vec![], &vec![]);
        let (mut peerdb_2, mut sortdb_2, mut chainstate_2) = make_test_chain_dbs("convo_handshake_reject_2", &burnchain, 0x9abcdef0, 12351, "http://peer2.com".into(), &vec![], &vec![]);

        db_setup(&mut peerdb_1, &mut sortdb_1, &socketaddr_1, &chain_view);
        db_setup(&mut peerdb_2, &mut sortdb_2, &socketaddr_2, &chain_view);

        let local_peer_1 = PeerDB::get_local_peer(&peerdb_1.conn()).unwrap();
        let local_peer_2 = PeerDB::get_local_peer(&peerdb_2.conn()).unwrap();

        let mut convo_1 = ConversationP2P::new(123, 456, &burnchain, &socketaddr_2, &conn_opts, true, 0);
        let mut convo_2 = ConversationP2P::new(123, 456, &burnchain, &socketaddr_1, &conn_opts, true, 0);
       
        // no peer public keys known yet
        assert!(convo_1.connection.get_public_key().is_none());
        assert!(convo_2.connection.get_public_key().is_none());
        
        // convo_1 sends a _stale_ handshake to convo_2 (wrong public key)
        let mut handshake_data_1 = HandshakeData::from_local_peer(&local_peer_1);
        handshake_data_1.expire_block_height = 12340;
        let handshake_1 = convo_1.sign_message(&chain_view, &local_peer_1.private_key, StacksMessageType::Handshake(handshake_data_1.clone())).unwrap();

        let mut rh_1 = convo_1.send_signed_request(handshake_1, 1000000).unwrap();

        // convo_2 receives it and automatically rejects it.
        convo_send_recv(&mut convo_1, vec![&mut rh_1], &mut convo_2);
        let unhandled_2 = convo_2.chat(&local_peer_2, &mut peerdb_2, &sortdb_2, &mut chainstate_2, &chain_view).unwrap();

        // convo_1 has a handshakreject
        convo_send_recv(&mut convo_2, vec![&mut rh_1], &mut convo_1);
        let unhandled_1 = convo_1.chat(&local_peer_1, &mut peerdb_1, &sortdb_1, &mut chainstate_1, &chain_view).unwrap();

        let reply_1 = rh_1.recv(0).unwrap();

        assert_eq!(unhandled_1.len(), 0);
        assert_eq!(unhandled_2.len(), 0);

        // received a valid HandshakeReject from peer 2 
        match reply_1.payload {
            StacksMessageType::HandshakeReject => {},
            _ => {
                assert!(false);
            }
        };

        // neither peer updated their info on one another 
        assert!(convo_1.connection.get_public_key().is_none());
        assert!(convo_2.connection.get_public_key().is_none());
    }

    #[test]
    fn convo_handshake_badsignature() {
        let conn_opts = ConnectionOptions::default();
        let socketaddr_1 = SocketAddr::new(IpAddr::V4(Ipv4Addr::new(127, 0, 0, 1)), 8080);
        let socketaddr_2 = SocketAddr::new(IpAddr::V4(Ipv4Addr::new(1, 2, 3, 4)), 8081);
        
        let first_burn_hash = BurnchainHeaderHash::from_hex("0000000000000000000000000000000000000000000000000000000000000000").unwrap();
        
        let burnchain = testing_burnchain_config();

        let mut chain_view = BurnchainView {
            burn_block_height: 12348,
            burn_consensus_hash: ConsensusHash::from_hex("1111111111111111111111111111111111111111").unwrap(),
            burn_stable_block_height: 12341,
            burn_stable_consensus_hash: ConsensusHash::from_hex("2222222222222222222222222222222222222222").unwrap(),
            last_consensus_hashes: HashMap::new()
        };
        chain_view.make_test_data();
        
        let first_burn_hash = BurnchainHeaderHash::from_hex("0000000000000000000000000000000000000000000000000000000000000000").unwrap();
        
        let (mut peerdb_1, mut sortdb_1, mut chainstate_1) = make_test_chain_dbs("convo_handshake_badsignature_1", &burnchain, 0x9abcdef0, 12350, "http://peer1.com".into(), &vec![], &vec![]);
        let (mut peerdb_2, mut sortdb_2, mut chainstate_2) = make_test_chain_dbs("convo_handshake_badsignature_2", &burnchain, 0x9abcdef0, 12351, "http://peer2.com".into(), &vec![], &vec![]);

        db_setup(&mut peerdb_1, &mut sortdb_1, &socketaddr_1, &chain_view);
        db_setup(&mut peerdb_2, &mut sortdb_2, &socketaddr_2, &chain_view);

        let local_peer_1 = PeerDB::get_local_peer(&peerdb_1.conn()).unwrap();
        let local_peer_2 = PeerDB::get_local_peer(&peerdb_2.conn()).unwrap();

        let mut convo_1 = ConversationP2P::new(123, 456, &burnchain, &socketaddr_2, &conn_opts, true, 0);
        let mut convo_2 = ConversationP2P::new(123, 456, &burnchain, &socketaddr_1, &conn_opts, true, 0);
       
        // no peer public keys known yet
        assert!(convo_1.connection.get_public_key().is_none());
        assert!(convo_2.connection.get_public_key().is_none());
        
        // convo_1 sends an _invalid_ handshake to convo_2 (bad signature)
        let handshake_data_1 = HandshakeData::from_local_peer(&local_peer_1);
        let mut handshake_1 = convo_1.sign_message(&chain_view, &local_peer_1.private_key, StacksMessageType::Handshake(handshake_data_1.clone())).unwrap();
        match handshake_1.payload {
            StacksMessageType::Handshake(ref mut data) => {
                data.expire_block_height += 1;
            },
            _ => panic!()
        };

        let mut rh_1 = convo_1.send_signed_request(handshake_1, 1000000).unwrap();

        // convo_2 receives it and processes it, and barfs
        convo_send_recv(&mut convo_1, vec![&mut rh_1], &mut convo_2);
        let unhandled_2_err = convo_2.chat(&local_peer_2, &mut peerdb_2, &sortdb_2, &mut chainstate_2, &chain_view);

        // convo_1 gets a nack and consumes it
        convo_send_recv(&mut convo_2, vec![&mut rh_1], &mut convo_1);
        let unhandled_1 = convo_1.chat(&local_peer_1, &mut peerdb_1, &sortdb_1, &mut chainstate_1, &chain_view).unwrap();

        // the waiting reply aborts on disconnect
        let reply_1_err = rh_1.recv(0);

        assert_eq!(unhandled_2_err.unwrap_err(), net_error::InvalidMessage);
        assert_eq!(reply_1_err, Err(net_error::ConnectionBroken));

        assert_eq!(unhandled_1.len(), 0);

        // neither peer updated their info on one another 
        assert!(convo_1.connection.get_public_key().is_none());
        assert!(convo_2.connection.get_public_key().is_none());
    }
    
    #[test]
    fn convo_handshake_self() {
        let conn_opts = ConnectionOptions::default();
        let socketaddr_1 = SocketAddr::new(IpAddr::V4(Ipv4Addr::new(127, 0, 0, 1)), 8080);
        let socketaddr_2 = SocketAddr::new(IpAddr::V4(Ipv4Addr::new(1, 2, 3, 4)), 8081);
        
        let first_burn_hash = BurnchainHeaderHash::from_hex("0000000000000000000000000000000000000000000000000000000000000000").unwrap();
        
        let burnchain = testing_burnchain_config();

        let mut chain_view = BurnchainView {
            burn_block_height: 12348,
            burn_consensus_hash: ConsensusHash::from_hex("1111111111111111111111111111111111111111").unwrap(),
            burn_stable_block_height: 12341,
            burn_stable_consensus_hash: ConsensusHash::from_hex("2222222222222222222222222222222222222222").unwrap(),
            last_consensus_hashes: HashMap::new()
        };
        chain_view.make_test_data();
        
        let first_burn_hash = BurnchainHeaderHash::from_hex("0000000000000000000000000000000000000000000000000000000000000000").unwrap();

        let (mut peerdb_1, mut sortdb_1, mut chainstate_1) = make_test_chain_dbs("convo_handshake_self_1", &burnchain, 0x9abcdef0, 12350, "http://peer1.com".into(), &vec![], &vec![]);
        let (mut peerdb_2, mut sortdb_2, mut chainstate_2) = make_test_chain_dbs("convo_handshake_self_2", &burnchain, 0x9abcdef0, 12351, "http://peer2.com".into(), &vec![], &vec![]);

        db_setup(&mut peerdb_1, &mut sortdb_1, &socketaddr_1, &chain_view);
        db_setup(&mut peerdb_2, &mut sortdb_2, &socketaddr_2, &chain_view);

        let local_peer_1 = PeerDB::get_local_peer(&peerdb_1.conn()).unwrap();
        let local_peer_2 = PeerDB::get_local_peer(&peerdb_2.conn()).unwrap();

        let mut convo_1 = ConversationP2P::new(123, 456, &burnchain, &socketaddr_2, &conn_opts, true, 0);
        let mut convo_2 = ConversationP2P::new(123, 456, &burnchain, &socketaddr_1, &conn_opts, true, 0);
       
        // no peer public keys known yet
        assert!(convo_1.connection.get_public_key().is_none());
        assert!(convo_2.connection.get_public_key().is_none());
       
        // convo_1 sends a handshake to itself (not allowed)
        let handshake_data_1 = HandshakeData::from_local_peer(&local_peer_2);
        let handshake_1 = convo_1.sign_message(&chain_view, &local_peer_2.private_key, StacksMessageType::Handshake(handshake_data_1.clone())).unwrap();
        let mut rh_1 = convo_1.send_signed_request(handshake_1, 1000000).unwrap();

        // convo_2 receives it and processes it automatically (consuming it), and give back a handshake reject
        convo_send_recv(&mut convo_1, vec![&mut rh_1], &mut convo_2);
        let unhandled_2 = convo_2.chat(&local_peer_2, &mut peerdb_1, &sortdb_1, &mut chainstate_1, &chain_view).unwrap();

        // convo_1 gets a handshake reject and consumes it
        convo_send_recv(&mut convo_2, vec![&mut rh_1], &mut convo_1);
        let unhandled_1 = convo_1.chat(&local_peer_1, &mut peerdb_2, &sortdb_2, &mut chainstate_2, &chain_view).unwrap();

        // get back handshake reject
        let reply_1 = rh_1.recv(0).unwrap();

        assert_eq!(unhandled_1.len(), 0);
        assert_eq!(unhandled_2.len(), 0);
        
        // received a valid HandshakeReject from peer 2 
        match reply_1.payload {
            StacksMessageType::HandshakeReject => {},
            _ => {
                assert!(false);
            }
        };

        // neither peer updated their info on one another 
        assert!(convo_1.connection.get_public_key().is_none());
        assert!(convo_2.connection.get_public_key().is_none());
    }

    #[test]
    fn convo_ping() {
        let conn_opts = ConnectionOptions::default();
        let socketaddr_1 = SocketAddr::new(IpAddr::V4(Ipv4Addr::new(127, 0, 0, 1)), 8080);
        let socketaddr_2 = SocketAddr::new(IpAddr::V4(Ipv4Addr::new(1, 2, 3, 4)), 8081);
        
        let first_burn_hash = BurnchainHeaderHash::from_hex("0000000000000000000000000000000000000000000000000000000000000000").unwrap();

        let burnchain = testing_burnchain_config();

        let mut chain_view = BurnchainView {
            burn_block_height: 12348,
            burn_consensus_hash: ConsensusHash::from_hex("1111111111111111111111111111111111111111").unwrap(),
            burn_stable_block_height: 12341,
            burn_stable_consensus_hash: ConsensusHash::from_hex("2222222222222222222222222222222222222222").unwrap(),
            last_consensus_hashes: HashMap::new()
        };
        chain_view.make_test_data();
        
        let first_burn_hash = BurnchainHeaderHash::from_hex("0000000000000000000000000000000000000000000000000000000000000000").unwrap();

        let (mut peerdb_1, mut sortdb_1, mut chainstate_1) = make_test_chain_dbs("convo_ping_1", &burnchain, 0x9abcdef0, 12350, "http://peer1.com".into(), &vec![], &vec![]);
        let (mut peerdb_2, mut sortdb_2, mut chainstate_2) = make_test_chain_dbs("convo_ping_2", &burnchain, 0x9abcdef0, 12351, "http://peer2.com".into(), &vec![], &vec![]);

        db_setup(&mut peerdb_1, &mut sortdb_1, &socketaddr_1, &chain_view);
        db_setup(&mut peerdb_2, &mut sortdb_2, &socketaddr_2, &chain_view);

        let local_peer_1 = PeerDB::get_local_peer(&peerdb_1.conn()).unwrap();
        let local_peer_2 = PeerDB::get_local_peer(&peerdb_2.conn()).unwrap();

        let mut convo_1 = ConversationP2P::new(123, 456, &burnchain, &socketaddr_2, &conn_opts, true, 0);
        let mut convo_2 = ConversationP2P::new(123, 456, &burnchain, &socketaddr_1, &conn_opts, true, 0);

        // convo_1 sends a handshake to convo_2
        let handshake_data_1 = HandshakeData::from_local_peer(&local_peer_1);
        let handshake_1 = convo_1.sign_message(&chain_view, &local_peer_1.private_key, StacksMessageType::Handshake(handshake_data_1.clone())).unwrap();
        let mut rh_handshake_1 = convo_1.send_signed_request(handshake_1.clone(), 1000000).unwrap();

        // convo_1 sends a ping to convo_2 
        let ping_data_1 = PingData::new();
        let ping_1 = convo_1.sign_message(&chain_view, &local_peer_1.private_key, StacksMessageType::Ping(ping_data_1.clone())).unwrap();
        let mut rh_ping_1 = convo_1.send_signed_request(ping_1.clone(), 1000000).unwrap();

        // convo_2 receives the handshake and ping and processes both, and since no one is waiting for the handshake, will forward
        // it along to the chat caller (us)
        test_debug!("send handshake {:?}", &handshake_1);
        test_debug!("send ping {:?}", &ping_1);
        convo_send_recv(&mut convo_1, vec![&mut rh_handshake_1, &mut rh_ping_1], &mut convo_2);
        let unhandled_2 = convo_2.chat(&local_peer_2, &mut peerdb_2, &sortdb_2, &mut chainstate_2, &chain_view).unwrap();

        // convo_1 has a handshakeaccept 
        test_debug!("reply handshake-accept");
        test_debug!("send pong");
        convo_send_recv(&mut convo_2, vec![&mut rh_handshake_1, &mut rh_ping_1], &mut convo_1);
        let unhandled_1 = convo_1.chat(&local_peer_1, &mut peerdb_1, &sortdb_1, &mut chainstate_1, &chain_view).unwrap();

        let reply_handshake_1 = rh_handshake_1.recv(0).unwrap();
        let reply_ping_1 = rh_ping_1.recv(0).unwrap();

        assert_eq!(unhandled_1.len(), 0);
        assert_eq!(unhandled_2.len(), 1);   // only the handshake is given back.  the ping is consumed

        // convo 2 returns the handshake from convo 1
        match unhandled_2[0].payload {
            StacksMessageType::Handshake(ref data) => {
                assert_eq!(handshake_data_1, *data);
            },
            _ => {
                assert!(false);
            }
        };

        // convo 2 replied to convo 1 with a matching pong
        match reply_ping_1.payload {
            StacksMessageType::Pong(ref data) => {
                assert_eq!(data.nonce, ping_data_1.nonce);
            },
            _ => {
                assert!(false);
            }
        }
    }

    #[test]
    fn convo_handshake_ping_loop() {
        let conn_opts = ConnectionOptions::default();
        let socketaddr_1 = SocketAddr::new(IpAddr::V4(Ipv4Addr::new(127, 0, 0, 1)), 8080);
        let socketaddr_2 = SocketAddr::new(IpAddr::V4(Ipv4Addr::new(1, 2, 3, 4)), 8081);
       
        let first_burn_hash = BurnchainHeaderHash::from_hex("0000000000000000000000000000000000000000000000000000000000000000").unwrap();
        
        let burnchain = testing_burnchain_config();

        let mut chain_view = BurnchainView {
            burn_block_height: 12348,
            burn_consensus_hash: ConsensusHash::from_hex("1111111111111111111111111111111111111111").unwrap(),
            burn_stable_block_height: 12341,
            burn_stable_consensus_hash: ConsensusHash::from_hex("2222222222222222222222222222222222222222").unwrap(),
            last_consensus_hashes: HashMap::new()
        };
        chain_view.make_test_data();
        
        let first_burn_hash = BurnchainHeaderHash::from_hex("0000000000000000000000000000000000000000000000000000000000000000").unwrap();

        let (mut peerdb_1, mut sortdb_1, mut chainstate_1) = make_test_chain_dbs("convo_handshake_ping_loop_1", &burnchain, 0x9abcdef0, 12350, "http://peer1.com".into(), &vec![], &vec![]);
        let (mut peerdb_2, mut sortdb_2, mut chainstate_2) = make_test_chain_dbs("convo_handshake_ping_loop_2", &burnchain, 0x9abcdef0, 12351, "http://peer2.com".into(), &vec![], &vec![]);

        db_setup(&mut peerdb_1, &mut sortdb_1, &socketaddr_1, &chain_view);
        db_setup(&mut peerdb_2, &mut sortdb_2, &socketaddr_2, &chain_view);

        let local_peer_1 = PeerDB::get_local_peer(&peerdb_1.conn()).unwrap();
        let local_peer_2 = PeerDB::get_local_peer(&peerdb_2.conn()).unwrap();

        let mut convo_1 = ConversationP2P::new(123, 456, &burnchain, &socketaddr_2, &conn_opts, true, 0);
        let mut convo_2 = ConversationP2P::new(123, 456, &burnchain, &socketaddr_1, &conn_opts, true, 1);

        for i in 0..5 {
            // do handshake/ping over and over, with different keys.
            // tests re-keying.

            // convo_1 sends a handshake to convo_2
            let handshake_data_1 = HandshakeData::from_local_peer(&local_peer_1);
            let handshake_1 = convo_1.sign_message(&chain_view, &local_peer_1.private_key, StacksMessageType::Handshake(handshake_data_1.clone())).unwrap();
            let mut rh_handshake_1 = convo_1.send_signed_request(handshake_1, 1000000).unwrap();

            // convo_1 sends a ping to convo_2 
            let ping_data_1 = PingData::new();
            let ping_1 = convo_1.sign_message(&chain_view, &local_peer_1.private_key, StacksMessageType::Ping(ping_data_1.clone())).unwrap();
            let mut rh_ping_1 = convo_1.send_signed_request(ping_1, 1000000).unwrap();

            // convo_2 receives the handshake and ping and processes both, and since no one is waiting for the handshake, will forward
            // it along to the chat caller (us)
            convo_send_recv(&mut convo_1, vec![&mut rh_handshake_1, &mut rh_ping_1], &mut convo_2);
            let unhandled_2 = convo_2.chat(&local_peer_2, &mut peerdb_2, &sortdb_2, &mut chainstate_2, &chain_view).unwrap();

            // convo_1 has a handshakeaccept 
            convo_send_recv(&mut convo_2, vec![&mut rh_handshake_1, &mut rh_ping_1], &mut convo_1);
            let unhandled_1 = convo_1.chat(&local_peer_1, &mut peerdb_1, &sortdb_1, &mut chainstate_1, &chain_view).unwrap();

            let reply_handshake_1 = rh_handshake_1.recv(0).unwrap();
            let reply_ping_1 = rh_ping_1.recv(0).unwrap();

            assert_eq!(unhandled_1.len(), 0);
            assert_eq!(unhandled_2.len(), 1);   // only the handshake is given back.  the ping is consumed

            // convo 2 returns the handshake from convo 1
            match unhandled_2[0].payload {
                StacksMessageType::Handshake(ref data) => {
                    assert_eq!(handshake_data_1, *data);
                },
                _ => {
                    assert!(false);
                }
            };

            // convo 2 replied to convo 1 with a matching pong
            match reply_ping_1.payload {
                StacksMessageType::Pong(ref data) => {
                    assert_eq!(data.nonce, ping_data_1.nonce);
                },
                _ => {
                    assert!(false);
                }
            }

            // received a valid HandshakeAccept from peer 2 
            match reply_handshake_1.payload {
                StacksMessageType::HandshakeAccept(ref data) => {
                    assert_eq!(data.handshake.addrbytes, local_peer_2.addrbytes);
                    assert_eq!(data.handshake.port, local_peer_2.port);
                    assert_eq!(data.handshake.services, local_peer_2.services);
                    assert_eq!(data.handshake.node_public_key, StacksPublicKeyBuffer::from_public_key(&Secp256k1PublicKey::from_private(&local_peer_2.private_key)));
                    assert_eq!(data.handshake.expire_block_height, local_peer_2.private_key_expire); 
                    assert_eq!(data.heartbeat_interval, conn_opts.heartbeat);
                },
                _ => {
                    assert!(false);
                }
            };

            // convo_2 got updated with convo_1's peer info, and default heartbeat filled in 
            assert_eq!(convo_2.peer_heartbeat, 3600);
            assert_eq!(convo_2.connection.get_public_key().unwrap().to_bytes_compressed(), Secp256k1PublicKey::from_private(&local_peer_1.private_key).to_bytes_compressed());

            // convo_1 got updated with convo_2's peer info, as well as heartbeat
            assert_eq!(convo_1.peer_heartbeat, conn_opts.heartbeat);
            assert_eq!(convo_1.connection.get_public_key().unwrap().to_bytes_compressed(), Secp256k1PublicKey::from_private(&local_peer_2.private_key).to_bytes_compressed());

            // regenerate keys and expiries in peer 1
            let new_privkey = Secp256k1PrivateKey::new();
            {
                let mut tx = peerdb_1.tx_begin().unwrap();
                PeerDB::set_local_private_key(&mut tx, &new_privkey, (12350 + i) as u64).unwrap();
                tx.commit().unwrap();
            }
        }
    }

    #[test]
    fn convo_nack_unsolicited() {

        let conn_opts = ConnectionOptions::default();
        let socketaddr_1 = SocketAddr::new(IpAddr::V4(Ipv4Addr::new(127, 0, 0, 1)), 8080);
        let socketaddr_2 = SocketAddr::new(IpAddr::V4(Ipv4Addr::new(1, 2, 3, 4)), 8081);
        
        let first_burn_hash = BurnchainHeaderHash::from_hex("0000000000000000000000000000000000000000000000000000000000000000").unwrap();

        let burnchain = testing_burnchain_config();

        let mut chain_view = BurnchainView {
            burn_block_height: 12348,
            burn_consensus_hash: ConsensusHash::from_hex("1111111111111111111111111111111111111111").unwrap(),
            burn_stable_block_height: 12341,
            burn_stable_consensus_hash: ConsensusHash::from_hex("2222222222222222222222222222222222222222").unwrap(),
            last_consensus_hashes: HashMap::new()
        };
        chain_view.make_test_data();
        
        let first_burn_hash = BurnchainHeaderHash::from_hex("0000000000000000000000000000000000000000000000000000000000000000").unwrap();

        let (mut peerdb_1, mut sortdb_1, mut chainstate_1) = make_test_chain_dbs("convo_nack_unsolicited_1", &burnchain, 0x9abcdef0, 12350, "http://peer1.com".into(), &vec![], &vec![]);
        let (mut peerdb_2, mut sortdb_2, mut chainstate_2) = make_test_chain_dbs("convo_nack_unsolicited_2", &burnchain, 0x9abcdef0, 12351, "http://peer2.com".into(), &vec![], &vec![]);

        db_setup(&mut peerdb_1, &mut sortdb_1, &socketaddr_1, &chain_view);
        db_setup(&mut peerdb_2, &mut sortdb_2, &socketaddr_2, &chain_view);

        let local_peer_1 = PeerDB::get_local_peer(&peerdb_1.conn()).unwrap();
        let local_peer_2 = PeerDB::get_local_peer(&peerdb_2.conn()).unwrap();

        let mut convo_1 = ConversationP2P::new(123, 456, &burnchain, &socketaddr_2, &conn_opts, true, 0);
        let mut convo_2 = ConversationP2P::new(123, 456, &burnchain, &socketaddr_1, &conn_opts, true, 0);
       
        // no peer public keys known yet
        assert!(convo_1.connection.get_public_key().is_none());
        assert!(convo_2.connection.get_public_key().is_none());
        
        // convo_1 sends a ping to convo_2
        let ping_data_1 = PingData::new();
        let ping_1 = convo_1.sign_message(&chain_view, &local_peer_1.private_key, StacksMessageType::Ping(ping_data_1.clone())).unwrap();
        let mut rh_ping_1 = convo_1.send_signed_request(ping_1, 1000000).unwrap();

        // convo_2 will reply with a nack since peer_1 hasn't authenticated yet
        convo_send_recv(&mut convo_1, vec![&mut rh_ping_1], &mut convo_2);
        let unhandled_2 = convo_2.chat(&local_peer_2, &mut peerdb_2, &sortdb_2, &mut chainstate_2, &chain_view).unwrap();

        // convo_1 has a nack 
        convo_send_recv(&mut convo_2, vec![&mut rh_ping_1], &mut convo_1);
        let unhandled_1 = convo_1.chat(&local_peer_1, &mut peerdb_1, &sortdb_1, &mut chainstate_1, &chain_view).unwrap();

        let reply_1 = rh_ping_1.recv(0).unwrap();
       
        // convo_2 gives back nothing
        assert_eq!(unhandled_1.len(), 0);
        assert_eq!(unhandled_2.len(), 0);

        // convo_1 got a NACK 
        match reply_1.payload {
            StacksMessageType::Nack(ref data) => {
                assert_eq!(data.error_code, NackErrorCodes::HandshakeRequired);
            },
            _ => {
                assert!(false);
            }
        };

        // convo_2 did NOT get updated with convo_1's peer info
        assert_eq!(convo_2.peer_heartbeat, 0);
        assert!(convo_2.connection.get_public_key().is_none());

        // convo_1 did NOT get updated
        assert_eq!(convo_1.peer_heartbeat, 0);
        assert!(convo_2.connection.get_public_key().is_none());
    }
    
    #[test]
    #[ignore]
    fn convo_handshake_getblocksinv() {
        let conn_opts = ConnectionOptions::default();

        let socketaddr_1 = SocketAddr::new(IpAddr::V4(Ipv4Addr::new(127, 0, 0, 1)), 8080);
        let socketaddr_2 = SocketAddr::new(IpAddr::V4(Ipv4Addr::new(1, 2, 3, 4)), 8081);
        
        let first_burn_hash = BurnchainHeaderHash::from_hex("0000000000000000000000000000000000000000000000000000000000000000").unwrap();
        
        let burnchain = testing_burnchain_config();

        let mut chain_view = BurnchainView {
            burn_block_height: 12348,
            burn_consensus_hash: ConsensusHash::from_hex("1111111111111111111111111111111111111111").unwrap(),
            burn_stable_block_height: 12341,
            burn_stable_consensus_hash: ConsensusHash::from_hex("2222222222222222222222222222222222222222").unwrap(),
            last_consensus_hashes: HashMap::new()
        };
        chain_view.make_test_data();

        let (mut peerdb_1, mut sortdb_1, mut chainstate_1) = make_test_chain_dbs("convo_handshake_accept_1", &burnchain, 0x9abcdef0, 12350, "http://peer1.com".into(), &vec![], &vec![]);
        let (mut peerdb_2, mut sortdb_2, mut chainstate_2) = make_test_chain_dbs("convo_handshake_accept_2", &burnchain, 0x9abcdef0, 12351, "http://peer2.com".into(), &vec![], &vec![]);

        db_setup(&mut peerdb_1, &mut sortdb_1, &socketaddr_1, &chain_view);
        db_setup(&mut peerdb_2, &mut sortdb_2, &socketaddr_2, &chain_view);

        let local_peer_1 = PeerDB::get_local_peer(&peerdb_1.conn()).unwrap();
        let local_peer_2 = PeerDB::get_local_peer(&peerdb_2.conn()).unwrap();

        let mut convo_1 = ConversationP2P::new(123, 456, &burnchain, &socketaddr_2, &conn_opts, true, 0);
        let mut convo_2 = ConversationP2P::new(123, 456, &burnchain, &socketaddr_1, &conn_opts, true, 0);
       
        // no peer public keys known yet
        assert!(convo_1.connection.get_public_key().is_none());
        assert!(convo_2.connection.get_public_key().is_none());
        
        // convo_1 sends a handshake to convo_2
        let handshake_data_1 = HandshakeData::from_local_peer(&local_peer_1);
        let handshake_1 = convo_1.sign_message(&chain_view, &local_peer_1.private_key, StacksMessageType::Handshake(handshake_data_1.clone())).unwrap();
        let mut rh_1 = convo_1.send_signed_request(handshake_1, 1000000).unwrap();

        // convo_2 receives it and processes it, and since no one is waiting for it, will forward
        // it along to the chat caller (us)
        test_debug!("send handshake");
        convo_send_recv(&mut convo_1, vec![&mut rh_1], &mut convo_2);
        let unhandled_2 = convo_2.chat(&local_peer_2, &mut peerdb_2, &sortdb_2, &mut chainstate_2, &chain_view).unwrap();

        // convo_1 has a handshakeaccept 
        test_debug!("send handshake-accept");
        convo_send_recv(&mut convo_2, vec![&mut rh_1], &mut convo_1);
        let unhandled_1 = convo_1.chat(&local_peer_1, &mut peerdb_1, &sortdb_1, &mut chainstate_1, &chain_view).unwrap();

        let reply_1 = rh_1.recv(0).unwrap();

        assert_eq!(unhandled_1.len(), 0);
        assert_eq!(unhandled_2.len(), 1);

        // convo 2 returns the handshake from convo 1
        match unhandled_2[0].payload {
            StacksMessageType::Handshake(ref data) => {
                assert_eq!(handshake_data_1, *data);
            },
            _ => {
                assert!(false);
            }
        };

        // received a valid HandshakeAccept from peer 2 
        match reply_1.payload {
            StacksMessageType::HandshakeAccept(ref data) => {
                assert_eq!(data.handshake.addrbytes, local_peer_2.addrbytes);
                assert_eq!(data.handshake.port, local_peer_2.port);
                assert_eq!(data.handshake.services, local_peer_2.services);
                assert_eq!(data.handshake.node_public_key, StacksPublicKeyBuffer::from_public_key(&Secp256k1PublicKey::from_private(&local_peer_2.private_key)));
                assert_eq!(data.handshake.expire_block_height, local_peer_2.private_key_expire); 
                assert_eq!(data.handshake.data_url, "http://peer2.com".into());
                assert_eq!(data.heartbeat_interval, conn_opts.heartbeat);
            },
            _ => {
                assert!(false);
            }
        };

        // convo_1 sends a getblocksinv to convo_2 for all the blocks
        let convo_1_chaintip = SortitionDB::get_canonical_burn_chain_tip(sortdb_1.conn()).unwrap();
        let getblocksdata_1 = GetBlocksInv { consensus_hash: convo_1_chaintip.consensus_hash, num_blocks: BLOCKS_INV_DATA_MAX_BITLEN as u16 };
        let getblocksdata_1_msg = convo_1.sign_message(&chain_view, &local_peer_1.private_key, StacksMessageType::GetBlocksInv(getblocksdata_1.clone())).unwrap();
        let mut rh_1 = convo_1.send_signed_request(getblocksdata_1_msg, 10000000).unwrap();

        // convo_2 receives it, and handles it
        test_debug!("send getblocksinv");
        convo_send_recv(&mut convo_1, vec![&mut rh_1], &mut convo_2);
        let unhandled_2 = convo_2.chat(&local_peer_2, &mut peerdb_2, &sortdb_2, &mut chainstate_2, &chain_view).unwrap();

        // convo_1 gets back a blocksinv message
        test_debug!("send blocksinv");
        convo_send_recv(&mut convo_2, vec![&mut rh_1], &mut convo_1);
        let unhandled_1 = convo_1.chat(&local_peer_1, &mut peerdb_1, &sortdb_1, &mut chainstate_1, &chain_view).unwrap();

        let reply_1 = rh_1.recv(0).unwrap();

        // no unhandled messages forwarded
        assert_eq!(unhandled_1, vec![]);
        assert_eq!(unhandled_2, vec![]);

        // convo 2 returned a block-inv for all blocks 
        match reply_1.payload {
            StacksMessageType::BlocksInv(ref data) => {
                assert_eq!(data.bitlen, BLOCKS_INV_DATA_MAX_BITLEN as u16);
                test_debug!("data: {:?}", data);

                // all burn blocks had sortitions, but we have no Stacks blocks :(
                for i in 0..data.bitlen {
                    assert!(!data.has_ith_block(i));
                }
            },
            _ => {
                assert!(false);
            }
        }
        
        // request for a non-existent consensus hash
        let getblocksdata_diverged_1 = GetBlocksInv { consensus_hash: ConsensusHash([0xff; 20]), num_blocks: BLOCKS_INV_DATA_MAX_BITLEN as u16 };
        let getblocksdata_diverged_1_msg = convo_1.sign_message(&chain_view, &local_peer_1.private_key, StacksMessageType::GetBlocksInv(getblocksdata_diverged_1.clone())).unwrap();
        let mut rh_1 = convo_1.send_signed_request(getblocksdata_diverged_1_msg, 10000000).unwrap();

        // convo_2 receives it, and handles it
        test_debug!("send getblocksinv (diverged)");
        convo_send_recv(&mut convo_1, vec![&mut rh_1], &mut convo_2);
        let unhandled_2 = convo_2.chat(&local_peer_2, &mut peerdb_2, &sortdb_2, &mut chainstate_2, &chain_view).unwrap();

        // convo_1 gets back a nack message
        test_debug!("send nack (diverged)");
        convo_send_recv(&mut convo_2, vec![&mut rh_1], &mut convo_1);
        let unhandled_1 = convo_1.chat(&local_peer_1, &mut peerdb_1, &sortdb_1, &mut chainstate_1, &chain_view).unwrap();

        let reply_1 = rh_1.recv(0).unwrap();

        // no unhandled messages forwarded
        assert_eq!(unhandled_1, vec![]);
        assert_eq!(unhandled_2, vec![]);

        // convo 2 returned a nack with the appropriate error message
        match reply_1.payload {
            StacksMessageType::Nack(ref data) => {
                assert_eq!(data.error_code, NackErrorCodes::NoSuchBurnchainBlock);
            },
            _ => {
                assert!(false);
            }
        }
    }
    
    #[test]
    fn convo_natpunch() {
        let conn_opts = ConnectionOptions::default();
        let socketaddr_1 = SocketAddr::new(IpAddr::V4(Ipv4Addr::new(1, 2, 3, 4)), 8081);
        let socketaddr_2 = SocketAddr::new(IpAddr::V4(Ipv4Addr::new(127, 0, 0, 1)), 8080);
        
        let first_burn_hash = BurnchainHeaderHash::from_hex("0000000000000000000000000000000000000000000000000000000000000000").unwrap();

        let burnchain = testing_burnchain_config();

        let mut chain_view = BurnchainView {
            burn_block_height: 12348,
            burn_consensus_hash: ConsensusHash::from_hex("1111111111111111111111111111111111111111").unwrap(),
            burn_stable_block_height: 12341,
            burn_stable_consensus_hash: ConsensusHash::from_hex("2222222222222222222222222222222222222222").unwrap(),
            last_consensus_hashes: HashMap::new()
        };
        chain_view.make_test_data();
        
        let first_burn_hash = BurnchainHeaderHash::from_hex("0000000000000000000000000000000000000000000000000000000000000000").unwrap();

        let (mut peerdb_1, mut sortdb_1, mut chainstate_1) = make_test_chain_dbs("convo_natpunch_1", &burnchain, 0x9abcdef0, 12352, "http://peer1.com".into(), &vec![], &vec![]);
        let (mut peerdb_2, mut sortdb_2, mut chainstate_2) = make_test_chain_dbs("convo_natpunch_2", &burnchain, 0x9abcdef0, 12353, "http://peer2.com".into(), &vec![], &vec![]);

        db_setup(&mut peerdb_1, &mut sortdb_1, &socketaddr_1, &chain_view);
        db_setup(&mut peerdb_2, &mut sortdb_2, &socketaddr_2, &chain_view);

        let local_peer_1 = PeerDB::get_local_peer(&peerdb_1.conn()).unwrap();
        let local_peer_2 = PeerDB::get_local_peer(&peerdb_2.conn()).unwrap();

        let mut convo_1 = ConversationP2P::new(123, 456, &burnchain, &socketaddr_2, &conn_opts, true, 0);
        let mut convo_2 = ConversationP2P::new(123, 456, &burnchain, &socketaddr_1, &conn_opts, true, 0);

        // convo_1 sends natpunch request to convo_2
        let natpunch_1 = convo_1.sign_message(&chain_view, &local_peer_1.private_key, StacksMessageType::NatPunchRequest(0x12345678)).unwrap();
        let mut rh_natpunch_1 = convo_1.send_signed_request(natpunch_1.clone(), 1000000).unwrap();

        // convo_2 receives the natpunch request and processes it
        test_debug!("send natpunch {:?}", &natpunch_1);
        convo_send_recv(&mut convo_1, vec![&mut rh_natpunch_1], &mut convo_2);
        let unhandled_2 = convo_2.chat(&local_peer_2, &mut peerdb_2, &sortdb_2, &mut chainstate_2, &chain_view).unwrap();

        // convo_1 gets back a natpunch reply
        test_debug!("reply natpunch-reply");
        convo_send_recv(&mut convo_2, vec![&mut rh_natpunch_1], &mut convo_1);
        let unhandled_1 = convo_1.chat(&local_peer_1, &mut peerdb_1, &sortdb_1, &mut chainstate_1, &chain_view).unwrap();

        let natpunch_reply_1 = rh_natpunch_1.recv(0).unwrap();

        // handled and consumed
        assert_eq!(unhandled_1.len(), 0);
        assert_eq!(unhandled_2.len(), 0);

        // convo_2 replies the natpunch data for convo_1 -- i.e. what convo_2 thinks convo_1's IP
        // address is
        match natpunch_reply_1.payload {
            StacksMessageType::NatPunchReply(ref data) => {
                assert_eq!(data.addrbytes, PeerAddress::from_socketaddr(&socketaddr_1));
                assert_eq!(data.nonce, 0x12345678);
            },
            _ => {
                assert!(false);
            }
        }
    }

    #[test]
    fn convo_is_preamble_valid() {
        let conn_opts = ConnectionOptions::default();
        let socketaddr_1 = SocketAddr::new(IpAddr::V4(Ipv4Addr::new(127, 0, 0, 1)), 8080);
        let socketaddr_2 = SocketAddr::new(IpAddr::V4(Ipv4Addr::new(1, 2, 3, 4)), 8081);
        
        let first_burn_hash = BurnchainHeaderHash::from_hex("0000000000000000000000000000000000000000000000000000000000000000").unwrap();

        let burnchain = testing_burnchain_config();

        let mut chain_view = BurnchainView {
            burn_block_height: 12348,
            burn_consensus_hash: ConsensusHash::from_hex("1111111111111111111111111111111111111111").unwrap(),
            burn_stable_block_height: 12341,
            burn_stable_consensus_hash: ConsensusHash::from_hex("2222222222222222222222222222222222222222").unwrap(),
            last_consensus_hashes: HashMap::new()
        };
        chain_view.make_test_data();

        let mut peerdb_1 = PeerDB::connect_memory(0x9abcdef0, 0, 12350, "http://peer1.com".into(), &vec![], &vec![]).unwrap();
        let mut sortdb_1 = SortitionDB::connect_test(12300, &first_burn_hash).unwrap();
        let mut sortdb_2 = SortitionDB::connect_test(12300, &first_burn_hash).unwrap();
        
        db_setup(&mut peerdb_1, &mut sortdb_1, &socketaddr_1, &chain_view);
        
        let local_peer_1 = PeerDB::get_local_peer(&peerdb_1.conn()).unwrap();
        
        // network ID check
        {
            let mut convo_bad = ConversationP2P::new(123, 456, &burnchain, &socketaddr_2, &conn_opts, true, 0);

            let ping_data = PingData::new();
            convo_bad.network_id += 1;
            let ping_bad = convo_bad.sign_message(&chain_view, &local_peer_1.private_key, StacksMessageType::Ping(ping_data.clone())).unwrap();
            convo_bad.network_id -= 1;

            assert_eq!(convo_bad.is_preamble_valid(&ping_bad, &chain_view), Err(net_error::InvalidMessage));
        }

        // stable block height check
        {
            let mut convo_bad = ConversationP2P::new(123, 456, &burnchain, &socketaddr_2, &conn_opts, true, 0);

            let ping_data = PingData::new();
            
            let mut chain_view_bad = chain_view.clone();
            chain_view_bad.burn_stable_block_height -= 1;

            let ping_bad = convo_bad.sign_message(&chain_view_bad, &local_peer_1.private_key, StacksMessageType::Ping(ping_data.clone())).unwrap();

            assert_eq!(convo_bad.is_preamble_valid(&ping_bad, &chain_view), Err(net_error::InvalidMessage));
        }

        // node is too far ahead of us
        {
            let mut convo_bad = ConversationP2P::new(123, 456, &burnchain, &socketaddr_2, &conn_opts, true, 0);

            let ping_data = PingData::new();
            
            let mut chain_view_bad = chain_view.clone();
            chain_view_bad.burn_stable_block_height += MAX_NEIGHBOR_BLOCK_DELAY + 1 + burnchain.stable_confirmations as u64;
            chain_view_bad.burn_block_height += MAX_NEIGHBOR_BLOCK_DELAY + 1 + burnchain.stable_confirmations as u64;

            let ping_bad = convo_bad.sign_message(&chain_view_bad, &local_peer_1.private_key, StacksMessageType::Ping(ping_data.clone())).unwrap();
            
            chain_view_bad.burn_stable_block_height -= MAX_NEIGHBOR_BLOCK_DELAY + 1 + burnchain.stable_confirmations as u64;
            chain_view_bad.burn_block_height -= MAX_NEIGHBOR_BLOCK_DELAY + 1 + burnchain.stable_confirmations as u64;
            
            db_setup(&mut peerdb_1, &mut sortdb_2, &socketaddr_2, &chain_view_bad);
            
            assert_eq!(convo_bad.is_preamble_valid(&ping_bad, &chain_view), Ok(false));
        }

        // unstable consensus hash mismatch
        {
            let mut convo_bad = ConversationP2P::new(123, 456, &burnchain, &socketaddr_2, &conn_opts, true, 0);

            let ping_data = PingData::new();
            
            let mut chain_view_bad = chain_view.clone();
            let old = chain_view_bad.burn_consensus_hash.clone();
            chain_view_bad.burn_consensus_hash = ConsensusHash::from_hex("3333333333333333333333333333333333333333").unwrap();
            chain_view_bad.last_consensus_hashes.insert(chain_view_bad.burn_block_height, chain_view_bad.burn_consensus_hash.clone());

            let ping_bad = convo_bad.sign_message(&chain_view_bad, &local_peer_1.private_key, StacksMessageType::Ping(ping_data.clone())).unwrap();
            
            // considered valid as long as the stable consensus hash is valid
            assert_eq!(convo_bad.is_preamble_valid(&ping_bad, &chain_view), Ok(true));
        }

        // stable consensus hash mismatch 
        {
            let mut convo_bad = ConversationP2P::new(123, 456, &burnchain, &socketaddr_2, &conn_opts, true, 0);

            let ping_data = PingData::new();
            
            let mut chain_view_bad = chain_view.clone();
            let old = chain_view_bad.burn_stable_consensus_hash.clone();
            chain_view_bad.burn_stable_consensus_hash = ConsensusHash::from_hex("1111111111111111111111111111111111111112").unwrap();
            chain_view_bad.last_consensus_hashes.insert(chain_view_bad.burn_stable_block_height, chain_view_bad.burn_stable_consensus_hash.clone());

            let ping_bad = convo_bad.sign_message(&chain_view_bad, &local_peer_1.private_key, StacksMessageType::Ping(ping_data.clone())).unwrap();
            
            assert_eq!(convo_bad.is_preamble_valid(&ping_bad, &chain_view), Err(net_error::InvalidMessage));
        }
    }

    #[test]
    fn convo_process_relayers() {
        let conn_opts = ConnectionOptions::default();
        let socketaddr = SocketAddr::new(IpAddr::V4(Ipv4Addr::new(127, 0, 0, 1)), 8090);
        
        let first_burn_hash = BurnchainHeaderHash::from_hex("0000000000000000000000000000000000000000000000000000000000000000").unwrap();

        let burnchain = testing_burnchain_config();
        
        let mut chain_view = BurnchainView {
            burn_block_height: 12348,
            burn_consensus_hash: ConsensusHash::from_hex("1111111111111111111111111111111111111111").unwrap(),
            burn_stable_block_height: 12341,
            burn_stable_consensus_hash: ConsensusHash::from_hex("2222222222222222222222222222222222222222").unwrap(),
            last_consensus_hashes: HashMap::new()
        };
        chain_view.make_test_data();

        let local_peer = LocalPeer::new(123, burnchain.network_id, PeerAddress::from_ipv4(127, 0, 0, 1), NETWORK_P2P_PORT, None, get_epoch_time_secs() + 123456, UrlString::try_from("http://foo.com").unwrap());
        let mut convo = ConversationP2P::new(123, 456, &burnchain, &socketaddr, &conn_opts, true, 0);

        let payload = StacksMessageType::Nack(NackData { error_code: 123 });
        let msg = convo.sign_reply(&chain_view, &local_peer.private_key, payload, 123).unwrap();

        // cycles
        let relay_cycles = vec![
            RelayData {
                peer: NeighborAddress { addrbytes: PeerAddress([0u8; 16]), port: 123, public_key_hash: Hash160([0u8; 20]) },
                seq: 123,
            },
            RelayData {
                peer: NeighborAddress { addrbytes: PeerAddress([1u8; 16]), port: 456, public_key_hash: Hash160([0u8; 20]) },
                seq: 456,
            }
        ];

        // contains localpeer 
        let self_sent = vec![
            RelayData {
                peer: NeighborAddress { addrbytes: local_peer.addrbytes.clone(), port: local_peer.port, public_key_hash: Hash160::from_data(&StacksPublicKey::from_private(&local_peer.private_key).to_bytes()) },
                seq: 789
            }
        ];

        // allowed
        let mut relayers = vec![
            RelayData {
                peer: NeighborAddress { addrbytes: PeerAddress([0u8; 16]), port: 123, public_key_hash: Hash160([0u8; 20]) },
                seq: 123,
            },
            RelayData {
                peer: NeighborAddress { addrbytes: PeerAddress([1u8; 16]), port: 456, public_key_hash: Hash160([1u8; 20]) },
                seq: 456,
            },
        ];

        assert!(!convo.process_relayers(&local_peer, &msg.preamble, relay_cycles));
        assert!(!convo.process_relayers(&local_peer, &msg.preamble, self_sent));

        assert!(convo.process_relayers(&local_peer, &msg.preamble, relayers.clone()));
       
        // stats updated
        assert_eq!(convo.stats.relayed_messages.len(), 2);
        let relayer_map = convo.stats.take_relayers();
        assert_eq!(convo.stats.relayed_messages.len(), 0);

        for r in relayers.drain(..) {
            assert!(relayer_map.contains_key(&r.peer));
            
            let stats = relayer_map.get(&r.peer).unwrap();
            assert_eq!(stats.num_messages, 1);
            assert_eq!(stats.num_bytes, (msg.preamble.payload_len - 1) as u64);
        }
    }
}

// TODO: test bandwidth limits<|MERGE_RESOLUTION|>--- conflicted
+++ resolved
@@ -1672,11 +1672,7 @@
 
             let mut tx = SortitionHandleTx::begin(sortdb, &prev_snapshot.sortition_id).unwrap();
 
-<<<<<<< HEAD
-            let next_index_root = tx.append_chain_tip_snapshot(&prev_snapshot, &next_snapshot, &vec![], &vec![], None, None).unwrap();
-=======
-            let next_index_root = tx.append_chain_tip_snapshot(&prev_snapshot, &next_snapshot, &vec![], None).unwrap();
->>>>>>> e8e43a29
+            let next_index_root = tx.append_chain_tip_snapshot(&prev_snapshot, &next_snapshot, &vec![], None, None).unwrap();
             next_snapshot.index_root = next_index_root;
 
             test_debug!("i = {}, chain_view.burn_block_height = {}, ch = {}", i, chain_view.burn_block_height, next_snapshot.consensus_hash);
