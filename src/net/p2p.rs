// Copyright (C) 2013-2020 Blockstack PBC, a public benefit corporation
// Copyright (C) 2020 Stacks Open Internet Foundation
//
// This program is free software: you can redistribute it and/or modify
// it under the terms of the GNU General Public License as published by
// the Free Software Foundation, either version 3 of the License, or
// (at your option) any later version.
//
// This program is distributed in the hope that it will be useful,
// but WITHOUT ANY WARRANTY; without even the implied warranty of
// MERCHANTABILITY or FITNESS FOR A PARTICULAR PURPOSE.  See the
// GNU General Public License for more details.
//
// You should have received a copy of the GNU General Public License
// along with this program.  If not, see <http://www.gnu.org/licenses/>.

use std::cmp;
use std::cmp::Ordering;
use std::collections::HashMap;
use std::collections::HashSet;
use std::collections::VecDeque;
use std::mem;
use std::net::IpAddr;
use std::net::Ipv4Addr;
use std::net::Ipv6Addr;
use std::net::SocketAddr;
use std::sync::mpsc::sync_channel;
use std::sync::mpsc::Receiver;
use std::sync::mpsc::RecvError;
use std::sync::mpsc::SendError;
use std::sync::mpsc::SyncSender;
use std::sync::mpsc::TryRecvError;
use std::sync::mpsc::TrySendError;

use mio;
use mio::net as mio_net;
use rand::prelude::*;
use rand::thread_rng;

use url;

use burnchains::Address;
use burnchains::Burnchain;
use burnchains::BurnchainView;
use burnchains::PublicKey;
use chainstate::burn::db::sortdb::{BlockHeaderCache, SortitionDB};
use chainstate::burn::BlockSnapshot;
use chainstate::stacks::db::StacksChainState;
use chainstate::stacks::{MAX_BLOCK_LEN, MAX_TRANSACTION_LEN};
use monitoring::{update_inbound_neighbors, update_outbound_neighbors};
use net::asn::ASEntry4;
use net::atlas::AtlasDB;
use net::atlas::{AttachmentInstance, AttachmentsDownloader};
use net::chat::ConversationP2P;
use net::chat::NeighborStats;
use net::connection::ConnectionOptions;
use net::connection::NetworkReplyHandle;
use net::connection::ReplyHandleP2P;
use net::db::LocalPeer;
use net::db::PeerDB;
use net::download::BlockDownloader;
use net::inv::*;
use net::neighbors::*;
use net::poll::NetworkPollState;
use net::poll::NetworkState;
use net::prune::*;
use net::relay::RelayerStats;
use net::relay::*;
use net::relay::*;
use net::rpc::RPCHandlerArgs;
use net::server::*;
use net::Error as net_error;
use net::Neighbor;
use net::NeighborKey;
use net::PeerAddress;
use net::*;
<<<<<<< HEAD
=======
use util::db::DBConn;
use util::db::Error as db_error;
use util::get_epoch_time_ms;
>>>>>>> fd3f28de
use util::get_epoch_time_secs;
use util::hash::to_hex;
use util::log;
use util::secp256k1::Secp256k1PublicKey;
use util_lib::db::DBConn;
use util_lib::db::Error as db_error;
use vm::database::BurnStateDB;

use crate::types::chainstate::{PoxId, SortitionId};
use chainstate::stacks::StacksBlockHeader;

/// inter-thread request to send a p2p message from another thread in this program.
#[derive(Debug)]
pub enum NetworkRequest {
    Ban(Vec<NeighborKey>),
    AdvertizeBlocks(BlocksAvailableMap), // announce to all wanting neighbors that we have these blocks
    AdvertizeMicroblocks(BlocksAvailableMap), // announce to all wanting neighbors that we have these confirmed microblock streams
    Relay(NeighborKey, StacksMessage),
    Broadcast(Vec<RelayData>, StacksMessageType),
}

/// Handle for other threads to use to issue p2p network requests.
/// The "main loop" for sending/receiving data is a select/poll loop, and runs outside of other
/// threads that need a synchronous RPC or a multi-RPC interface.  This object gives those threads
/// a way to issue commands and hear back replies from them.
pub struct NetworkHandle {
    chan_in: SyncSender<NetworkRequest>,
}

/// Internal handle for receiving requests from a NetworkHandle.
/// This is the 'other end' of a NetworkHandle inside the peer network struct.
#[derive(Debug)]
struct NetworkHandleServer {
    chan_in: Receiver<NetworkRequest>,
}

impl NetworkHandle {
    pub fn new(chan_in: SyncSender<NetworkRequest>) -> NetworkHandle {
        NetworkHandle { chan_in: chan_in }
    }

    /// Send out a command to the p2p thread.  Do not bother waiting for the response.
    /// Error out if the channel buffer is out of space
    fn send_request(&mut self, req: NetworkRequest) -> Result<(), net_error> {
        match self.chan_in.try_send(req) {
            Ok(_) => Ok(()),
            Err(TrySendError::Full(_)) => {
                warn!("P2P handle channel is full");
                Err(net_error::FullHandle)
            }
            Err(TrySendError::Disconnected(_)) => {
                warn!("P2P handle channel is disconnected");
                Err(net_error::InvalidHandle)
            }
        }
    }

    /// Ban a peer
    pub fn ban_peers(&mut self, neighbor_keys: Vec<NeighborKey>) -> Result<(), net_error> {
        let req = NetworkRequest::Ban(neighbor_keys);
        self.send_request(req)
    }

    /// Advertize blocks
    pub fn advertize_blocks(&mut self, blocks: BlocksAvailableMap) -> Result<(), net_error> {
        let req = NetworkRequest::AdvertizeBlocks(blocks);
        self.send_request(req)
    }

    /// Advertize microblocks
    pub fn advertize_microblocks(&mut self, blocks: BlocksAvailableMap) -> Result<(), net_error> {
        let req = NetworkRequest::AdvertizeMicroblocks(blocks);
        self.send_request(req)
    }

    /// Relay a message to a peer via the p2p network thread, expecting no reply.
    /// Called from outside the p2p thread by other threads.
    pub fn relay_signed_message(
        &mut self,
        neighbor_key: NeighborKey,
        msg: StacksMessage,
    ) -> Result<(), net_error> {
        let req = NetworkRequest::Relay(neighbor_key, msg);
        self.send_request(req)
    }

    /// Broadcast a message to our neighbors via the p2p network thread.
    /// Add relay information for each one.
    pub fn broadcast_message(
        &mut self,
        relay_hints: Vec<RelayData>,
        msg: StacksMessageType,
    ) -> Result<(), net_error> {
        let req = NetworkRequest::Broadcast(relay_hints, msg);
        self.send_request(req)
    }
}

impl NetworkHandleServer {
    pub fn new(chan_in: Receiver<NetworkRequest>) -> NetworkHandleServer {
        NetworkHandleServer { chan_in: chan_in }
    }

    pub fn pair(bufsz: usize) -> (NetworkHandleServer, NetworkHandle) {
        let (msg_send, msg_recv) = sync_channel(bufsz);
        let server = NetworkHandleServer::new(msg_recv);
        let client = NetworkHandle::new(msg_send);
        (server, client)
    }
}

#[derive(Debug, Clone, PartialEq, Copy)]
pub enum PeerNetworkWorkState {
    GetPublicIP,
    BlockInvSync,
    BlockDownload,
    AntiEntropy,
    Prune,
}

/// The four states the mempool sync state machine can be in
#[derive(Debug, Clone, PartialEq)]
pub enum MempoolSyncState {
    /// Picking an outbound peer
    PickOutboundPeer,
    /// Resolving its data URL to a SocketAddr
    ResolveURL(UrlString, DNSRequest),
    /// Sending the request for mempool transactions
    SendQuery(UrlString, SocketAddr),
    /// Receiving the mempool response
    RecvResponse(usize),
}

pub type PeerMap = HashMap<usize, ConversationP2P>;

#[derive(Debug)]
pub struct PeerNetwork {
    // constants
    pub peer_version: u32,
    pub epochs: Vec<StacksEpoch>,

    // refreshed when peer key expires
    pub local_peer: LocalPeer,

    // refreshed whenever the burnchain advances
    pub chain_view: BurnchainView,
    pub burnchain_tip: BlockSnapshot,
    pub chain_view_stable_consensus_hash: ConsensusHash,

    // handles to p2p databases
    pub peerdb: PeerDB,
    pub atlasdb: AtlasDB,

    // ongoing p2p conversations (either they reached out to us, or we to them)
    pub peers: PeerMap,
    pub sockets: HashMap<usize, mio_net::TcpStream>,
    pub events: HashMap<NeighborKey, usize>,
    pub connecting: HashMap<usize, (mio_net::TcpStream, bool, u64)>, // (socket, outbound?, connection sent timestamp)
    pub bans: HashSet<usize>,

    // ongoing messages the network is sending via the p2p interface (not bound to a specific
    // conversation).
    pub relay_handles: HashMap<usize, VecDeque<ReplyHandleP2P>>,
    pub relayer_stats: RelayerStats,

    // handles for other threads to send/receive data to peers
    handles: VecDeque<NetworkHandleServer>,

    // network I/O
    pub network: Option<NetworkState>,
    p2p_network_handle: usize,
    http_network_handle: usize,

    // info on the burn chain we're tracking
    pub burnchain: Burnchain,

    // connection options
    pub connection_opts: ConnectionOptions,

    // work state -- we can be walking, fetching block inventories, fetching blocks, pruning, etc.
    pub work_state: PeerNetworkWorkState,
    have_data_to_download: bool,

    // neighbor walk state
    pub walk: Option<NeighborWalk>,
    pub walk_deadline: u64,
    pub walk_count: u64,
    pub walk_attempts: u64,
    pub walk_retries: u64,
    pub walk_resets: u64,
    pub walk_total_step_count: u64,
    pub walk_pingbacks: HashMap<NeighborAddress, NeighborPingback>, // inbound peers for us to try to ping back and add to our frontier, mapped to (peer_version, network_id, timeout, pubkey)
    pub walk_result: NeighborWalkResult, // last successful neighbor walk result

    // peer block inventory state
    pub inv_state: Option<InvState>,

    // cached view of PoX database
    // (maintained by the inv state machine)
    pub tip_sort_id: SortitionId,
    pub pox_id: PoxId,

    // cached block header hashes, for handling inventory requests
    // (maintained by the downloader state machine)
    pub header_cache: BlockHeaderCache,

    // peer block download state
    pub block_downloader: Option<BlockDownloader>,

    // peer attachment downloader
    pub attachments_downloader: Option<AttachmentsDownloader>,

    // outstanding request to perform a mempool sync
    mempool_state: MempoolSyncState,
    mempool_sync_deadline: u64,
    mempool_sync_timeout: u64,

    // how often we pruned a given inbound/outbound peer
    pub prune_outbound_counts: HashMap<NeighborKey, u64>,
    pub prune_inbound_counts: HashMap<NeighborKey, u64>,

    // http endpoint, used for driving HTTP conversations (some of which we initiate)
    pub http: Option<HttpPeer>,

    // our own neighbor address that we bind on
    bind_nk: NeighborKey,

    // our public IP address that we give out in our handshakes
    pub public_ip_learned: bool, // was the IP address given to us, or did we have to go learn it?
    pub public_ip_confirmed: bool, // once we learned the IP address, were we able to confirm it by self-connecting?
    public_ip_requested_at: u64,
    public_ip_learned_at: u64,
    public_ip_reply_handle: Option<ReplyHandleP2P>,
    public_ip_retries: u64,

    // how many loops of the state-machine have occured?
    // Used to coordinate with the chain synchronization logic to ensure that the node has at least
    // begun to download blocks after fetching the next reward cycles' sortitions.
    pub num_state_machine_passes: u64,

    // how many inv syncs have we done?
    pub num_inv_sync_passes: u64,

    // how many downloader passes have we done?
    pub num_downloader_passes: u64,

    // to whom did we send a block or microblock stream as part of our anti-entropy protocol, and
    // when did we send it?
    antientropy_blocks: HashMap<NeighborKey, HashMap<StacksBlockId, u64>>,
    antientropy_microblocks: HashMap<NeighborKey, HashMap<StacksBlockId, u64>>,
    antientropy_start_reward_cycle: u64,
    pub antientropy_last_push_ts: u64,

    // pending messages (BlocksAvailable, MicroblocksAvailable, BlocksData, Microblocks) that we
    // can't process yet, but might be able to process on the next chain view update
    pub pending_messages: HashMap<usize, Vec<StacksMessage>>,

    // fault injection -- force disconnects
    fault_last_disconnect: u64,
}

impl PeerNetwork {
    pub fn new(
        peerdb: PeerDB,
        atlasdb: AtlasDB,
        mut local_peer: LocalPeer,
        peer_version: u32,
        burnchain: Burnchain,
        chain_view: BurnchainView,
        connection_opts: ConnectionOptions,
        epochs: Vec<StacksEpoch>,
    ) -> PeerNetwork {
        let http = HttpPeer::new(connection_opts.clone(), 0);
        let pub_ip = connection_opts.public_ip_address.clone();
        let pub_ip_learned = pub_ip.is_none();
        local_peer.public_ip_address = pub_ip.clone();

        if connection_opts.disable_inbound_handshakes {
            debug!("{:?}: disable inbound handshakes", &local_peer);
        }
        if connection_opts.disable_inbound_walks {
            debug!("{:?}: disable inbound neighbor walks", &local_peer);
        }

        let first_block_height = burnchain.first_block_height;
        let first_burn_header_hash = burnchain.first_block_hash.clone();
        let first_burn_header_ts = burnchain.first_block_timestamp;

        let mut network = PeerNetwork {
            peer_version: peer_version,
            epochs: epochs,

            local_peer: local_peer,
            chain_view: chain_view,
            chain_view_stable_consensus_hash: ConsensusHash([0u8; 20]),
            burnchain_tip: BlockSnapshot::initial(
                first_block_height,
                &first_burn_header_hash,
                first_burn_header_ts as u64,
            ),

            peerdb: peerdb,
            atlasdb: atlasdb,

            peers: PeerMap::new(),
            sockets: HashMap::new(),
            events: HashMap::new(),
            connecting: HashMap::new(),
            bans: HashSet::new(),

            relay_handles: HashMap::new(),
            relayer_stats: RelayerStats::new(),

            handles: VecDeque::new(),
            network: None,
            p2p_network_handle: 0,
            http_network_handle: 0,

            burnchain: burnchain,
            connection_opts: connection_opts,

            work_state: PeerNetworkWorkState::GetPublicIP,
            have_data_to_download: false,

            walk: None,
            walk_deadline: 0,
            walk_attempts: 0,
            walk_retries: 0,
            walk_resets: 0,
            walk_count: 0,
            walk_total_step_count: 0,
            walk_pingbacks: HashMap::new(),
            walk_result: NeighborWalkResult::new(),

            inv_state: None,
            pox_id: PoxId::initial(),
            tip_sort_id: SortitionId([0x00; 32]),
            header_cache: BlockHeaderCache::new(),

            block_downloader: None,
            attachments_downloader: None,

            mempool_state: MempoolSyncState::PickOutboundPeer,
            mempool_sync_deadline: 0,
            mempool_sync_timeout: 0,

            prune_outbound_counts: HashMap::new(),
            prune_inbound_counts: HashMap::new(),

            http: Some(http),
            bind_nk: NeighborKey {
                network_id: 0,
                peer_version: 0,
                addrbytes: PeerAddress([0u8; 16]),
                port: 0,
            },

            public_ip_learned: pub_ip_learned,
            public_ip_requested_at: 0,
            public_ip_learned_at: 0,
            public_ip_confirmed: false,
            public_ip_reply_handle: None,
            public_ip_retries: 0,

            num_state_machine_passes: 0,
            num_inv_sync_passes: 0,
            num_downloader_passes: 0,

            antientropy_blocks: HashMap::new(),
            antientropy_microblocks: HashMap::new(),
            antientropy_last_push_ts: 0,
            antientropy_start_reward_cycle: 0,

            pending_messages: HashMap::new(),

            fault_last_disconnect: 0,
        };

        network.init_block_downloader();
        network.init_attachments_downloader(vec![]);

        network
    }

    /// Get the current epoch
    pub fn get_current_epoch(&self) -> StacksEpoch {
        let epoch_index = StacksEpoch::find_epoch(&self.epochs, self.chain_view.burn_block_height)
            .expect(&format!(
                "BUG: block {} is not in a known epoch",
                &self.chain_view.burn_block_height
            ));
        let epoch = self.epochs[epoch_index].clone();
        epoch
    }

    /// Do something with the HTTP peer.
    /// NOTE: the HTTP peer is *always* instantiated; it's just an Option<..> so its methods can
    /// receive a ref to the PeerNetwork that contains it.
    pub fn with_http<F, R>(network: &mut PeerNetwork, to_do: F) -> R
    where
        F: FnOnce(&mut PeerNetwork, &mut HttpPeer) -> R,
    {
        let mut http = network
            .http
            .take()
            .expect("BUG: HTTP peer is not instantiated");
        let res = to_do(network, &mut http);
        network.http = Some(http);
        res
    }

    /// start serving.
    pub fn bind(&mut self, my_addr: &SocketAddr, http_addr: &SocketAddr) -> Result<(), net_error> {
        let mut net = NetworkState::new(self.connection_opts.max_sockets)?;

        let p2p_handle = net.bind(my_addr)?;
        let http_handle = net.bind(http_addr)?;

        test_debug!(
            "{:?}: bound on p2p {:?}, http {:?}",
            &self.local_peer,
            my_addr,
            http_addr
        );

        self.network = Some(net);
        self.p2p_network_handle = p2p_handle;
        self.http_network_handle = http_handle;

        PeerNetwork::with_http(self, |_, ref mut http| {
            http.set_server_handle(http_handle);
        });

        self.bind_nk = NeighborKey {
            network_id: self.local_peer.network_id,
            peer_version: self.peer_version,
            addrbytes: PeerAddress::from_socketaddr(my_addr),
            port: my_addr.port(),
        };

        Ok(())
    }

    /// Run a closure with the network state
    pub fn with_network_state<F, R>(
        peer_network: &mut PeerNetwork,
        closure: F,
    ) -> Result<R, net_error>
    where
        F: FnOnce(&mut PeerNetwork, &mut NetworkState) -> Result<R, net_error>,
    {
        let mut net = peer_network.network.take();
        let res = match net {
            Some(ref mut network_state) => closure(peer_network, network_state),
            None => {
                return Err(net_error::NotConnected);
            }
        };
        peer_network.network = net;
        res
    }

    /// Run a closure with the attachments_downloader
    pub fn with_attachments_downloader<F, R>(
        peer_network: &mut PeerNetwork,
        closure: F,
    ) -> Result<R, net_error>
    where
        F: FnOnce(&mut PeerNetwork, &mut AttachmentsDownloader) -> Result<R, net_error>,
    {
        let mut attachments_downloader = peer_network.attachments_downloader.take();
        let res = match attachments_downloader {
            Some(ref mut attachments_downloader) => closure(peer_network, attachments_downloader),
            None => {
                return Err(net_error::NotConnected);
            }
        };
        peer_network.attachments_downloader = attachments_downloader;
        res
    }

    /// Create a network handle for another thread to use to communicate with remote peers
    pub fn new_handle(&mut self, bufsz: usize) -> NetworkHandle {
        let (server, client) = NetworkHandleServer::pair(bufsz);
        self.handles.push_back(server);
        client
    }

    /// Saturate a socket with a reply handle
    /// Return (number of bytes sent, whether or not there's more to send)
    fn do_saturate_p2p_socket(
        convo: &mut ConversationP2P,
        client_sock: &mut mio::net::TcpStream,
        handle: &mut ReplyHandleP2P,
    ) -> Result<(usize, bool), net_error> {
        let mut total_sent = 0;
        let mut flushed;

        loop {
            flushed = handle.try_flush()?;
            let send_res = convo.send(client_sock);
            match send_res {
                Err(e) => {
                    debug!("Failed to send data to socket {:?}: {:?}", client_sock, &e);
                    return Err(e);
                }
                Ok(sz) => {
                    total_sent += sz;
                    if sz == 0 {
                        break;
                    }
                }
            }
        }

        Ok((total_sent, flushed))
    }

    /// Saturate a socket with a reply handle.
    /// Return (number of bytes sent, whether or not there's more to send)
    pub fn saturate_p2p_socket(
        &mut self,
        event_id: usize,
        handle: &mut ReplyHandleP2P,
    ) -> Result<(usize, bool), net_error> {
        let convo_opt = self.peers.get_mut(&event_id);
        if convo_opt.is_none() {
            debug!("No open socket for {}", event_id);
            return Err(net_error::PeerNotConnected);
        }

        let socket_opt = self.sockets.get_mut(&event_id);
        if socket_opt.is_none() {
            debug!("No open socket for {}", event_id);
            return Err(net_error::PeerNotConnected);
        }

        let convo = convo_opt.unwrap();
        let client_sock = socket_opt.unwrap();

        PeerNetwork::do_saturate_p2p_socket(convo, client_sock, handle)
    }

    /// Send a message to a peer.
    /// Non-blocking -- caller has to call .try_flush() or .flush() on the resulting handle to make sure the data is
    /// actually sent.
    pub fn send_message(
        &mut self,
        neighbor_key: &NeighborKey,
        message: StacksMessage,
        ttl: u64,
    ) -> Result<ReplyHandleP2P, net_error> {
        let event_id_opt = self.events.get(&neighbor_key);
        if event_id_opt.is_none() {
            info!("Not connected to {:?}", &neighbor_key);
            return Err(net_error::NoSuchNeighbor);
        }

        let event_id = *(event_id_opt.unwrap());
        let convo_opt = self.peers.get_mut(&event_id);
        if convo_opt.is_none() {
            info!("No ongoing conversation with {:?}", &neighbor_key);
            return Err(net_error::PeerNotConnected);
        }

        let convo = convo_opt.unwrap();

        let mut rh = convo.send_signed_request(message, ttl)?;
        self.saturate_p2p_socket(event_id, &mut rh)?;

        // caller must send the remainder
        Ok(rh)
    }

    fn add_relay_handle(&mut self, event_id: usize, relay_handle: ReplyHandleP2P) -> () {
        if let Some(handle_list) = self.relay_handles.get_mut(&event_id) {
            handle_list.push_back(relay_handle);
        } else {
            let mut handle_list = VecDeque::new();
            handle_list.push_back(relay_handle);
            self.relay_handles.insert(event_id, handle_list);
        }
    }

    /// Relay a signed message to a peer.
    /// The peer network will take care of sending the data; no need to deal with a reply handle.
    /// Called from _within_ the p2p thread.
    pub fn relay_signed_message(
        &mut self,
        neighbor_key: &NeighborKey,
        message: StacksMessage,
    ) -> Result<(), net_error> {
        let event_id = {
            let event_id_opt = self.events.get(&neighbor_key);
            if event_id_opt.is_none() {
                info!("Not connected to {:?}", &neighbor_key);
                return Err(net_error::NoSuchNeighbor);
            }

            *(event_id_opt.unwrap())
        };

        let convo_opt = self.peers.get_mut(&event_id);
        if convo_opt.is_none() {
            info!("No ongoing conversation with {:?}", &neighbor_key);
            return Err(net_error::PeerNotConnected);
        }

        let convo = convo_opt.unwrap();
        let mut reply_handle = convo.relay_signed_message(message)?;

        let (num_sent, flushed) = self.saturate_p2p_socket(event_id, &mut reply_handle)?;
        if num_sent > 0 || !flushed {
            // keep trying to send
            self.add_relay_handle(event_id, reply_handle);
        }
        Ok(())
    }

    /// Broadcast a message to a list of neighbors
    pub fn broadcast_message(
        &mut self,
        mut neighbor_keys: Vec<NeighborKey>,
        relay_hints: Vec<RelayData>,
        message_payload: StacksMessageType,
    ) -> () {
        debug!(
            "{:?}: Will broadcast '{}' to up to {} neighbors; relayed by {:?}",
            &self.local_peer,
            message_payload.get_message_description(),
            neighbor_keys.len(),
            &relay_hints
        );
        for nk in neighbor_keys.drain(..) {
            if let Some(event_id) = self.events.get(&nk) {
                let event_id = *event_id;
                if let Some(convo) = self.peers.get_mut(&event_id) {
                    // safety check -- don't send to someone who has already been a relayer
                    let mut do_relay = true;
                    if let Some(pubkey) = convo.ref_public_key() {
                        let pubkey_hash = Hash160::from_node_public_key(pubkey);
                        for rhint in relay_hints.iter() {
                            if rhint.peer.public_key_hash == pubkey_hash {
                                do_relay = false;
                                break;
                            }
                        }
                    }
                    if !do_relay {
                        debug!(
                            "{:?}: Do not broadcast '{}' to {:?}: it has already relayed it",
                            &self.local_peer,
                            message_payload.get_message_description(),
                            &nk
                        );
                        continue;
                    }

                    match convo.sign_and_forward(
                        &self.local_peer,
                        &self.chain_view,
                        relay_hints.clone(),
                        message_payload.clone(),
                    ) {
                        Ok(rh) => {
                            debug!(
                                "{:?}: Broadcasted '{}' to {:?}",
                                &self.local_peer,
                                message_payload.get_message_description(),
                                &nk
                            );
                            self.add_relay_handle(event_id, rh);
                        }
                        Err(e) => {
                            warn!(
                                "{:?}: Failed to broadcast message to {:?}: {:?}",
                                &self.local_peer, nk, &e
                            );
                        }
                    }
                } else {
                    debug!(
                        "{:?}: No open conversation for {:?}; will not broadcast {:?} to it",
                        &self.local_peer,
                        &nk,
                        message_payload.get_message_description()
                    );
                }
            } else {
                debug!(
                    "{:?}: No connection open to {:?}; will not broadcast {:?} to it",
                    &self.local_peer,
                    &nk,
                    message_payload.get_message_description()
                );
            }
        }
        debug!(
            "{:?}: Done broadcasting '{}",
            &self.local_peer,
            message_payload.get_message_description()
        );
    }

    /// Count how many outbound conversations are going on
    pub fn count_outbound_conversations(peers: &PeerMap) -> u64 {
        let mut ret = 0;
        for (_, convo) in peers.iter() {
            if convo.stats.outbound {
                ret += 1;
            }
        }
        ret
    }

    /// Count how many connections to a given IP address we have
    pub fn count_ip_connections(
        ipaddr: &SocketAddr,
        sockets: &HashMap<usize, mio_net::TcpStream>,
    ) -> u64 {
        let mut ret = 0;
        for (_, socket) in sockets.iter() {
            match socket.peer_addr() {
                Ok(addr) => {
                    if addr.ip() == ipaddr.ip() {
                        ret += 1;
                    }
                }
                Err(_) => {}
            };
        }
        ret
    }

    /// Connect to a peer.
    /// Idempotent -- will not re-connect if already connected.
    /// Fails if the peer is denied.
    pub fn connect_peer(&mut self, neighbor: &NeighborKey) -> Result<usize, net_error> {
        self.connect_peer_deny_checks(neighbor, true)
    }

    /// Connect to a peer, optionally checking our deny information.
    /// Idempotent -- will not re-connect if already connected.
    /// Fails if the peer is denied.
    fn connect_peer_deny_checks(
        &mut self,
        neighbor: &NeighborKey,
        check_denied: bool,
    ) -> Result<usize, net_error> {
        debug!("{:?}: connect to {:?}", &self.local_peer, neighbor);

        if check_denied {
            // don't talk to our bind address
            if self.is_bound(neighbor) {
                debug!(
                    "{:?}: do not connect to myself at {:?}",
                    &self.local_peer, neighbor
                );
                return Err(net_error::Denied);
            }

            // don't talk if denied
            if PeerDB::is_peer_denied(
                &self.peerdb.conn(),
                neighbor.network_id,
                &neighbor.addrbytes,
                neighbor.port,
            )? {
                debug!(
                    "{:?}: Neighbor {:?} is denied; will not connect",
                    &self.local_peer, neighbor
                );
                return Err(net_error::Denied);
            }
        }

        // already connected?
        if let Some(event_id) = self.get_event_id(neighbor) {
            debug!(
                "{:?}: already connected to {:?} as event {}",
                &self.local_peer, neighbor, event_id
            );
            return Ok(event_id);
        }

        let next_event_id = match self.network {
            None => {
                test_debug!("{:?}: network not connected", &self.local_peer);
                return Err(net_error::NotConnected);
            }
            Some(ref mut network) => {
                let sock = NetworkState::connect(&neighbor.addrbytes.to_socketaddr(neighbor.port))?;
                let hint_event_id = network.next_event_id()?;
                let registered_event_id =
                    network.register(self.p2p_network_handle, hint_event_id, &sock)?;

                self.connecting
                    .insert(registered_event_id, (sock, true, get_epoch_time_secs()));
                registered_event_id
            }
        };

        Ok(next_event_id)
    }

    /// Given a list of neighbors keys, find the _set_ of neighbor keys that represent unique
    /// connections.  This is used by the broadcast logic to ensure that we only send a message to
    /// a peer once, even if we have both an inbound and outbound connection to it.
    fn coalesce_neighbors(&self, neighbors: Vec<NeighborKey>) -> Vec<NeighborKey> {
        let mut seen = HashSet::new();
        let mut unique = HashSet::new();
        for nk in neighbors.into_iter() {
            if seen.contains(&nk) {
                continue;
            }

            unique.insert(nk.clone());

            // don't include its reciprocal connection
            if let Some(event_id) = self.events.get(&nk) {
                if let Some(other_event_id) = self.find_reciprocal_event(*event_id) {
                    if let Some(other_convo) = self.peers.get(&other_event_id) {
                        let other_nk = other_convo.to_neighbor_key();
                        seen.insert(other_nk);
                        seen.insert(nk);
                    }
                }
            }
        }
        unique.into_iter().collect::<Vec<NeighborKey>>()
    }

    /// Sample the available connections to broadcast on.
    /// Up to MAX_BROADCAST_OUTBOUND_PEERS outbound connections will be used.
    /// Up to MAX_BROADCAST_INBOUND_PEERS inbound connections will be used.
    /// The outbound will be sampled according to their AS distribution
    /// The inbound will be sampled according to how rarely they send duplicate messages.
    /// The final set of message recipients will be coalesced -- if we have an inbound and outbound
    /// connection to the same neighbor, only one connection will be used.
    fn sample_broadcast_peers<R: RelayPayload>(
        &self,
        relay_hints: &Vec<RelayData>,
        payload: &R,
    ) -> Result<Vec<NeighborKey>, net_error> {
        // coalesce
        let mut outbound_neighbors = vec![];
        let mut inbound_neighbors = vec![];

        for (_, convo) in self.peers.iter() {
            if !convo.is_authenticated() {
                continue;
            }
            let nk = convo.to_neighbor_key();
            if convo.is_outbound() {
                outbound_neighbors.push(nk);
            } else {
                inbound_neighbors.push(nk);
            }
        }

        let mut outbound_dist = self
            .relayer_stats
            .get_outbound_relay_rankings(&self.peerdb, &outbound_neighbors)?;
        let mut inbound_dist = self.relayer_stats.get_inbound_relay_rankings(
            &inbound_neighbors,
            payload,
            RELAY_DUPLICATE_INFERENCE_WARMUP,
        );

        let mut relay_pubkhs = HashSet::new();
        for rhint in relay_hints {
            relay_pubkhs.insert(rhint.peer.public_key_hash.clone());
        }

        // don't send a message to anyone who sent this message to us
        for (_, convo) in self.peers.iter() {
            if let Some(pubkey) = convo.ref_public_key() {
                let pubkey_hash = Hash160::from_node_public_key(pubkey);
                if relay_pubkhs.contains(&pubkey_hash) {
                    let nk = convo.to_neighbor_key();
                    debug!(
                        "{:?}: Do not forward {} to {:?}, since it already saw this message",
                        &self.local_peer,
                        payload.get_id(),
                        &nk
                    );
                    outbound_dist.remove(&nk);
                    inbound_dist.remove(&nk);
                }
            }
        }

        debug!(
            "Inbound recipient distribution (out of {}): {:?}",
            inbound_neighbors.len(),
            &inbound_dist
        );
        debug!(
            "Outbound recipient distribution (out of {}): {:?}",
            outbound_neighbors.len(),
            &outbound_dist
        );

        let mut outbound_sample =
            RelayerStats::sample_neighbors(outbound_dist, MAX_BROADCAST_OUTBOUND_RECEIVERS);
        let mut inbound_sample =
            RelayerStats::sample_neighbors(inbound_dist, MAX_BROADCAST_INBOUND_RECEIVERS);

        debug!(
            "Inbound recipients (out of {}): {:?}",
            inbound_neighbors.len(),
            &inbound_sample
        );
        debug!(
            "Outbound recipients (out of {}): {:?}",
            outbound_neighbors.len(),
            &outbound_sample
        );

        outbound_sample.append(&mut inbound_sample);
        let ret = self.coalesce_neighbors(outbound_sample);

        debug!("All recipients (out of {}): {:?}", ret.len(), &ret);
        Ok(ret)
    }

    /// Dispatch a single request from another thread.
    pub fn dispatch_request(&mut self, request: NetworkRequest) -> Result<(), net_error> {
        match request {
            NetworkRequest::Ban(neighbor_keys) => {
                for neighbor_key in neighbor_keys.iter() {
                    debug!("Request to ban {:?}", neighbor_key);
                    match self.events.get(neighbor_key) {
                        Some(event_id) => {
                            debug!("Will ban {:?} (event {})", neighbor_key, event_id);
                            self.bans.insert(*event_id);
                        }
                        None => {}
                    }
                }
                Ok(())
            }
            NetworkRequest::AdvertizeBlocks(blocks) => {
                if !(cfg!(test) && self.connection_opts.disable_block_advertisement) {
                    self.advertize_blocks(blocks)?;
                }
                Ok(())
            }
            NetworkRequest::AdvertizeMicroblocks(mblocks) => {
                if !(cfg!(test) && self.connection_opts.disable_block_advertisement) {
                    self.advertize_microblocks(mblocks)?;
                }
                Ok(())
            }
            NetworkRequest::Relay(neighbor_key, msg) => self
                .relay_signed_message(&neighbor_key, msg)
                .and_then(|_| Ok(())),
            NetworkRequest::Broadcast(relay_hints, msg) => {
                // pick some neighbors. Note that only some messages can be broadcasted.
                let neighbor_keys = match msg {
                    StacksMessageType::Blocks(ref data) => {
                        // send to each neighbor that needs one
                        let mut all_neighbors = HashSet::new();
                        for BlocksDatum(_, block) in data.blocks.iter() {
                            let mut neighbors = self.sample_broadcast_peers(&relay_hints, block)?;
                            for nk in neighbors.drain(..) {
                                all_neighbors.insert(nk);
                            }
                        }
                        Ok(all_neighbors.into_iter().collect())
                    }
                    StacksMessageType::Microblocks(ref data) => {
                        // send to each neighbor that needs at least one
                        let mut all_neighbors = HashSet::new();
                        for mblock in data.microblocks.iter() {
                            let mut neighbors =
                                self.sample_broadcast_peers(&relay_hints, mblock)?;
                            for nk in neighbors.drain(..) {
                                all_neighbors.insert(nk);
                            }
                        }
                        Ok(all_neighbors.into_iter().collect())
                    }
                    StacksMessageType::Transaction(ref data) => {
                        self.sample_broadcast_peers(&relay_hints, data)
                    }
                    _ => {
                        // not suitable for broadcast
                        return Err(net_error::InvalidMessage);
                    }
                }?;
                self.broadcast_message(neighbor_keys, relay_hints, msg);
                Ok(())
            }
        }
    }

    /// Process any handle requests from other threads.
    /// Returns the number of requests dispatched.
    /// This method does not block.
    fn dispatch_requests(&mut self) {
        let mut to_remove = vec![];
        let mut messages = vec![];
        let mut responses = vec![];

        // receive all in-bound requests
        for i in 0..self.handles.len() {
            match self.handles.get(i) {
                Some(ref handle) => {
                    loop {
                        // drain all inbound requests
                        let inbound_request_res = handle.chan_in.try_recv();
                        match inbound_request_res {
                            Ok(inbound_request) => {
                                messages.push((i, inbound_request));
                            }
                            Err(TryRecvError::Empty) => {
                                // nothing to do
                                break;
                            }
                            Err(TryRecvError::Disconnected) => {
                                // dead; remove
                                to_remove.push(i);
                                break;
                            }
                        }
                    }
                }
                None => {}
            }
        }

        // dispatch all in-bound requests from waiting threads
        for (i, inbound_request) in messages {
            let inbound_str = format!("{:?}", &inbound_request);
            let dispatch_res = self.dispatch_request(inbound_request);
            responses.push((i, inbound_str, dispatch_res));
        }

        for (i, inbound_str, dispatch_res) in responses {
            if let Err(e) = dispatch_res {
                warn!(
                    "P2P client channel {}: request '{:?}' failed: '{:?}'",
                    i, &inbound_str, &e
                );
            }
        }

        // clear out dead handles
        to_remove.reverse();
        for i in to_remove {
            self.handles.remove(i);
        }
    }

    /// Process ban requests.  Update the deny in the peer database.  Return the vec of event IDs to disconnect from.
    fn process_bans(&mut self) -> Result<Vec<usize>, net_error> {
        if cfg!(test) && self.connection_opts.disable_network_bans {
            return Ok(vec![]);
        }

        let mut tx = self.peerdb.tx_begin()?;
        let mut disconnect = vec![];
        for event_id in self.bans.drain() {
            let (neighbor_key, neighbor_info_opt) = match self.peers.get(&event_id) {
                Some(convo) => match Neighbor::from_conversation(&tx, convo)? {
                    Some(neighbor) => {
                        if neighbor.is_allowed() {
                            debug!(
                                "Misbehaving neighbor {:?} is allowed; will not punish",
                                &neighbor.addr
                            );
                            continue;
                        }
                        (convo.to_neighbor_key(), Some(neighbor))
                    }
                    None => {
                        test_debug!(
                            "No such neighbor in peer DB, but will ban nevertheless: {:?}",
                            convo.to_neighbor_key()
                        );
                        (convo.to_neighbor_key(), None)
                    }
                },
                None => {
                    continue;
                }
            };

            disconnect.push(event_id);

            let now = get_epoch_time_secs();
            let penalty = if let Some(neighbor_info) = neighbor_info_opt {
                if neighbor_info.denied < 0
                    || (neighbor_info.denied as u64) < now + DENY_MIN_BAN_DURATION
                {
                    now + DENY_MIN_BAN_DURATION
                } else {
                    // already recently penalized; make ban length grow exponentially
                    if ((neighbor_info.denied as u64) - now) * 2 < DENY_BAN_DURATION {
                        now + ((neighbor_info.denied as u64) - now) * 2
                    } else {
                        now + DENY_BAN_DURATION
                    }
                }
            } else {
                now + DENY_BAN_DURATION
            };

            debug!(
                "Ban peer {:?} for {}s until {}",
                &neighbor_key,
                penalty - now,
                penalty
            );

            PeerDB::set_deny_peer(
                &mut tx,
                neighbor_key.network_id,
                &neighbor_key.addrbytes,
                neighbor_key.port,
                penalty,
            )?;
        }

        tx.commit()?;
        Ok(disconnect)
    }

    /// Get the neighbor if we know of it and it's public key is unexpired.
    fn lookup_peer(
        &self,
        cur_block_height: u64,
        peer_addr: &SocketAddr,
    ) -> Result<Option<Neighbor>, net_error> {
        let conn = self.peerdb.conn();
        let addrbytes = PeerAddress::from_socketaddr(peer_addr);
        let neighbor_opt = PeerDB::get_peer(
            conn,
            self.local_peer.network_id,
            &addrbytes,
            peer_addr.port(),
        )
        .map_err(net_error::DBError)?;

        match neighbor_opt {
            None => Ok(None),
            Some(neighbor) => {
                if neighbor.expire_block < cur_block_height {
                    Ok(Some(neighbor))
                } else {
                    Ok(None)
                }
            }
        }
    }

    /// Get number of inbound connections we're servicing
    pub fn num_peers(&self) -> usize {
        self.sockets.len()
    }

    /// Is a node with the given public key hash registered?
    /// Return the event IDs if so
    pub fn get_pubkey_events(&self, pubkh: &Hash160) -> Vec<usize> {
        let mut ret = vec![];
        for (event_id, convo) in self.peers.iter() {
            if convo.is_authenticated() {
                if let Some(convo_pubkh) = convo.get_public_key_hash() {
                    if convo_pubkh == *pubkh {
                        ret.push(*event_id);
                    }
                }
            }
        }
        ret
    }

    /// Find the neighbor key bound to an event ID
    pub fn get_event_neighbor_key(&self, event_id: usize) -> Option<NeighborKey> {
        for (nk, eid) in self.events.iter() {
            if *eid == event_id {
                return Some(nk.clone());
            }
        }
        None
    }

    /// Is an event ID connecting?
    pub fn is_connecting(&self, event_id: usize) -> bool {
        self.connecting.contains_key(&event_id)
    }

    /// Is this neighbor key the same as the one that represents our p2p bind address?
    pub fn is_bound(&self, neighbor_key: &NeighborKey) -> bool {
        self.bind_nk.network_id == neighbor_key.network_id
            && self.bind_nk.addrbytes == neighbor_key.addrbytes
            && self.bind_nk.port == neighbor_key.port
    }

    /// Check to see if we can register the given socket
    /// * we can't have registered this neighbor already
    /// * if this is inbound, we can't add more than self.num_clients
    pub fn can_register_peer(
        &mut self,
        neighbor_key: &NeighborKey,
        outbound: bool,
    ) -> Result<(), net_error> {
        // don't talk to our bind address
        if self.is_bound(neighbor_key) {
            debug!(
                "{:?}: do not register myself at {:?}",
                &self.local_peer, neighbor_key
            );
            return Err(net_error::Denied);
        }

        // denied?
        if PeerDB::is_peer_denied(
            &self.peerdb.conn(),
            neighbor_key.network_id,
            &neighbor_key.addrbytes,
            neighbor_key.port,
        )? {
            info!(
                "{:?}: Peer {:?} is denied; dropping",
                &self.local_peer, neighbor_key
            );
            return Err(net_error::Denied);
        }

        // already connected?
        if let Some(event_id) = self.get_event_id(&neighbor_key) {
            test_debug!(
                "{:?}: already connected to {:?} on event {}",
                &self.local_peer,
                &neighbor_key,
                event_id
            );
            return Err(net_error::AlreadyConnected(event_id, neighbor_key.clone()));
        }

        // consider rate-limits on in-bound peers
        let num_outbound = PeerNetwork::count_outbound_conversations(&self.peers);
        if !outbound && (self.peers.len() as u64) - num_outbound >= self.connection_opts.num_clients
        {
            // too many inbounds
            info!("{:?}: Too many inbound connections", &self.local_peer);
            return Err(net_error::TooManyPeers);
        }

        Ok(())
    }

    /// Check to see if we can register a peer with a given public key in a given direction
    pub fn can_register_peer_with_pubkey(
        &mut self,
        nk: &NeighborKey,
        outbound: bool,
        pubkh: &Hash160,
    ) -> Result<(), net_error> {
        // can't talk to myself
        let my_pubkey_hash = Hash160::from_node_public_key(&Secp256k1PublicKey::from_private(
            &self.local_peer.private_key,
        ));
        if pubkh == &my_pubkey_hash {
            return Err(net_error::ConnectionCycle);
        }

        self.can_register_peer(nk, outbound).and_then(|_| {
            let other_events = self.get_pubkey_events(pubkh);
            if other_events.len() > 0 {
                for event_id in other_events.into_iter() {
                    if let Some(convo) = self.peers.get(&event_id) {
                        // only care if we're trying to connect in the same direction
                        if outbound == convo.is_outbound() {
                            let nk = self
                                .get_event_neighbor_key(event_id)
                                .ok_or(net_error::PeerNotConnected)?;
                            return Err(net_error::AlreadyConnected(event_id, nk));
                        }
                    }
                }
            }
            return Ok(());
        })
    }

    /// Low-level method to register a socket/event pair on the p2p network interface.
    /// Call only once the socket is registered with the underlying poller (so we can detect
    /// connection events).  If this method fails for some reason, it'll de-register the socket
    /// from the poller.
    /// outbound is true if we are the peer that started the connection (otherwise it's false)
    fn register_peer(
        &mut self,
        event_id: usize,
        socket: mio_net::TcpStream,
        outbound: bool,
    ) -> Result<(), net_error> {
        let client_addr = match socket.peer_addr() {
            Ok(addr) => addr,
            Err(e) => {
                debug!(
                    "{:?}: Failed to get peer address of {:?}: {:?}",
                    &self.local_peer, &socket, &e
                );
                self.deregister_socket(event_id, socket);
                return Err(net_error::SocketError);
            }
        };

        let neighbor_opt = match self.lookup_peer(self.chain_view.burn_block_height, &client_addr) {
            Ok(neighbor_opt) => neighbor_opt,
            Err(e) => {
                debug!("Failed to look up peer {}: {:?}", client_addr, &e);
                self.deregister_socket(event_id, socket);
                return Err(e);
            }
        };

        // NOTE: the neighbor_key will have the same network_id as the remote peer, and the same
        // major version number in the peer_version.  The chat logic won't accept any messages for
        // which this is not true.  Comparison and Hashing are defined for neighbor keys
        // appropriately, so it's okay for us to use self.peer_version and
        // self.local_peer.network_id here for the remote peer's neighbor key.
        let (pubkey_opt, neighbor_key) = match neighbor_opt {
            Some(neighbor) => (Some(neighbor.public_key.clone()), neighbor.addr),
            None => (
                None,
                NeighborKey::from_socketaddr(
                    self.peer_version,
                    self.local_peer.network_id,
                    &client_addr,
                ),
            ),
        };

        match self.can_register_peer(&neighbor_key, outbound) {
            Ok(_) => {}
            Err(e) => {
                debug!(
                    "{:?}: Could not register peer {:?}: {:?}",
                    &self.local_peer, &neighbor_key, &e
                );
                self.deregister_socket(event_id, socket);
                return Err(e);
            }
        }

        let mut new_convo = ConversationP2P::new(
            self.local_peer.network_id,
            self.peer_version,
            &self.burnchain,
            &client_addr,
            &self.connection_opts,
            outbound,
            event_id,
            self.epochs.clone(),
        );
        new_convo.set_public_key(pubkey_opt);

        debug!(
            "{:?}: Registered {} as event {} ({:?},outbound={})",
            &self.local_peer, &client_addr, event_id, &neighbor_key, outbound
        );

        assert!(!self.sockets.contains_key(&event_id));
        assert!(!self.peers.contains_key(&event_id));

        self.sockets.insert(event_id, socket);
        self.peers.insert(event_id, new_convo);
        self.events.insert(neighbor_key, event_id);

        Ok(())
    }

    /// Are we connected to a remote host already?
    pub fn is_registered(&self, neighbor_key: &NeighborKey) -> bool {
        self.events.contains_key(neighbor_key)
    }

    /// Get the event ID associated with a neighbor key
    pub fn get_event_id(&self, neighbor_key: &NeighborKey) -> Option<usize> {
        let event_id_opt = match self.events.get(neighbor_key) {
            Some(eid) => Some(*eid),
            None => None,
        };
        event_id_opt
    }

    /// Get a ref to a conversation given a neighbor key
    pub fn get_convo(&self, neighbor_key: &NeighborKey) -> Option<&ConversationP2P> {
        match self.events.get(neighbor_key) {
            Some(event_id) => self.peers.get(event_id),
            None => None,
        }
    }

    /// Get a ref to a conversation given its event ID
    pub fn get_peer_convo(&self, event_id: usize) -> Option<&ConversationP2P> {
        self.peers.get(&event_id)
    }

    /// Deregister a socket from our p2p network instance.
    fn deregister_socket(&mut self, event_id: usize, socket: mio_net::TcpStream) -> () {
        match self.network {
            Some(ref mut network) => {
                let _ = network.deregister(event_id, &socket);
            }
            None => {}
        }
    }

    /// Deregister a socket/event pair
    pub fn deregister_peer(&mut self, event_id: usize) -> () {
        debug!("{:?}: Disconnect event {}", &self.local_peer, event_id);

        let mut nk_remove: Vec<NeighborKey> = vec![];
        for (neighbor_key, ev_id) in self.events.iter() {
            if *ev_id == event_id {
                nk_remove.push(neighbor_key.clone());
            }
        }

        for nk in nk_remove.into_iter() {
            // remove event state
            self.events.remove(&nk);

            // remove inventory state
            match self.inv_state {
                Some(ref mut inv_state) => {
                    debug!(
                        "{:?}: Remove inventory state for {:?}",
                        &self.local_peer, &nk
                    );
                    inv_state.del_peer(&nk);
                }
                None => {}
            }
        }

        match self.network {
            None => {}
            Some(ref mut network) => {
                // deregister socket if connected and registered already
                if let Some(socket) = self.sockets.remove(&event_id) {
                    let _ = network.deregister(event_id, &socket);
                }
                // deregister socket if still connecting
                if let Some((socket, ..)) = self.connecting.remove(&event_id) {
                    let _ = network.deregister(event_id, &socket);
                }
            }
        }

        self.relay_handles.remove(&event_id);
        self.peers.remove(&event_id);
        self.pending_messages.remove(&event_id);
    }

    /// Deregister by neighbor key
    pub fn deregister_neighbor(&mut self, neighbor_key: &NeighborKey) -> () {
        debug!("Disconnect from {:?}", neighbor_key);
        let event_id = match self.events.get(&neighbor_key) {
            None => {
                return;
            }
            Some(eid) => *eid,
        };
        self.deregister_peer(event_id);
    }

    /// Deregister and ban a neighbor
    pub fn deregister_and_ban_neighbor(&mut self, neighbor: &NeighborKey) -> () {
        debug!("Disconnect from and ban {:?}", neighbor);
        match self.events.get(neighbor) {
            Some(event_id) => {
                self.bans.insert(*event_id);
            }
            None => {}
        }

        self.relayer_stats.process_neighbor_ban(neighbor);
        self.deregister_neighbor(neighbor);
    }

    /// Sign a p2p message to be sent to a particular peer we're having a conversation with.
    /// The peer must already be connected.
    pub fn sign_for_peer(
        &mut self,
        peer_key: &NeighborKey,
        message_payload: StacksMessageType,
    ) -> Result<StacksMessage, net_error> {
        match self.events.get(&peer_key) {
            None => {
                // not connected
                debug!("Could not sign for peer {:?}: not connected", peer_key);
                Err(net_error::PeerNotConnected)
            }
            Some(event_id) => match self.peers.get_mut(&event_id) {
                None => Err(net_error::PeerNotConnected),
                Some(ref mut convo) => convo.sign_message(
                    &self.chain_view,
                    &self.local_peer.private_key,
                    message_payload,
                ),
            },
        }
    }

    /// Process new inbound TCP connections we just accepted.
    /// Returns the event IDs of sockets we need to register
    fn process_new_sockets(
        &mut self,
        poll_state: &mut NetworkPollState,
    ) -> Result<Vec<usize>, net_error> {
        if self.network.is_none() {
            test_debug!("{:?}: network not connected", &self.local_peer);
            return Err(net_error::NotConnected);
        }

        let mut registered = vec![];

        for (hint_event_id, client_sock) in poll_state.new.drain() {
            let event_id = match self.network {
                Some(ref mut network) => {
                    // add to poller
                    let event_id = match network.register(
                        self.p2p_network_handle,
                        hint_event_id,
                        &client_sock,
                    ) {
                        Ok(event_id) => event_id,
                        Err(e) => {
                            warn!("Failed to register {:?}: {:?}", &client_sock, &e);
                            continue;
                        }
                    };

                    // event ID already used?
                    if self.peers.contains_key(&event_id) {
                        warn!(
                            "Already have an event {}: {:?}",
                            event_id,
                            self.peers.get(&event_id)
                        );
                        let _ = network.deregister(event_id, &client_sock);
                        continue;
                    }

                    event_id
                }
                None => {
                    debug!("{:?}: network not connected", &self.local_peer);
                    return Err(net_error::NotConnected);
                }
            };

            // start tracking it
            if let Err(_e) = self.register_peer(event_id, client_sock, false) {
                // NOTE: register_peer will deregister the socket for us
                continue;
            }
            registered.push(event_id);
        }

        Ok(registered)
    }

    /// Process network traffic on a p2p conversation.
    /// Returns list of unhandled messages, and whether or not the convo is still alive.
    fn process_p2p_conversation(
        local_peer: &LocalPeer,
        peerdb: &mut PeerDB,
        sortdb: &SortitionDB,
        pox_id: &PoxId,
        chainstate: &mut StacksChainState,
        header_cache: &mut BlockHeaderCache,
        chain_view: &BurnchainView,
        event_id: usize,
        client_sock: &mut mio_net::TcpStream,
        convo: &mut ConversationP2P,
    ) -> Result<(Vec<StacksMessage>, bool), net_error> {
        // get incoming bytes and update the state of this conversation.
        let mut convo_dead = false;
        let recv_res = convo.recv(client_sock);
        match recv_res {
            Err(e) => {
                match e {
                    net_error::PermanentlyDrained => {
                        // socket got closed, but we might still have pending unsolicited messages
                        debug!(
                            "{:?}: Remote peer disconnected event {} (socket {:?})",
                            local_peer, event_id, &client_sock
                        );
                    }
                    _ => {
                        debug!(
                            "{:?}: Failed to receive data on event {} (socket {:?}): {:?}",
                            local_peer, event_id, &client_sock, &e
                        );
                    }
                }
                convo_dead = true;
            }
            Ok(_) => {}
        }

        // react to inbound messages -- do we need to send something out, or fulfill requests
        // to other threads?  Try to chat even if the recv() failed, since we'll want to at
        // least drain the conversation inbox.
        let chat_res = convo.chat(
            local_peer,
            peerdb,
            sortdb,
            pox_id,
            chainstate,
            header_cache,
            chain_view,
        );
        let unhandled = match chat_res {
            Err(e) => {
                debug!(
                    "Failed to converse on event {} (socket {:?}): {:?}",
                    event_id, &client_sock, &e
                );
                convo_dead = true;
                vec![]
            }
            Ok(unhandled_messages) => unhandled_messages,
        };

        if !convo_dead {
            // (continue) sending out data in this conversation, if the conversation is still
            // ongoing
            let send_res = convo.send(client_sock);
            match send_res {
                Err(e) => {
                    debug!(
                        "Failed to send data to event {} (socket {:?}): {:?}",
                        event_id, &client_sock, &e
                    );
                    convo_dead = true;
                }
                Ok(_) => {}
            }
        }

        Ok((unhandled, !convo_dead))
    }

    /// Process any newly-connecting sockets
    fn process_connecting_sockets(&mut self, poll_state: &mut NetworkPollState) -> () {
        for event_id in poll_state.ready.iter() {
            if self.connecting.contains_key(event_id) {
                let (socket, outbound, _) = self.connecting.remove(event_id).unwrap();
                let sock_str = format!("{:?}", &socket);
                if let Err(_e) = self.register_peer(*event_id, socket, outbound) {
                    debug!(
                        "{:?}: Failed to register connecting socket on event {} ({}): {:?}",
                        &self.local_peer, event_id, sock_str, &_e
                    );
                } else {
                    debug!(
                        "{:?}: Registered peer on event {}: {:?} (outbound={})",
                        &self.local_peer, event_id, sock_str, outbound
                    );
                }
            }
        }
    }

    /// Process sockets that are ready, but specifically inbound or outbound only.
    /// Advance the state of all such conversations with remote peers.
    /// Return the list of events that correspond to failed conversations, as well as the set of
    /// unhandled messages grouped by event_id.
    fn process_ready_sockets(
        &mut self,
        sortdb: &SortitionDB,
        chainstate: &mut StacksChainState,
        poll_state: &mut NetworkPollState,
    ) -> (Vec<usize>, HashMap<usize, Vec<StacksMessage>>) {
        let mut to_remove = vec![];
        let mut unhandled: HashMap<usize, Vec<StacksMessage>> = HashMap::new();

        for event_id in &poll_state.ready {
            if !self.sockets.contains_key(&event_id) {
                test_debug!("Rogue socket event {}", event_id);
                to_remove.push(*event_id);
                continue;
            }

            let client_sock_opt = self.sockets.get_mut(&event_id);
            if client_sock_opt.is_none() {
                test_debug!("No such socket event {}", event_id);
                to_remove.push(*event_id);
                continue;
            }
            let client_sock = client_sock_opt.unwrap();

            match self.peers.get_mut(event_id) {
                Some(ref mut convo) => {
                    // activity on a p2p socket
                    debug!("{:?}: process p2p data from {:?}", &self.local_peer, convo);
                    let mut convo_unhandled = match PeerNetwork::process_p2p_conversation(
                        &self.local_peer,
                        &mut self.peerdb,
                        sortdb,
                        &self.pox_id,
                        chainstate,
                        &mut self.header_cache,
                        &self.chain_view,
                        *event_id,
                        client_sock,
                        convo,
                    ) {
                        Ok((convo_unhandled, alive)) => {
                            if !alive {
                                test_debug!("Connection to {:?} is no longer alive", &convo);
                                to_remove.push(*event_id);
                            }
                            convo_unhandled
                        }
                        Err(_e) => {
                            test_debug!("Connection to {:?} failed: {:?}", &convo, &_e);
                            to_remove.push(*event_id);
                            continue;
                        }
                    };

                    // forward along unhandled messages from this peer
                    if unhandled.contains_key(event_id) {
                        unhandled
                            .get_mut(event_id)
                            .unwrap()
                            .append(&mut convo_unhandled);
                    } else {
                        unhandled.insert(*event_id, convo_unhandled);
                    }
                }
                None => {
                    warn!("Rogue event {} for socket {:?}", event_id, &client_sock);
                    to_remove.push(*event_id);
                }
            }
        }

        (to_remove, unhandled)
    }

    /// Get stats for a neighbor
    pub fn get_neighbor_stats(&self, nk: &NeighborKey) -> Option<NeighborStats> {
        match self.events.get(&nk) {
            None => None,
            Some(eid) => match self.peers.get(&eid) {
                None => None,
                Some(ref convo) => Some(convo.stats.clone()),
            },
        }
    }

    /// Update peer connections as a result of a peer graph walk.
    /// -- Drop broken connections.
    /// -- Update our frontier.
    /// -- Prune our frontier if it gets too big.
    fn process_neighbor_walk(&mut self, walk_result: NeighborWalkResult) -> () {
        for broken in walk_result.broken_connections.iter() {
            self.deregister_and_ban_neighbor(broken);
        }

        for dead in walk_result.dead_connections.iter() {
            self.deregister_neighbor(dead);
        }

        for replaced in walk_result.replaced_neighbors.iter() {
            self.deregister_neighbor(replaced);
        }

        // store for later
        self.walk_result = walk_result;
    }

    /// Queue up pings to everyone we haven't spoken to in a while to let them know that we're still
    /// alive.
    pub fn queue_ping_heartbeats(&mut self) -> () {
        let now = get_epoch_time_secs();
        let mut relay_handles = HashMap::new();
        for (_, convo) in self.peers.iter_mut() {
            if convo.is_outbound()
                && convo.is_authenticated()
                && convo.stats.last_handshake_time > 0
                && convo.stats.last_send_time
                    + (convo.heartbeat as u64)
                    + self.connection_opts.neighbor_request_timeout
                    < now
            {
                // haven't talked to this neighbor in a while
                let payload = StacksMessageType::Ping(PingData::new());
                let ping_res =
                    convo.sign_message(&self.chain_view, &self.local_peer.private_key, payload);

                match ping_res {
                    Ok(ping) => {
                        // NOTE: use "relay" here because we don't intend to wait for a reply
                        // (the conversational logic will update our measure of this node's uptime)
                        match convo.relay_signed_message(ping) {
                            Ok(handle) => {
                                relay_handles.insert(convo.conn_id, handle);
                            }
                            Err(_e) => {
                                debug!("Outbox to {:?} is full; cannot ping", &convo);
                            }
                        };
                    }
                    Err(e) => {
                        debug!("Unable to create ping message for {:?}: {:?}", &convo, &e);
                    }
                };
            }
        }
        for (event_id, handle) in relay_handles.drain() {
            self.add_relay_handle(event_id, handle);
        }
    }

    /// Remove unresponsive peers
    fn disconnect_unresponsive(&mut self) -> usize {
        let now = get_epoch_time_secs();
        let mut to_remove = vec![];
        for (event_id, (socket, _, ts)) in self.connecting.iter() {
            if ts + self.connection_opts.connect_timeout < now {
                debug!("{:?}: Disconnect unresponsive connecting peer {:?} (event {}): timed out after {} ({} < {})s", &self.local_peer, socket, event_id, self.connection_opts.timeout, ts + self.connection_opts.timeout, now);
                to_remove.push(*event_id);
            }
        }

        for (event_id, convo) in self.peers.iter() {
            if convo.is_authenticated() {
                // have handshaked with this remote peer
                if convo.stats.last_contact_time
                    + (convo.peer_heartbeat as u64)
                    + self.connection_opts.neighbor_request_timeout
                    < now
                {
                    // we haven't heard from this peer in too long a time
                    debug!(
                        "{:?}: Disconnect unresponsive authenticated peer {:?}: {} + {} + {} < {}",
                        &self.local_peer,
                        &convo,
                        convo.stats.last_contact_time,
                        convo.peer_heartbeat,
                        self.connection_opts.neighbor_request_timeout,
                        now
                    );
                    to_remove.push(*event_id);
                }
            } else {
                // have not handshaked with this remote peer
                if convo.instantiated + self.connection_opts.handshake_timeout < now {
                    debug!(
                        "{:?}: Disconnect unresponsive unauthenticated peer {:?}: {} + {} < {}",
                        &self.local_peer,
                        &convo,
                        convo.instantiated,
                        self.connection_opts.handshake_timeout,
                        now
                    );
                    to_remove.push(*event_id);
                }
            }
        }

        let ret = to_remove.len();
        for event_id in to_remove.into_iter() {
            self.deregister_peer(event_id);
        }
        ret
    }

    /// Prune inbound and outbound connections if we can
    fn prune_connections(&mut self) -> () {
        if cfg!(test) && self.connection_opts.disable_network_prune {
            return;
        }

        debug!("Prune from {} connections", self.events.len());
        let mut safe: HashSet<usize> = HashSet::new();
        let now = get_epoch_time_secs();

        // don't prune allowed peers
        for (nk, event_id) in self.events.iter() {
            let neighbor = match PeerDB::get_peer(
                self.peerdb.conn(),
                self.local_peer.network_id,
                &nk.addrbytes,
                nk.port,
            ) {
                Ok(neighbor_opt) => match neighbor_opt {
                    Some(n) => n,
                    None => {
                        continue;
                    }
                },
                Err(e) => {
                    debug!("Failed to query {:?}: {:?}", &nk, &e);
                    return;
                }
            };
            if neighbor.allowed < 0 || (neighbor.allowed as u64) > now {
                test_debug!(
                    "{:?}: event {} is allowed: {:?}",
                    &self.local_peer,
                    event_id,
                    &nk
                );
                safe.insert(*event_id);
            }
        }

        // if we're in the middle of a peer walk, then don't prune any outbound connections it established
        // (yet)
        match self.walk {
            Some(ref walk) => {
                for event_id in walk.events.iter() {
                    safe.insert(*event_id);
                }
            }
            None => {}
        };

        self.prune_frontier(&safe);
    }

    /// Regenerate our session private key and re-handshake with everyone.
    fn rekey(&mut self, old_local_peer_opt: Option<&LocalPeer>) -> () {
        assert!(old_local_peer_opt.is_some());
        let _old_local_peer = old_local_peer_opt.unwrap();

        // begin re-key
        let mut msgs = HashMap::new();
        for (event_id, convo) in self.peers.iter_mut() {
            let nk = convo.to_neighbor_key();
            let handshake_data = HandshakeData::from_local_peer(&self.local_peer);
            let handshake = StacksMessageType::Handshake(handshake_data);

            debug!(
                "{:?}: send re-key Handshake ({:?} --> {:?}) to {:?}",
                &self.local_peer,
                &to_hex(
                    &Secp256k1PublicKey::from_private(&_old_local_peer.private_key)
                        .to_bytes_compressed()
                ),
                &to_hex(
                    &Secp256k1PublicKey::from_private(&self.local_peer.private_key)
                        .to_bytes_compressed()
                ),
                &nk
            );

            if let Ok(msg) =
                convo.sign_message(&self.chain_view, &_old_local_peer.private_key, handshake)
            {
                msgs.insert(nk, (*event_id, msg));
            }
        }

        for (nk, (event_id, msg)) in msgs.drain() {
            match self.send_message(&nk, msg, self.connection_opts.neighbor_request_timeout) {
                Ok(handle) => {
                    self.add_relay_handle(event_id, handle);
                }
                Err(e) => {
                    info!("Failed to rekey to {:?}: {:?}", &nk, &e);
                }
            }
        }
    }

    /// Flush relayed message handles, but don't block.
    /// Drop broken handles.
    /// Return the list of broken conversation event IDs
    fn flush_relay_handles(&mut self) -> Vec<usize> {
        let mut broken = vec![];
        let mut drained = vec![];

        // flush each outgoing conversation
        for (event_id, handle_list) in self.relay_handles.iter_mut() {
            if handle_list.len() == 0 {
                drained.push(*event_id);
                continue;
            }

            if let (Some(ref mut socket), Some(ref mut convo)) =
                (self.sockets.get_mut(event_id), self.peers.get_mut(event_id))
            {
                while handle_list.len() > 0 {
                    let handle = handle_list.front_mut().unwrap();

                    debug!("Flush relay handle to {:?} ({:?})", socket, convo);
                    let (num_sent, flushed) =
                        match PeerNetwork::do_saturate_p2p_socket(convo, socket, handle) {
                            Ok(x) => x,
                            Err(e) => {
                                info!("Broken connection on event {}: {:?}", event_id, &e);
                                broken.push(*event_id);
                                break;
                            }
                        };

                    if flushed && num_sent == 0 {
                        // message fully sent
                        let handle = handle_list.pop_front().unwrap();

                        // if we're expecting a reply, go consume it out of the underlying
                        // connection
                        if handle.expects_reply() {
                            if let Ok(msg) = handle.try_recv() {
                                debug!(
                                    "Got back internal message {} seq {}",
                                    msg.get_message_name(),
                                    msg.request_id()
                                );
                            }
                        }
                        continue;
                    } else if num_sent == 0 {
                        // saturated
                        break;
                    }
                }
            }
        }

        for empty in drained.drain(..) {
            self.relay_handles.remove(&empty);
        }

        broken
    }

    /// Update the state of our neighbor walk.
    /// Return true if we finish, and true if we're throttled
    fn do_network_neighbor_walk(&mut self) -> Result<bool, net_error> {
        if cfg!(test) && self.connection_opts.disable_neighbor_walk {
            test_debug!("neighbor walk is disabled");
            return Ok(true);
        }

        debug!("{:?}: walk peer graph", &self.local_peer);

        // walk the peer graph and deal with new/dropped connections
        let (done, walk_result_opt) = self.walk_peer_graph();
        match walk_result_opt {
            None => {}
            Some(walk_result) => {
                // remember to prune later, if need be
                self.process_neighbor_walk(walk_result);
            }
        }
        Ok(done)
    }

    /// Do a mempool sync. Return any transactions we might receive.
    fn do_network_mempool_sync(
        &mut self,
        dns_client_opt: &mut Option<&mut DNSClient>,
        mempool: &MemPoolDB,
        chainstate: &mut StacksChainState,
        ibd: bool,
    ) -> Result<Option<Vec<StacksTransaction>>, net_error> {
        if ibd {
            return Ok(None);
        }

        match self.do_mempool_sync(dns_client_opt, mempool, chainstate)? {
            (true, txs_opt) => {
                // did we run to completion?
                if let Some(txs) = txs_opt {
                    debug!(
                        "{:?}: obtained {} transactions from mempool sync",
                        &self.local_peer,
                        txs.len()
                    );

                    self.mempool_sync_deadline =
                        get_epoch_time_secs() + self.connection_opts.mempool_sync_interval;
                    return Ok(Some(txs));
                } else {
                    return Ok(None);
                }
            }
            (false, _) => {
                return Ok(None);
            }
        }
    }

    /// Begin the process of learning this peer's public IP address.
    /// Return Ok(finished with this step)
    /// Return Err(..) on failure
    fn begin_learn_public_ip(&mut self) -> Result<bool, net_error> {
        if self.peers.len() == 0 {
            return Err(net_error::NoSuchNeighbor);
        }

        debug!("{:?}: begin obtaining public IP address", &self.local_peer);

        // pick a random outbound conversation to one of the initial neighbors
        let mut idx = thread_rng().gen::<usize>() % self.peers.len();
        for _ in 0..self.peers.len() + 1 {
            let event_id = match self.peers.keys().skip(idx).next() {
                Some(eid) => *eid,
                None => {
                    idx = 0;
                    continue;
                }
            };
            idx = (idx + 1) % self.peers.len();

            if let Some(convo) = self.peers.get_mut(&event_id) {
                if !convo.is_authenticated() || !convo.is_outbound() {
                    continue;
                }

                if !PeerDB::is_initial_peer(
                    self.peerdb.conn(),
                    convo.peer_network_id,
                    &convo.peer_addrbytes,
                    convo.peer_port,
                )? {
                    continue;
                }

                debug!("Ask {:?} for my IP address", &convo);

                let nonce = thread_rng().gen::<u32>();
                let natpunch_request = convo
                    .sign_message(
                        &self.chain_view,
                        &self.local_peer.private_key,
                        StacksMessageType::NatPunchRequest(nonce),
                    )
                    .map_err(|e| {
                        info!("Failed to sign NAT punch request: {:?}", &e);
                        e
                    })?;

                let mut rh = convo
                    .send_signed_request(natpunch_request, self.connection_opts.timeout)
                    .map_err(|e| {
                        info!("Failed to send NAT punch request: {:?}", &e);
                        e
                    })?;

                self.saturate_p2p_socket(event_id, &mut rh).map_err(|e| {
                    info!("Failed to saturate NAT punch socket on event {}", &event_id);
                    e
                })?;

                self.public_ip_reply_handle = Some(rh);
                break;
            }
        }

        if self.public_ip_reply_handle.is_none() {
            // no one to talk to
            debug!(
                "{:?}: Did not find any outbound neighbors to ask for a NAT punch reply",
                &self.local_peer
            );
        }
        return Ok(true);
    }

    /// Disconnect from all peers
    fn disconnect_all(&mut self) -> () {
        let mut all_event_ids = vec![];
        for (eid, _) in self.peers.iter() {
            all_event_ids.push(*eid);
        }

        for eid in all_event_ids.into_iter() {
            self.deregister_peer(eid);
        }
    }

    /// Learn this peer's public IP address.
    /// If it was given to us directly, then we can just skip this step.
    /// Once learned, we'll confirm it by trying to self-connect.
    fn do_learn_public_ip(&mut self) -> Result<bool, net_error> {
        if self.public_ip_reply_handle.is_none() {
            if !self.begin_learn_public_ip()? {
                return Ok(false);
            }

            // began request
            self.public_ip_requested_at = get_epoch_time_secs();
            self.public_ip_retries += 1;
        }

        let rh_opt = self.public_ip_reply_handle.take();
        if let Some(mut rh) = rh_opt {
            debug!(
                "{:?}: waiting for NatPunchReply on event {}",
                &self.local_peer,
                rh.get_event_id()
            );

            if let Err(e) = self.saturate_p2p_socket(rh.get_event_id(), &mut rh) {
                info!(
                    "{:?}: Failed to query my public IP address: {:?}",
                    &self.local_peer, &e
                );
                return Err(e);
            }

            match rh.try_send_recv() {
                Ok(message) => match message.payload {
                    StacksMessageType::NatPunchReply(data) => {
                        // peer offers us our public IP address.
                        debug!(
                            "{:?}: learned that my IP address is {:?}",
                            &self.local_peer, &data.addrbytes
                        );
                        self.public_ip_confirmed = true;
                        self.public_ip_learned_at = get_epoch_time_secs();
                        self.public_ip_retries = 0;

                        // if our IP address changed, then disconnect witih everyone
                        let old_ip = self.local_peer.public_ip_address.clone();
                        self.local_peer.public_ip_address =
                            Some((data.addrbytes, self.bind_nk.port));

                        if old_ip != self.local_peer.public_ip_address {
                            info!(
                                "IP address changed from {:?} to {:?}",
                                &old_ip, &self.local_peer.public_ip_address
                            );
                        }
                        return Ok(true);
                    }
                    other_payload => {
                        debug!(
                            "{:?}: Got unexpected payload {:?}",
                            &self.local_peer, &other_payload
                        );

                        // restart
                        return Err(net_error::InvalidMessage);
                    }
                },
                Err(req_res) => match req_res {
                    Ok(same_req) => {
                        // try again
                        self.public_ip_reply_handle = Some(same_req);
                        return Ok(false);
                    }
                    Err(e) => {
                        // disconnected
                        debug!(
                            "{:?}: Failed to get a NatPunchReply reply: {:?}",
                            &self.local_peer, &e
                        );
                        return Err(e);
                    }
                },
            }
        }

        return Ok(true);
    }

    /// Do we need to (re)fetch our public IP?
    fn need_public_ip(&mut self) -> bool {
        if !self.public_ip_learned {
            // IP was given, not learned.  nothing to do
            test_debug!("{:?}: IP address was given to us", &self.local_peer);
            return false;
        }
        if self.local_peer.public_ip_address.is_some()
            && self.public_ip_learned_at + self.connection_opts.public_ip_timeout
                >= get_epoch_time_secs()
        {
            // still fresh
            test_debug!("{:?}: learned IP address is still fresh", &self.local_peer);
            return false;
        }
        let throttle_timeout = if self.local_peer.public_ip_address.is_none() {
            self.connection_opts.public_ip_request_timeout
        } else {
            self.connection_opts.public_ip_timeout
        };

        if self.public_ip_retries > self.connection_opts.public_ip_max_retries {
            if self.public_ip_requested_at + throttle_timeout >= get_epoch_time_secs() {
                // throttle
                debug!(
                    "{:?}: throttle public IP request (max retries {} exceeded) until {}",
                    &self.local_peer,
                    self.public_ip_retries,
                    self.public_ip_requested_at + throttle_timeout
                );
                return false;
            } else {
                // try again
                self.public_ip_retries = 0;
            }
        }

        return true;
    }

    /// Reset all state for querying our public IP address
    fn public_ip_reset(&mut self) {
        debug!("{:?}: reset public IP query state", &self.local_peer);

        self.public_ip_reply_handle = None;
        self.public_ip_confirmed = false;

        if self.public_ip_learned {
            // will go relearn it if it wasn't given
            self.local_peer.public_ip_address = None;
        }
    }

    /// Learn our publicly-routable IP address
    fn do_get_public_ip(&mut self) -> Result<bool, net_error> {
        if !self.need_public_ip() {
            return Ok(true);
        }
        if self.local_peer.public_ip_address.is_some()
            && self.public_ip_requested_at + self.connection_opts.public_ip_request_timeout
                >= get_epoch_time_secs()
        {
            // throttle
            debug!(
                "{:?}: throttle public IP request query until {}",
                &self.local_peer,
                self.public_ip_requested_at + self.connection_opts.public_ip_request_timeout
            );
            return Ok(true);
        }

        match self.do_learn_public_ip() {
            Ok(b) => {
                if !b {
                    test_debug!("{:?}: try do_learn_public_ip again", &self.local_peer);
                    return Ok(false);
                }
            }
            Err(e) => {
                test_debug!(
                    "{:?}: failed to learn public IP: {:?}",
                    &self.local_peer,
                    &e
                );
                self.public_ip_reset();

                match e {
                    net_error::NoSuchNeighbor => {
                        // haven't connected to anyone yet
                        return Ok(true);
                    }
                    _ => {
                        return Err(e);
                    }
                };
            }
        }
        Ok(true)
    }

    /// Update the state of our neighbors' block inventories.
    /// Return true if we finish
    fn do_network_inv_sync(
        &mut self,
        sortdb: &SortitionDB,
        ibd: bool,
    ) -> Result<(bool, bool), net_error> {
        if cfg!(test) && self.connection_opts.disable_inv_sync {
            test_debug!("{:?}: inv sync is disabled", &self.local_peer);
            return Ok((true, false));
        }

        debug!("{:?}: network inventory sync", &self.local_peer);

        if self.inv_state.is_none() {
            self.init_inv_sync(sortdb);
        }

        // synchronize peer block inventories
        let (done, throttled, broken_neighbors, dead_neighbors) =
            self.sync_inventories(sortdb, ibd)?;

        // disconnect and ban broken peers
        for broken in broken_neighbors.into_iter() {
            self.deregister_and_ban_neighbor(&broken);
        }

        // disconnect from dead connections
        for dead in dead_neighbors.into_iter() {
            self.deregister_neighbor(&dead);
        }

        Ok((done, throttled))
    }

    /// Download blocks, and add them to our network result.
    fn do_network_block_download(
        &mut self,
        sortdb: &SortitionDB,
        mempool: &MemPoolDB,
        chainstate: &mut StacksChainState,
        dns_client: &mut DNSClient,
        ibd: bool,
        network_result: &mut NetworkResult,
    ) -> Result<bool, net_error> {
        if self.connection_opts.disable_block_download {
            debug!("{:?}: block download is disabled", &self.local_peer);
            return Ok(true);
        }

        if self.block_downloader.is_none() {
            self.init_block_downloader();
        }

        let (
            done,
            at_chain_tip,
            old_pox_id,
            mut blocks,
            mut microblocks,
            mut broken_http_peers,
            mut broken_p2p_peers,
        ) = match self.download_blocks(sortdb, mempool, chainstate, dns_client, ibd) {
            Ok(x) => x,
            Err(net_error::NotConnected) => {
                // there was simply nothing to do
                debug!(
                    "{:?}: no progress can be made on the block downloader -- not connected",
                    &self.local_peer
                );
                return Ok(true);
            }
            Err(net_error::Transient(s)) => {
                // not fatal, but just skip and try again
                info!("Transient network error while downloading blocks: {}", &s);
                return Ok(true);
            }
            Err(e) => {
                warn!(
                    "{:?}: Failed to download blocks: {:?}",
                    &self.local_peer, &e
                );
                return Err(e);
            }
        };

        network_result.download_pox_id = old_pox_id;
        network_result.blocks.append(&mut blocks);
        network_result
            .confirmed_microblocks
            .append(&mut microblocks);

        if cfg!(test) {
            let mut block_set = HashSet::new();
            let mut microblock_set = HashSet::new();

            for (_, block, _) in network_result.blocks.iter() {
                if block_set.contains(&block.block_hash()) {
                    test_debug!("Duplicate block {}", block.block_hash());
                }
                block_set.insert(block.block_hash());
            }

            for (_, mblocks, _) in network_result.confirmed_microblocks.iter() {
                for mblock in mblocks.iter() {
                    if microblock_set.contains(&mblock.block_hash()) {
                        test_debug!("Duplicate microblock {}", mblock.block_hash());
                    }
                    microblock_set.insert(mblock.block_hash());
                }
            }
        }

        let _ = PeerNetwork::with_network_state(self, |ref mut network, ref mut network_state| {
            for dead_event in broken_http_peers.drain(..) {
                debug!(
                    "{:?}: De-register dead/broken HTTP connection {}",
                    &network.local_peer, dead_event
                );
                PeerNetwork::with_http(network, |_, http| {
                    http.deregister_http(network_state, dead_event);
                });
            }
            Ok(())
        });

        for broken_neighbor in broken_p2p_peers.drain(..) {
            debug!(
                "{:?}: De-register dead/broken neighbor {:?}",
                &self.local_peer, &broken_neighbor
            );
            self.deregister_and_ban_neighbor(&broken_neighbor);
        }

        if done && at_chain_tip {
            debug!(
                "{:?}: Completed downloader pass {}",
                &self.local_peer,
                self.num_downloader_passes + 1
            );
            self.num_downloader_passes += 1;
        }

        Ok(done && at_chain_tip)
    }

    /// Find the next block to push
    fn find_next_push_block(
        &mut self,
        nk: &NeighborKey,
        reward_cycle: u64,
        height: u64,
        sortdb: &SortitionDB,
        chainstate: &StacksChainState,
        local_blocks_inv: &BlocksInvData,
        block_stats: &NeighborBlockStats,
    ) -> Result<Option<(ConsensusHash, StacksBlock)>, net_error> {
        let start_block_height = self.burnchain.reward_cycle_to_block_height(reward_cycle);
        if !local_blocks_inv.has_ith_block((height - start_block_height) as u16) {
            return Ok(None);
        }
        if block_stats.inv.get_block_height() >= height && !block_stats.inv.has_ith_block(height) {
            let ancestor_sn = match self.get_ancestor_sortition_snapshot(sortdb, height) {
                Ok(sn) => sn,
                Err(e) => {
                    debug!(
                        "{:?}: AntiEntropy: Failed to query ancestor block height {}: {:?}",
                        &self.local_peer, height, &e
                    );
                    return Ok(None);
                }
            };

            let index_block_hash = StacksBlockHeader::make_index_block_hash(
                &ancestor_sn.consensus_hash,
                &ancestor_sn.winning_stacks_block_hash,
            );
            let block = match StacksChainState::load_block(
                &chainstate.blocks_path,
                &ancestor_sn.consensus_hash,
                &ancestor_sn.winning_stacks_block_hash,
            )? {
                Some(block) => block,
                None => {
                    debug!(
                        "{:?}: AntiEntropy: No such block {}",
                        &self.local_peer, &index_block_hash
                    );
                    return Ok(None);
                }
            };

            debug!(
                "{:?}: AntiEntropy: Peer {:?} is missing Stacks block {} from height {}, which we have",
                &self.local_peer, nk, &index_block_hash, height
            );
            return Ok(Some((ancestor_sn.consensus_hash, block)));
        } else {
            return Ok(None);
        }
    }

    /// Find the next confirmed microblock stream to push.
    fn find_next_push_microblocks(
        &mut self,
        nk: &NeighborKey,
        reward_cycle: u64,
        height: u64,
        sortdb: &SortitionDB,
        chainstate: &StacksChainState,
        local_blocks_inv: &BlocksInvData,
        block_stats: &NeighborBlockStats,
    ) -> Result<Option<(ConsensusHash, BlockHeaderHash, Vec<StacksMicroblock>)>, net_error> {
        let start_block_height = self.burnchain.reward_cycle_to_block_height(reward_cycle);
        if !local_blocks_inv.has_ith_microblock_stream((height - start_block_height) as u16) {
            return Ok(None);
        }
        if block_stats.inv.get_block_height() >= height
            && !block_stats.inv.has_ith_microblock_stream(height)
        {
            let ancestor_sn = match self.get_ancestor_sortition_snapshot(sortdb, height) {
                Ok(sn) => sn,
                Err(e) => {
                    debug!(
                        "{:?}: AntiEntropy: Failed to query ancestor block height {}: {:?}",
                        &self.local_peer, height, &e
                    );
                    return Ok(None);
                }
            };

            let block_info = match StacksChainState::load_staging_block_info(
                &chainstate.db(),
                &StacksBlockHeader::make_index_block_hash(
                    &ancestor_sn.consensus_hash,
                    &ancestor_sn.winning_stacks_block_hash,
                ),
            ) {
                Ok(Some(x)) => x,
                Ok(None) => {
                    debug!(
                        "{:?}: AntiEntropy: No block stored for {}/{}",
                        &self.local_peer,
                        &ancestor_sn.consensus_hash,
                        &ancestor_sn.winning_stacks_block_hash,
                    );
                    return Ok(None);
                }
                Err(e) => {
                    debug!(
                        "{:?}: AntiEntropy: Failed to query header info of {}/{}: {:?}",
                        &self.local_peer,
                        &ancestor_sn.consensus_hash,
                        &ancestor_sn.winning_stacks_block_hash,
                        &e
                    );
                    return Ok(None);
                }
            };

            let microblocks = match StacksChainState::load_processed_microblock_stream_fork(
                &chainstate.db(),
                &block_info.parent_consensus_hash,
                &block_info.parent_anchored_block_hash,
                &block_info.parent_microblock_hash,
            ) {
                Ok(Some(mblocks)) => mblocks,
                Ok(None) => {
                    debug!(
                        "{:?}: AntiEntropy: No processed microblocks in-between {}/{} and {}/{}",
                        &self.local_peer,
                        &block_info.parent_consensus_hash,
                        &block_info.parent_anchored_block_hash,
                        &block_info.consensus_hash,
                        &block_info.anchored_block_hash,
                    );
                    return Ok(None);
                }
                Err(e) => {
                    debug!("{:?}: AntiEntropy: Failed to load processed microblocks in-between {}/{} and {}/{}: {:?}",
                           &self.local_peer,
                           &block_info.parent_consensus_hash,
                           &block_info.parent_anchored_block_hash,
                           &block_info.consensus_hash,
                           &block_info.anchored_block_hash,
                           &e
                    );
                    return Ok(None);
                }
            };

            let index_block_hash = StacksBlockHeader::make_index_block_hash(
                &block_info.parent_consensus_hash,
                &block_info.parent_anchored_block_hash,
            );
            debug!(
                "{:?}: AntiEntropy: Peer {:?} is missing Stacks microblocks {} from height {}, which we have",
                &self.local_peer, nk, &index_block_hash, height
            );
            return Ok(Some((
                block_info.parent_consensus_hash,
                block_info.parent_anchored_block_hash,
                microblocks,
            )));
        } else {
            return Ok(None);
        }
    }

    /// Push any blocks and microblock streams that we're holding onto out to our neighbors.
    /// Push all but the last arrived Stacks block (the block-push and blocks-available protocols
    /// should handle this, and we don't want the network to DDoS itself to death).
    fn try_push_local_data(
        &mut self,
        sortdb: &SortitionDB,
        chainstate: &StacksChainState,
    ) -> Result<(), net_error> {
        if self.antientropy_last_push_ts + self.connection_opts.antientropy_retry
            >= get_epoch_time_secs()
        {
            return Ok(());
        }

        self.antientropy_last_push_ts = get_epoch_time_secs();

        let num_public_inbound = self.count_public_inbound();
        debug!(
            "{:?}: AntiEntropy: Number of public inbound neighbors: {}, public={}",
            &self.local_peer, num_public_inbound, self.connection_opts.antientropy_public
        );

        if num_public_inbound > 0 && !self.connection_opts.antientropy_public {
            // we're likely not NAT'ed, and we're not supposed to push blocks to the public.
            return Ok(());
        }

        if self.relay_handles.len() as u64
            > self.connection_opts.max_block_push + self.connection_opts.max_microblock_push
        {
            // overwhelmed
            debug!(
                "{:?}: AntiEntropy: too many relay handles ({}), skipping anti-entropy",
                &self.local_peer,
                self.relay_handles.len()
            );
            return Ok(());
        }

        if self.inv_state.is_none() {
            // nothing to do
            return Ok(());
        }

        let mut total_blocks_to_broadcast = 0;
        let mut total_microblocks_to_broadcast = 0;
        let mut lowest_reward_cycle_with_missing_block = HashMap::new();
        let neighbor_keys: Vec<NeighborKey> = self
            .inv_state
            .as_ref()
            .map(|inv_state| inv_state.block_stats.keys().map(|nk| nk.clone()).collect())
            .unwrap_or(vec![]);

        if self.antientropy_start_reward_cycle >= self.pox_id.num_inventory_reward_cycles() as u64 {
            debug!("AntiEntropy: wrap around back to reward cycle 0");
            self.antientropy_start_reward_cycle = 0;
        }

        let reward_cycle_start = self.antientropy_start_reward_cycle;
        let reward_cycle_finish = cmp::min(
            self.antientropy_start_reward_cycle + self.connection_opts.inv_reward_cycles,
            self.pox_id.num_inventory_reward_cycles() as u64,
        );

        self.antientropy_start_reward_cycle = reward_cycle_finish;

        if neighbor_keys.len() == 0 {
            return Ok(());
        }

        debug!(
            "{:?}: AntiEntropy: run protocol for {} neighbors, over reward cycles {}-{}",
            &self.local_peer,
            &neighbor_keys.len(),
            reward_cycle_start,
            reward_cycle_finish
        );

        for reward_cycle in reward_cycle_start..reward_cycle_finish {
            let local_blocks_inv = match self.get_local_blocks_inv(sortdb, chainstate, reward_cycle)
            {
                Ok(inv) => inv,
                Err(e) => {
                    debug!(
                        "{:?}: AntiEntropy: Failed to load local blocks inventory for reward cycle {}: {:?}",
                        &self.local_peer, reward_cycle, &e
                    );
                    continue;
                }
            };

            debug!(
                "{:?}: AntiEntropy: Local blocks inventory for reward cycle {} is {:?}",
                &self.local_peer, reward_cycle, &local_blocks_inv
            );

            let mut blocks_to_broadcast = HashMap::new();
            let mut microblocks_to_broadcast = HashMap::new();

            let start_block_height = self.burnchain.reward_cycle_to_block_height(reward_cycle);
            let highest_snapshot = self.burnchain_tip.clone();
            for nk in neighbor_keys.iter() {
                if total_blocks_to_broadcast >= self.connection_opts.max_block_push
                    && total_microblocks_to_broadcast >= self.connection_opts.max_microblock_push
                {
                    break;
                }
                let (blocks, microblocks) = match self.with_neighbor_blocks_inv(
                    nk,
                    |ref mut network, ref mut block_stats| {
                        let mut local_blocks = vec![];
                        let mut local_microblocks = vec![];

                        for height in start_block_height
                            ..network
                                .burnchain
                                .reward_cycle_to_block_height(reward_cycle + 1)
                        {
                            if total_blocks_to_broadcast < network.connection_opts.max_block_push
                                && local_blocks.len() < BLOCKS_PUSHED_MAX as usize
                            {
                                if let Some((consensus_hash, block)) = network
                                    .find_next_push_block(
                                        nk,
                                        reward_cycle,
                                        height,
                                        sortdb,
                                        chainstate,
                                        &local_blocks_inv,
                                        block_stats,
                                    )?
                                {
                                    let index_block_hash = StacksBlockHeader::make_index_block_hash(
                                        &consensus_hash,
                                        &block.block_hash(),
                                    );

                                    if consensus_hash == highest_snapshot.consensus_hash {
                                        // This block was just sortition'ed
                                        debug!("{:?}: AntiEntropy: do not push anchored block {} just yet -- give it a chance to propagate through other means", &network.local_peer, &index_block_hash);
                                        continue;
                                    }

                                    // have we recently tried to push this out yet?
                                    if let Some(ref mut push_set) =
                                        network.antientropy_blocks.get_mut(nk)
                                    {
                                        if let Some(ts) = push_set.get(&index_block_hash) {
                                            if *ts
                                                > get_epoch_time_secs()
                                                    + network.connection_opts.antientropy_retry
                                            {
                                                // tried pushing this block recently
                                                debug!("{:?}: AntiEntropy: already recently pushed anchored block {} (will push again after {})", &network.local_peer, &index_block_hash, get_epoch_time_secs() + network.connection_opts.antientropy_retry);
                                                continue;
                                            }
                                        } else {
                                            push_set
                                                .insert(index_block_hash, get_epoch_time_secs() + network.connection_opts.antientropy_retry);
                                        }
                                    } else {
                                        let mut pushed = HashMap::new();
                                        pushed.insert(index_block_hash, get_epoch_time_secs());
                                        network.antientropy_blocks.insert(nk.clone(), pushed);
                                    }

                                    local_blocks.push(BlocksDatum(consensus_hash, block));

                                    if !lowest_reward_cycle_with_missing_block.contains_key(nk) {
                                        lowest_reward_cycle_with_missing_block
                                            .insert(nk.clone(), reward_cycle);
                                    }

                                    total_blocks_to_broadcast += 1;
                                }
                            }

                            if total_microblocks_to_broadcast
                                < network.connection_opts.max_microblock_push
                            {
                                if let Some((parent_consensus_hash, parent_block_hash, microblocks)) = network
                                    .find_next_push_microblocks(
                                        nk,
                                        reward_cycle,
                                        height,
                                        sortdb,
                                        chainstate,
                                        &local_blocks_inv,
                                        block_stats,
                                    )?
                                {
                                    let index_block_hash = StacksBlockHeader::make_index_block_hash(
                                        &parent_consensus_hash,
                                        &parent_block_hash
                                    );

                                    if parent_consensus_hash == highest_snapshot.consensus_hash {
                                        // This parent block was just sortition'ed
                                        debug!("{:?}: AntiEntropy: do not push microblocks built on {} just yet -- give them a chance to propagate through other means", &network.local_peer, &index_block_hash);
                                        continue;
                                    }

                                    // have we recently tried to push this out yet?
                                    if let Some(ref mut push_set) =
                                        network.antientropy_microblocks.get_mut(nk)
                                    {
                                        if let Some(ts) = push_set.get(&index_block_hash) {
                                            if *ts
                                                > get_epoch_time_secs()
                                                    + network.connection_opts.antientropy_retry
                                            {
                                                // tried pushing this microblock stream recently
                                                debug!("{:?}: AntiEntropy: already recently pushed microblocks off of {} (will push again after {})", &network.local_peer, &index_block_hash, get_epoch_time_secs() + network.connection_opts.antientropy_retry);
                                                continue;
                                            }
                                        } else {
                                            push_set.insert(
                                                index_block_hash.clone(),
                                                get_epoch_time_secs() + network.connection_opts.antientropy_retry,
                                            );
                                        }
                                    } else {
                                        let mut pushed = HashMap::new();
                                        pushed.insert(index_block_hash, get_epoch_time_secs());
                                        network.antientropy_microblocks.insert(nk.clone(), pushed);
                                    }

                                    local_microblocks.push((index_block_hash, microblocks));

                                    if !lowest_reward_cycle_with_missing_block.contains_key(nk) {
                                        lowest_reward_cycle_with_missing_block
                                            .insert(nk.clone(), reward_cycle);
                                    }

                                    total_microblocks_to_broadcast += 1;
                                }
                            }
                        }
                        Ok((local_blocks, local_microblocks))
                    },
                ) {
                    Ok(x) => x,
                    Err(net_error::PeerNotConnected) => {
                        debug!("{:?}: AntiEntropy: not connected: {:?}", &self.local_peer, &nk);
                        continue;
                    }
                    Err(e) => {
                        debug!(
                            "{:?}: AntiEntropy: Failed to push blocks to {:?}: {:?}",
                            &self.local_peer, &nk, &e
                        );
                        return Err(e);
                    }
                };

                blocks_to_broadcast.insert(nk.clone(), blocks);
                microblocks_to_broadcast.insert(nk.clone(), microblocks);
            }

            debug!(
                "{:?}: AntiEntropy: push {} blocks and {} microblocks",
                &self.local_peer, total_blocks_to_broadcast, total_microblocks_to_broadcast
            );

            for (nk, blocks) in blocks_to_broadcast.into_iter() {
                let num_blocks = blocks.len();
                if num_blocks == 0 {
                    continue;
                }

                for block in blocks.iter() {
                    let ibh =
                        StacksBlockHeader::make_index_block_hash(&block.0, &block.1.block_hash());
                    debug!(
                        "{:?}: AntiEntropy: push anchored block {} to {}",
                        &self.local_peer, &ibh, &nk
                    );
                }

                let blocks_data = BlocksData { blocks };

                self.broadcast_message(
                    vec![nk.clone()],
                    vec![],
                    StacksMessageType::Blocks(blocks_data),
                );
            }

            for (nk, microblock_datas) in microblocks_to_broadcast.into_iter() {
                for (anchor_block_id, microblocks) in microblock_datas.into_iter() {
                    let num_microblocks = microblocks.len();
                    if num_microblocks == 0 {
                        continue;
                    }
                    let microblocks_data = MicroblocksData {
                        index_anchor_block: anchor_block_id.clone(),
                        microblocks: microblocks,
                    };

                    debug!(
                        "{:?}: AntiEntropy: push microblock stream (len={}) on {} to {}",
                        &self.local_peer,
                        microblocks_data.microblocks.len(),
                        &microblocks_data.index_anchor_block,
                        &nk
                    );

                    self.broadcast_message(
                        vec![nk.clone()],
                        vec![],
                        StacksMessageType::Microblocks(microblocks_data),
                    );
                }
            }
        }

        // invalidate inventories at and after the affected reward cycles, so we're forced to go
        // and re-download them (once our block has been received).  This prevents this code from
        // DDoS'ing remote nodes to death with blocks over and over again, and it prevents this
        // code from doing needless extra work for remote nodes that always report 0 for their
        // inventory statuses.
        for (nk, reward_cycle) in lowest_reward_cycle_with_missing_block.into_iter() {
            debug!(
                "{:?}: AntiEntropy: Invalidate inventory for {:?} at and after reward cycle {}",
                &self.local_peer, &nk, reward_cycle
            );
            PeerNetwork::with_inv_state(self, |network, inv_state| {
                if let Some(block_stats) = inv_state.block_stats.get_mut(&nk) {
                    block_stats
                        .inv
                        .truncate_pox_inventory(&network.burnchain, reward_cycle);
                }
                Ok(())
            })?;
        }
        Ok(())
    }

    /// Extract an IP address from a UrlString if it exists
    pub fn try_get_url_ip(url_str: &UrlString) -> Result<Option<SocketAddr>, net_error> {
        let url = url_str.parse_to_block_url()?;
        let port = match url.port_or_known_default() {
            Some(p) => p,
            None => {
                warn!("Unsupported URL {:?}: unknown port", &url);
                return Ok(None);
            }
        };
        match url.host() {
            Some(url::Host::Domain(d)) => {
                if d == "localhost" {
                    Ok(Some(SocketAddr::new(
                        IpAddr::V4(Ipv4Addr::new(127, 0, 0, 1)),
                        port,
                    )))
                } else {
                    // can't use this
                    Ok(None)
                }
            }
            Some(url::Host::Ipv4(addr)) => Ok(Some(SocketAddr::new(IpAddr::V4(addr), port))),
            Some(url::Host::Ipv6(addr)) => Ok(Some(SocketAddr::new(IpAddr::V6(addr), port))),
            None => {
                warn!("Unsupported URL {:?}", &url_str);
                Ok(None)
            }
        }
    }

    /// Reset a mempool sync
    fn mempool_sync_reset(&mut self) {
        self.mempool_state = MempoolSyncState::PickOutboundPeer;
        self.mempool_sync_timeout = 0;
    }

    /// Pick a peer to mempool sync with.
    /// Returns Ok(None) if we're done syncing the mempool.
    /// Returns Ok(Some(..)) if we're not done, and can proceed
    /// Returns the new sync state -- either ResolveURL if we need to resolve a data URL,
    /// or SendQuery if we got the IP address and can just issue the query.
    fn mempool_sync_pick_outbound_peer(
        &mut self,
        dns_client_opt: &mut Option<&mut DNSClient>,
    ) -> Result<Option<MempoolSyncState>, net_error> {
        if self.peers.len() == 0 {
            debug!("No peers connected; cannot do mempool sync");
            return Ok(None);
        }

        let mut idx = thread_rng().gen::<usize>() % self.peers.len();
        let mut mempool_sync_data_url = None;
        for _ in 0..self.peers.len() + 1 {
            let event_id = match self.peers.keys().skip(idx).next() {
                Some(eid) => *eid,
                None => {
                    idx = 0;
                    continue;
                }
            };
            idx = (idx + 1) % self.peers.len();

            if let Some(convo) = self.peers.get(&event_id) {
                if !convo.is_authenticated() || !convo.is_outbound() {
                    continue;
                }
                if !ConversationP2P::supports_mempool_query(convo.peer_services) {
                    continue;
                }
                if convo.data_url.len() == 0 {
                    continue;
                }
                let url = convo.data_url.clone();
                if dns_client_opt.is_none() {
                    if let Ok(Some(_)) = PeerNetwork::try_get_url_ip(&url) {
                    } else {
                        // need a DNS client for this one
                        continue;
                    }
                }

                mempool_sync_data_url = Some(url);
                break;
            }
        }

        if let Some(url) = mempool_sync_data_url {
            self.mempool_sync_begin_resolve_data_url(url, dns_client_opt)
        } else {
            debug!("No peer has a data URL, so no mempool sync can happen");
            Ok(None)
        }
    }

    /// Begin resolving the DNS host of a data URL for mempool sync.
    /// Returns Ok(None) if we're done syncing the mempool.
    /// Returns Ok(Some(..)) if we're not done, and can proceed
    /// Returns the new sync state -- either ResolveURL if we need to resolve a data URL,
    /// or SendQuery if we got the IP address and can just issue the query.
    fn mempool_sync_begin_resolve_data_url(
        &self,
        url_str: UrlString,
        dns_client_opt: &mut Option<&mut DNSClient>,
    ) -> Result<Option<MempoolSyncState>, net_error> {
        // start resolving
        let url = url_str.parse_to_block_url()?;
        let port = match url.port_or_known_default() {
            Some(p) => p,
            None => {
                warn!("Unsupported URL {:?}: unknown port", &url);
                return Ok(None);
            }
        };

        // bare IP address?
        if let Some(addr) = PeerNetwork::try_get_url_ip(&url_str)? {
            return Ok(Some(MempoolSyncState::SendQuery(url_str, addr)));
        } else if let Some(url::Host::Domain(domain)) = url.host() {
            if let Some(ref mut dns_client) = dns_client_opt {
                // begin DNS query
                match dns_client.queue_lookup(
                    domain.clone(),
                    port,
                    get_epoch_time_ms() + self.connection_opts.dns_timeout,
                ) {
                    Ok(_) => {}
                    Err(_) => {
                        warn!("Failed to queue DNS lookup on {}", &url_str);
                        return Ok(None);
                    }
                }
                return Ok(Some(MempoolSyncState::ResolveURL(
                    url_str,
                    DNSRequest::new(domain.to_string(), port, 0),
                )));
            } else {
                // can't proceed -- no DNS client
                return Ok(None);
            }
        } else {
            // can't proceed
            return Ok(None);
        }
    }

    /// Resolve our picked mempool sync peer's data URL.
    /// Returns Ok(true, ..) if we're done syncing the mempool.
    /// Returns Ok(false, ..) if there's more to do
    /// Returns the socket addr if we ever succeed in resolving it.
    fn mempool_sync_resolve_data_url(
        &mut self,
        url_str: &UrlString,
        request: &DNSRequest,
        dns_client_opt: &mut Option<&mut DNSClient>,
    ) -> Result<(bool, Option<SocketAddr>), net_error> {
        if let Ok(Some(addr)) = PeerNetwork::try_get_url_ip(url_str) {
            // URL contains an IP address -- go with that
            Ok((false, Some(addr)))
        } else if let Some(dns_client) = dns_client_opt {
            // keep trying to resolve
            match dns_client.poll_lookup(&request.host, request.port) {
                Ok(Some(dns_response)) => match dns_response.result {
                    Ok(mut addrs) => {
                        if let Some(addr) = addrs.pop() {
                            // resolved!
                            return Ok((false, Some(addr)));
                        } else {
                            warn!("DNS returned no results for {}", url_str);
                            return Ok((true, None));
                        }
                    }
                    Err(msg) => {
                        warn!("DNS failed to look up {:?}: {}", &url_str, msg);
                        return Ok((true, None));
                    }
                },
                Ok(None) => {
                    // still in-flight
                    return Ok((false, None));
                }
                Err(e) => {
                    warn!("DNS lookup failed on {:?}: {:?}", url_str, &e);
                    return Ok((true, None));
                }
            }
        } else {
            // can't do anything
            debug!("No DNS client, and URL contains a domain, so no mempool sync can happen");
            return Ok((true, None));
        }
    }

    /// Ask the remote peer for its mempool, connecting to it in the process if need be.
    /// Returns Ok((true, ..)) if we're done mempool syncing
    /// Returns Ok((false, ..)) if there's more to do
    /// Returns the event ID on success
    fn mempool_sync_send_query(
        &mut self,
        url: &UrlString,
        addr: &SocketAddr,
        mempool: &MemPoolDB,
        chainstate: &mut StacksChainState,
    ) -> Result<(bool, Option<usize>), net_error> {
        let sync_data = mempool.make_mempool_sync_data()?;
        let request = HttpRequestType::MemPoolQuery(
            HttpRequestMetadata::from_host(PeerHost::from_socketaddr(addr)),
            sync_data,
        );

        let event_id = self.connect_or_send_http_request(
            url.clone(),
            addr.clone(),
            request,
            mempool,
            chainstate,
        )?;
        return Ok((false, Some(event_id)));
    }

    /// Receive the mempool sync response.
    /// Return Ok(true, ..) if we're done with the mempool sync.
    /// Return Ok(false, ..) if we have more work to do.
    /// Returns transactions if we're done, and we got transactions
    fn mempool_sync_recv_response(
        &mut self,
        event_id: usize,
    ) -> Result<(bool, Option<Vec<StacksTransaction>>), net_error> {
        PeerNetwork::with_http(self, |_, http| {
            match http.get_conversation(event_id) {
                None => {
                    if http.is_connecting(event_id) {
                        debug!("Mempool sync event {} is not connected yet", event_id,);
                        return Ok((false, None));
                    } else {
                        // conversation died
                        debug!("Mempool sync peer hung up");
                        return Ok((true, None));
                    }
                }
                Some(ref mut convo) => {
                    match convo.try_get_response() {
                        None => {
                            // still waiting
                            debug!(
                                "Mempool sync event {} still waiting for a response",
                                event_id
                            );
                            return Ok((false, None));
                        }
                        Some(http_response) => match http_response {
                            HttpResponseType::MemPoolTxs(_, txs) => {
                                return Ok((true, Some(txs)));
                            }
                            _ => {
                                warn!("Mempool sync request received {:?}", &http_response);
                                return Ok((true, None));
                            }
                        },
                    }
                }
            }
        })
    }

    /// Do a mempool sync
    /// Return true if we're done and can advance to the next state.
    /// Returns the transactions as well if the sync ran to completion.
    fn do_mempool_sync(
        &mut self,
        dns_client_opt: &mut Option<&mut DNSClient>,
        mempool: &MemPoolDB,
        chainstate: &mut StacksChainState,
    ) -> Result<(bool, Option<Vec<StacksTransaction>>), net_error> {
        if get_epoch_time_secs() <= self.mempool_sync_deadline {
            debug!(
                "Wait until {} to do a mempool sync",
                self.mempool_sync_deadline
            );
            return Ok((true, None));
        }

        if self.mempool_sync_timeout == 0 {
            // begin new sync
            self.mempool_sync_timeout =
                get_epoch_time_secs() + self.connection_opts.mempool_sync_timeout;
        } else {
            if get_epoch_time_secs() > self.mempool_sync_timeout {
                debug!("Mempool sync took too long; terminating");
                self.mempool_sync_reset();
                return Ok((true, None));
            }
        }

        // try advancing states until we get blocked.
        // Once we get blocked, return.
        loop {
            let cur_state = self.mempool_state.clone();
            debug!("Mempool sync state is {:?}", &cur_state);
            match cur_state {
                MempoolSyncState::PickOutboundPeer => {
                    // 1. pick a random outbound conversation.
                    if let Some(next_state) =
                        self.mempool_sync_pick_outbound_peer(dns_client_opt)?
                    {
                        // success! can advance to either resolve a URL or to send a query
                        self.mempool_state = next_state;
                    } else {
                        // done
                        self.mempool_sync_reset();
                        return Ok((true, None));
                    }
                }
                MempoolSyncState::ResolveURL(ref url_str, ref dns_request) => {
                    // 2. resolve its data URL
                    match self.mempool_sync_resolve_data_url(
                        url_str,
                        dns_request,
                        dns_client_opt,
                    )? {
                        (false, Some(addr)) => {
                            // success! advance
                            self.mempool_state = MempoolSyncState::SendQuery(url_str.clone(), addr);
                        }
                        (false, None) => {
                            // try again later
                            return Ok((false, None));
                        }
                        (true, _) => {
                            // done
                            self.mempool_sync_reset();
                            return Ok((true, None));
                        }
                    }
                }
                MempoolSyncState::SendQuery(ref url, ref addr) => {
                    // 3. ask for the remote peer's mempool's novel txs
                    match self.mempool_sync_send_query(url, addr, mempool, chainstate)? {
                        (false, Some(event_id)) => {
                            // success! advance
                            self.mempool_state = MempoolSyncState::RecvResponse(event_id);
                        }
                        (false, None) => {
                            // try again later
                            return Ok((false, None));
                        }
                        (true, _) => {
                            // done
                            self.mempool_sync_reset();
                            return Ok((true, None));
                        }
                    }
                }
                MempoolSyncState::RecvResponse(ref event_id) => {
                    match self.mempool_sync_recv_response(*event_id)? {
                        (true, Some(txs)) => {
                            // done! got data
                            self.mempool_sync_reset();
                            return Ok((true, Some(txs)));
                        }
                        (true, None) => {
                            // done! did not get data
                            self.mempool_sync_reset();
                            return Ok((true, None));
                        }
                        (false, None) => {
                            // still receiving; try again later
                            return Ok((false, None));
                        }
                        (false, Some(_)) => {
                            // should never happen
                            if cfg!(test) {
                                panic!("Reached invalid state in {:?}, aborting...", &cur_state);
                            }
                            warn!("Reached invalid state in {:?}, resetting...", &cur_state);
                            self.mempool_sync_reset();
                            return Ok((true, None));
                        }
                    }
                }
            }
        }
    }

    /// Do the actual work in the state machine.
    /// Return true if we need to prune connections.
    fn do_network_work(
        &mut self,
        sortdb: &SortitionDB,
        mempool: &MemPoolDB,
        chainstate: &mut StacksChainState,
        dns_client_opt: &mut Option<&mut DNSClient>,
        download_backpressure: bool,
        ibd: bool,
        network_result: &mut NetworkResult,
    ) -> Result<bool, net_error> {
        // do some Actual Work(tm)
        let mut do_prune = false;
        let mut did_cycle = false;

        while !did_cycle {
            // Make the p2p state machine more aggressive about going and fetching newly-discovered
            // blocks that it gets notified about.  That is, interrupt the state machine and go
            // process the associated block download first.
            if self.have_data_to_download && self.work_state == PeerNetworkWorkState::BlockInvSync {
                self.have_data_to_download = false;
                // forcibly advance
                self.work_state = PeerNetworkWorkState::BlockDownload;
            }

            debug!(
                "{:?}: network work state is {:?}",
                &self.local_peer, &self.work_state
            );
            let cur_state = self.work_state;
            match self.work_state {
                PeerNetworkWorkState::GetPublicIP => {
                    if cfg!(test) && self.connection_opts.disable_natpunch {
                        self.work_state = PeerNetworkWorkState::BlockInvSync;
                    } else {
                        // (re)determine our public IP address
                        match self.do_get_public_ip() {
                            Ok(b) => {
                                if b {
                                    self.work_state = PeerNetworkWorkState::BlockInvSync;
                                }
                            }
                            Err(e) => {
                                info!("Failed to query public IP ({:?}) skipping", &e);
                                self.work_state = PeerNetworkWorkState::BlockInvSync;
                            }
                        }
                    }
                }
                PeerNetworkWorkState::BlockInvSync => {
                    // synchronize peer block inventories
                    let (inv_done, inv_throttled) = self.do_network_inv_sync(sortdb, ibd)?;
                    if inv_done {
                        if !download_backpressure {
                            // proceed to get blocks, if we're not backpressured
                            self.work_state = PeerNetworkWorkState::BlockDownload;
                        } else {
                            // skip downloads for now
                            self.work_state = PeerNetworkWorkState::Prune;
                        }

                        if !inv_throttled {
                            // only count an inv_sync as passing if there's an always-allowed node
                            // in our inv state
                            let always_allowed: HashSet<_> = PeerDB::get_always_allowed_peers(
                                &self.peerdb.conn(),
                                self.local_peer.network_id,
                            )
                            .unwrap_or(vec![])
                            .into_iter()
                            .map(|neighbor| neighbor.addr)
                            .collect();

                            // have we finished a full pass of the inventory state machine on an
                            // always-allowed peer?
                            let mut finished_always_allowed_inv_sync = false;

                            if always_allowed.len() == 0 {
                                // vacuously, we have done so
                                finished_always_allowed_inv_sync = true;
                            } else {
                                // do we have an always-allowed peer that we have not fully synced
                                // with?
                                let mut have_unsynced = false;
                                if let Some(ref inv_state) = self.inv_state {
                                    for (nk, stats) in inv_state.block_stats.iter() {
                                        if self.is_bound(&nk) {
                                            // this is the same address we're bound to
                                            continue;
                                        }
                                        if Some((nk.addrbytes.clone(), nk.port))
                                            == self.local_peer.public_ip_address
                                        {
                                            // this is a peer at our address
                                            continue;
                                        }
                                        if !always_allowed.contains(&nk) {
                                            // this peer isn't in the always-allowed set
                                            continue;
                                        }

                                        if stats.inv.num_reward_cycles
                                            >= self.pox_id.num_inventory_reward_cycles() as u64
                                        {
                                            // we have fully sync'ed with an always-allowed peer
                                            debug!(
                                                "{:?}: Fully-sync'ed PoX inventory from {}",
                                                &self.local_peer, nk
                                            );
                                            finished_always_allowed_inv_sync = true;
                                        } else {
                                            // there exists an always-allowed peer that we have not
                                            // fully sync'ed with
                                            debug!(
                                                "{:?}: Have not fully sync'ed with {}",
                                                &self.local_peer, &nk
                                            );
                                            have_unsynced = true;
                                        }
                                    }
                                }

                                if !have_unsynced {
                                    // There exists one or more always-allowed peers in
                                    // the inv state machine (per the peer DB), but all such peers
                                    // report either our bind address or our public IP address.
                                    // If this is the case (i.e. a configuration error, a weird
                                    // case where nodes share an IP, etc), then we declare this inv
                                    // sync pass as finished.
                                    finished_always_allowed_inv_sync = true;
                                }
                            }

                            if finished_always_allowed_inv_sync {
                                debug!("{:?}: synchronized inventories with at least one always-allowed peer", &self.local_peer);
                                self.num_inv_sync_passes += 1;
                            } else {
                                debug!("{:?}: did NOT synchronize inventories with at least one always-allowed peer", &self.local_peer);
                            }
                            debug!(
                                "{:?}: Finished full inventory state-machine pass ({})",
                                &self.local_peer, self.num_inv_sync_passes
                            );

                            // hint to the downloader to start scanning at the sortition
                            // height we just synchronized
                            let start_download_sortition = if let Some(ref inv_state) =
                                self.inv_state
                            {
                                let (consensus_hash, _) =
                                    SortitionDB::get_canonical_stacks_chain_tip_hash(
                                        sortdb.conn(),
                                    )?;

                                let stacks_tip_sortition_height =
                                    SortitionDB::get_block_snapshot_consensus(
                                        sortdb.conn(),
                                        &consensus_hash,
                                    )?
                                    .map(|sn| sn.block_height)
                                    .unwrap_or(self.burnchain.first_block_height)
                                    .saturating_sub(self.burnchain.first_block_height);

                                let sortition_height_start = cmp::min(
                                    stacks_tip_sortition_height,
                                    inv_state.block_sortition_start,
                                );

                                debug!(
                                        "{:?}: Begin downloader synchronization at sortition height {} min({},{})",
                                        &self.local_peer,
                                        sortition_height_start,
                                        inv_state.block_sortition_start,
                                        stacks_tip_sortition_height
                                    );

                                sortition_height_start
                            } else {
                                // really unreachable, but why tempt fate?
                                warn!(
                                    "{:?}: Inventory state machine not yet initialized",
                                    &self.local_peer
                                );
                                0
                            };

                            if let Some(ref mut downloader) = self.block_downloader {
                                debug!(
                                    "{:?}: wake up downloader at sortition height {}",
                                    &self.local_peer, start_download_sortition
                                );
                                downloader.hint_block_sortition_height_available(
                                    start_download_sortition,
                                    ibd,
                                    false,
                                );
                                downloader.hint_microblock_sortition_height_available(
                                    start_download_sortition,
                                    ibd,
                                    false,
                                );
                            } else {
                                warn!(
                                    "{:?}: Block downloader not yet initialized",
                                    &self.local_peer
                                );
                            }
                        }
                    }
                }
                PeerNetworkWorkState::BlockDownload => {
                    // go fetch blocks
                    match dns_client_opt {
                        Some(ref mut dns_client) => {
                            if self.do_network_block_download(
                                sortdb,
                                mempool,
                                chainstate,
                                *dns_client,
                                ibd,
                                network_result,
                            )? {
                                // advance work state
                                self.work_state = PeerNetworkWorkState::AntiEntropy;
                            }
                        }
                        None => {
                            // skip this step -- no DNS client available
                            test_debug!(
                                "{:?}: no DNS client provided; skipping block download",
                                &self.local_peer
                            );
                            self.work_state = PeerNetworkWorkState::AntiEntropy;
                        }
                    }
                }
                PeerNetworkWorkState::AntiEntropy => {
                    if ibd {
                        debug!(
                            "{:?}: Skip AntiEntropy while in initial block download",
                            &self.local_peer
                        );
                    } else {
                        match self.try_push_local_data(sortdb, chainstate) {
                            Ok(_) => {}
                            Err(e) => {
                                debug!(
                                    "{:?}: Failed to push local data: {:?}",
                                    &self.local_peer, &e
                                );
                            }
                        };
                    }
                    self.work_state = PeerNetworkWorkState::Prune;
                }
                PeerNetworkWorkState::Prune => {
                    // did one pass
                    did_cycle = true;
                    do_prune = true;

                    // restart
                    self.work_state = PeerNetworkWorkState::GetPublicIP;
                }
            }

            if self.work_state == cur_state {
                // only break early if we can't make progress
                break;
            }
        }

        if did_cycle {
            self.num_state_machine_passes += 1;
            debug!(
                "{:?}: Finished full p2p state-machine pass ({})",
                &self.local_peer, self.num_state_machine_passes
            );
        }

        Ok(do_prune)
    }

    fn do_attachment_downloads(
        &mut self,
        mempool: &MemPoolDB,
        chainstate: &mut StacksChainState,
        mut dns_client_opt: Option<&mut DNSClient>,
        network_result: &mut NetworkResult,
    ) -> Result<(), net_error> {
        if self.attachments_downloader.is_none() {
            self.atlasdb.evict_expired_uninstantiated_attachments()?;
            self.atlasdb
                .evict_expired_unresolved_attachment_instances()?;
            let initial_batch = self.atlasdb.find_unresolved_attachment_instances()?;

            self.init_attachments_downloader(initial_batch);
        }

        match dns_client_opt {
            Some(ref mut dns_client) => {
                let mut dead_events = PeerNetwork::with_attachments_downloader(
                    self,
                    |network, attachments_downloader| {
                        let mut dead_events = vec![];
                        match attachments_downloader.run(dns_client, mempool, chainstate, network) {
                            Ok((ref mut attachments, ref mut events_to_deregister)) => {
                                network_result.attachments.append(attachments);
                                dead_events.append(events_to_deregister);
                            }
                            Err(e) => {
                                warn!(
                                    "Atlas: AttachmentsDownloader failed running with error {:?}",
                                    e
                                );
                            }
                        }
                        Ok(dead_events)
                    },
                )?;

                let _ = PeerNetwork::with_network_state(
                    self,
                    |ref mut network, ref mut network_state| {
                        for event_id in dead_events.drain(..) {
                            debug!(
                                "Atlas: Deregistering faulty connection (event_id: {})",
                                event_id
                            );
                            PeerNetwork::with_http(network, |_, http| {
                                http.deregister_http(network_state, event_id);
                            });
                        }
                        Ok(())
                    },
                );
            }
            None => {
                // skip this step -- no DNS client available
                test_debug!(
                    "{:?}: no DNS client provided; skipping block download",
                    &self.local_peer
                );
            }
        }
        Ok(())
    }

    /// Given an event ID, find the other event ID corresponding
    /// to the same remote peer.  There will be at most two such events
    /// -- one registered as the inbound connection, and one registered as the
    /// outbound connection.
    fn find_reciprocal_event(&self, event_id: usize) -> Option<usize> {
        let pubkey = match self.peers.get(&event_id) {
            Some(convo) => match convo.get_public_key() {
                Some(pubk) => pubk,
                None => {
                    return None;
                }
            },
            None => {
                return None;
            }
        };

        for (ev_id, convo) in self.peers.iter() {
            if *ev_id == event_id {
                continue;
            }
            if let Some(pubk) = convo.ref_public_key() {
                if *pubk == pubkey {
                    return Some(*ev_id);
                }
            }
        }
        None
    }

    /// Given an event ID, find the NeighborKey that corresponds to the outbound connection we have
    /// to the peer the event ID references.  This checks both the conversation referenced by the
    /// event ID, as well as the reciprocal conversation of the event ID.
    pub fn find_outbound_neighbor(&self, event_id: usize) -> Option<NeighborKey> {
        let (is_authenticated, is_outbound, neighbor_key) = match self.peers.get(&event_id) {
            Some(convo) => (
                convo.is_authenticated(),
                convo.is_outbound(),
                convo.to_neighbor_key(),
            ),
            None => {
                test_debug!("No such neighbor event={}", event_id);
                return None;
            }
        };

        let outbound_neighbor_key = if !is_outbound {
            let reciprocal_event_id = match self.find_reciprocal_event(event_id) {
                Some(re) => re,
                None => {
                    test_debug!(
                        "{:?}: no reciprocal conversation for {:?}",
                        &self.local_peer,
                        &neighbor_key
                    );
                    return None;
                }
            };

            let (reciprocal_is_authenticated, reciprocal_is_outbound, reciprocal_neighbor_key) =
                match self.peers.get(&reciprocal_event_id) {
                    Some(convo) => (
                        convo.is_authenticated(),
                        convo.is_outbound(),
                        convo.to_neighbor_key(),
                    ),
                    None => {
                        test_debug!(
                            "{:?}: No reciprocal conversation for {} (event={})",
                            &self.local_peer,
                            &neighbor_key,
                            event_id
                        );
                        return None;
                    }
                };

            if !is_authenticated && !reciprocal_is_authenticated {
                test_debug!(
                    "{:?}: {:?} and {:?} are not authenticated",
                    &self.local_peer,
                    &neighbor_key,
                    &reciprocal_neighbor_key
                );
                return None;
            }

            if !is_outbound && !reciprocal_is_outbound {
                test_debug!(
                    "{:?}: {:?} and {:?} are not outbound",
                    &self.local_peer,
                    &neighbor_key,
                    &reciprocal_neighbor_key
                );
                return None;
            }

            reciprocal_neighbor_key
        } else {
            neighbor_key
        };

        Some(outbound_neighbor_key)
    }

    /// Update a peer's inventory state to indicate that the given block is available.
    /// If updated, return the sortition height of the bit in the inv that was set.
    fn handle_unsolicited_inv_update(
        &mut self,
        sortdb: &SortitionDB,
        event_id: usize,
        outbound_neighbor_key: &NeighborKey,
        consensus_hash: &ConsensusHash,
        microblocks: bool,
    ) -> Result<Option<u64>, net_error> {
        let block_sortition_height = match self.inv_state {
            Some(ref mut inv) => {
                let res = if microblocks {
                    inv.set_microblocks_available(
                        &self.burnchain,
                        outbound_neighbor_key,
                        sortdb,
                        consensus_hash,
                    )
                } else {
                    inv.set_block_available(
                        &self.burnchain,
                        outbound_neighbor_key,
                        sortdb,
                        consensus_hash,
                    )
                };

                match res {
                    Ok(Some(block_height)) => block_height,
                    Ok(None) => {
                        debug!(
                            "{:?}: We already know the inventory state in {} for {}",
                            &self.local_peer, outbound_neighbor_key, consensus_hash
                        );
                        return Ok(None);
                    }
                    Err(net_error::NotFoundError) => {
                        // is this remote node simply ahead of us?
                        if let Some(convo) = self.peers.get(&event_id) {
                            if self.chain_view.burn_block_height < convo.burnchain_tip_height {
                                debug!("{:?}: Unrecognized consensus hash {}; it is possible that {} is ahead of us", &self.local_peer, consensus_hash, outbound_neighbor_key);
                                return Err(net_error::NotFoundError);
                            }
                        }
                        // not ahead of us -- it's a bad consensus hash
                        debug!("{:?}: Unrecognized consensus hash {}; assuming that {} has a different chain view", &self.local_peer, consensus_hash, outbound_neighbor_key);
                        return Ok(None);
                    }
                    Err(net_error::InvalidMessage) => {
                        // punish this peer
                        info!(
                            "Peer {:?} sent an invalid update for {}",
                            &outbound_neighbor_key,
                            if microblocks {
                                "streamed microblocks"
                            } else {
                                "blocks"
                            }
                        );
                        self.bans.insert(event_id);

                        if let Some(outbound_event_id) = self.events.get(&outbound_neighbor_key) {
                            self.bans.insert(*outbound_event_id);
                        }
                        return Ok(None);
                    }
                    Err(e) => {
                        warn!(
                            "Failed to update inv state for {:?}: {:?}",
                            &outbound_neighbor_key, &e
                        );
                        return Ok(None);
                    }
                }
            }
            None => {
                return Ok(None);
            }
        };
        Ok(Some(block_sortition_height))
    }

    /// Buffer a message for re-processing once the burnchain view updates
    fn buffer_data_message(&mut self, event_id: usize, msg: StacksMessage) -> () {
        if let Some(msgs) = self.pending_messages.get_mut(&event_id) {
            // check limits:
            // at most 1 BlocksAvailable
            // at most 1 MicroblocksAvailable
            // at most 1 BlocksData
            // at most $self.connection_opts.max_buffered_microblocks MicroblocksDatas
            let mut blocks_available = 0;
            let mut microblocks_available = 0;
            let mut blocks_data = 0;
            let mut microblocks_data = 0;
            for msg in msgs.iter() {
                match &msg.payload {
                    StacksMessageType::BlocksAvailable(_) => {
                        blocks_available += 1;
                    }
                    StacksMessageType::MicroblocksAvailable(_) => {
                        microblocks_available += 1;
                    }
                    StacksMessageType::Blocks(_) => {
                        blocks_data += 1;
                    }
                    StacksMessageType::Microblocks(_) => {
                        microblocks_data += 1;
                    }
                    _ => {}
                }
            }

            if let StacksMessageType::BlocksAvailable(_) = &msg.payload {
                if blocks_available >= self.connection_opts.max_buffered_blocks_available {
                    debug!(
                        "{:?}: Drop BlocksAvailable from event {} -- already have {} buffered",
                        &self.local_peer, event_id, blocks_available
                    );
                    return;
                }
            }
            if let StacksMessageType::MicroblocksAvailable(_) = &msg.payload {
                if microblocks_available >= self.connection_opts.max_buffered_microblocks_available
                {
                    debug!(
                        "{:?}: Drop MicroblocksAvailable from event {} -- already have {} buffered",
                        &self.local_peer, event_id, microblocks_available
                    );
                    return;
                }
            }
            if let StacksMessageType::Blocks(_) = &msg.payload {
                if blocks_data >= self.connection_opts.max_buffered_blocks {
                    debug!(
                        "{:?}: Drop BlocksData from event {} -- already have {} buffered",
                        &self.local_peer, event_id, blocks_data
                    );
                    return;
                }
            }
            if let StacksMessageType::Microblocks(_) = &msg.payload {
                if microblocks_data >= self.connection_opts.max_buffered_microblocks {
                    debug!(
                        "{:?}: Drop MicroblocksData from event {} -- already have {} buffered",
                        &self.local_peer, event_id, microblocks_data
                    );
                    return;
                }
            }
            msgs.push(msg);
            debug!(
                "{:?}: Event {} has {} messages buffered",
                &self.local_peer,
                event_id,
                msgs.len()
            );
        } else {
            self.pending_messages.insert(event_id, vec![msg]);
            debug!(
                "{:?}: Event {} has 1 messages buffered",
                &self.local_peer, event_id
            );
        }
    }

    /// Do we need a block or microblock stream, given its sortition's consensus hash?
    fn need_block_or_microblock_stream(
        sortdb: &SortitionDB,
        chainstate: &StacksChainState,
        consensus_hash: &ConsensusHash,
        is_microblock: bool,
    ) -> Result<bool, net_error> {
        let sn = SortitionDB::get_block_snapshot_consensus(sortdb.conn(), &consensus_hash)?
            .ok_or(chainstate_error::NoSuchBlockError)?;
        let block_hash_opt = if sn.sortition {
            Some(sn.winning_stacks_block_hash)
        } else {
            None
        };

        let inv = chainstate.get_blocks_inventory(&[(consensus_hash.clone(), block_hash_opt)])?;
        if is_microblock {
            // checking for microblock absence
            Ok(inv.microblocks_bitvec[0] == 0)
        } else {
            // checking for block absence
            Ok(inv.block_bitvec[0] == 0)
        }
    }

    /// Handle unsolicited BlocksAvailable.
    /// Update our inv for this peer.
    /// Mask errors.
    /// Return whether or not we need to buffer this message
    fn handle_unsolicited_BlocksAvailable(
        &mut self,
        sortdb: &SortitionDB,
        chainstate: &StacksChainState,
        event_id: usize,
        new_blocks: &BlocksAvailableData,
        ibd: bool,
        buffer: bool,
    ) -> bool {
        let outbound_neighbor_key = match self.find_outbound_neighbor(event_id) {
            Some(onk) => onk,
            None => {
                return false;
            }
        };

        debug!(
            "{:?}: Process BlocksAvailable from {:?} with {} entries",
            &self.local_peer,
            outbound_neighbor_key,
            new_blocks.available.len()
        );

        let mut to_buffer = false;
        for (consensus_hash, block_hash) in new_blocks.available.iter() {
            let block_sortition_height = match self.handle_unsolicited_inv_update(
                sortdb,
                event_id,
                &outbound_neighbor_key,
                consensus_hash,
                false,
            ) {
                Ok(Some(bsh)) => bsh,
                Ok(None) => {
                    continue;
                }
                Err(net_error::NotFoundError) => {
                    if buffer {
                        debug!("{:?}: Will buffer BlocksAvailable for {} until the next burnchain view update", &self.local_peer, &consensus_hash);
                        to_buffer = true;
                    }
                    continue;
                }
                Err(e) => {
                    info!(
                        "{:?}: Failed to handle BlocksAvailable({}/{}) from {}: {:?}",
                        &self.local_peer, &consensus_hash, &block_hash, &outbound_neighbor_key, &e
                    );
                    continue;
                }
            };

            let need_block = match PeerNetwork::need_block_or_microblock_stream(
                sortdb,
                chainstate,
                &consensus_hash,
                false,
            ) {
                Ok(x) => x,
                Err(e) => {
                    warn!(
                        "Failed to determine if we need block for consensus hash {}: {:?}",
                        &consensus_hash, &e
                    );
                    false
                }
            };

            debug!(
                "Need block {}/{}? {}",
                &consensus_hash, &block_hash, need_block
            );

            if need_block {
                // have the downloader request this block if it's new and we don't have it
                match self.block_downloader {
                    Some(ref mut downloader) => {
                        downloader.hint_block_sortition_height_available(
                            block_sortition_height,
                            ibd,
                            need_block,
                        );

                        // advance straight to download state if we're in inv state
                        if self.work_state == PeerNetworkWorkState::BlockInvSync {
                            debug!("{:?}: advance directly to block download with knowledge of block sortition {}", &self.local_peer, block_sortition_height);
                        }
                        self.have_data_to_download = true;
                    }
                    None => {}
                }
            }
        }

        to_buffer
    }

    /// Handle unsolicited MicroblocksAvailable.
    /// Update our inv for this peer.
    /// Mask errors.
    /// Return whether or not we need to buffer this message
    fn handle_unsolicited_MicroblocksAvailable(
        &mut self,
        sortdb: &SortitionDB,
        chainstate: &StacksChainState,
        event_id: usize,
        new_mblocks: &BlocksAvailableData,
        ibd: bool,
        buffer: bool,
    ) -> bool {
        let outbound_neighbor_key = match self.find_outbound_neighbor(event_id) {
            Some(onk) => onk,
            None => {
                return false;
            }
        };

        debug!(
            "{:?}: Process MicroblocksAvailable from {:?} with {} entries",
            &self.local_peer,
            outbound_neighbor_key,
            new_mblocks.available.len()
        );

        let mut to_buffer = false;
        for (consensus_hash, block_hash) in new_mblocks.available.iter() {
            let mblock_sortition_height = match self.handle_unsolicited_inv_update(
                sortdb,
                event_id,
                &outbound_neighbor_key,
                consensus_hash,
                true,
            ) {
                Ok(Some(bsh)) => bsh,
                Ok(None) => {
                    continue;
                }
                Err(net_error::NotFoundError) => {
                    if buffer {
                        debug!("{:?}: Will buffer MicroblocksAvailable for {} until the next burnchain view update", &self.local_peer, &consensus_hash);
                        to_buffer = true;
                    }
                    continue;
                }
                Err(e) => {
                    info!(
                        "{:?}: Failed to handle MicroblocksAvailable({}/{}) from {}: {:?}",
                        &self.local_peer, &consensus_hash, &block_hash, &outbound_neighbor_key, &e
                    );
                    continue;
                }
            };

            let need_microblock_stream = match PeerNetwork::need_block_or_microblock_stream(
                sortdb,
                chainstate,
                &consensus_hash,
                true,
            ) {
                Ok(x) => x,
                Err(e) => {
                    warn!("Failed to determine if we need microblock stream for consensus hash {}: {:?}", &consensus_hash, &e);
                    false
                }
            };

            debug!(
                "Need microblock stream {}/{}? {}",
                &consensus_hash, &block_hash, need_microblock_stream
            );

            if need_microblock_stream {
                // have the downloader request this microblock stream if it's new to us
                match self.block_downloader {
                    Some(ref mut downloader) => {
                        downloader.hint_microblock_sortition_height_available(
                            mblock_sortition_height,
                            ibd,
                            need_microblock_stream,
                        );

                        // advance straight to download state if we're in inv state
                        if self.work_state == PeerNetworkWorkState::BlockInvSync {
                            debug!("{:?}: advance directly to block download with knowledge of microblock stream {}", &self.local_peer, mblock_sortition_height);
                        }
                        self.have_data_to_download = true;
                    }
                    None => {}
                }
            }
        }
        to_buffer
    }

    /// Handle unsolicited BlocksData.
    /// Don't (yet) validate the data, but do update our inv for the peer that sent it, if we have
    /// an outbound connection to that peer.  Accept the blocks data either way if it corresponds
    /// to a winning sortition -- this will cause the blocks data to be fed into the relayer, which
    /// will then decide whether or not it needs to be stored and/or forwarded.
    /// Mask errors.
    fn handle_unsolicited_BlocksData(
        &mut self,
        sortdb: &SortitionDB,
        event_id: usize,
        new_blocks: &BlocksData,
        buffer: bool,
    ) -> bool {
        let (remote_neighbor_key, remote_is_authenticated) = match self.peers.get(&event_id) {
            Some(convo) => (convo.to_neighbor_key(), convo.is_authenticated()),
            None => {
                test_debug!(
                    "{:?}: No such neighbor event={}",
                    &self.local_peer,
                    event_id
                );
                return false;
            }
        };

        if !remote_is_authenticated {
            // drop -- a correct peer will have authenticated before sending this message
            test_debug!(
                "{:?}: Drop unauthenticated BlocksData from {:?}",
                &self.local_peer,
                &remote_neighbor_key
            );
            return false;
        }

        let outbound_neighbor_key_opt = self.find_outbound_neighbor(event_id);

        debug!(
            "{:?}: Process BlocksData from {:?} with {} entries",
            &self.local_peer,
            outbound_neighbor_key_opt
                .as_ref()
                .unwrap_or(&remote_neighbor_key),
            new_blocks.blocks.len()
        );

        let mut to_buffer = false;

        for BlocksDatum(consensus_hash, block) in new_blocks.blocks.iter() {
            let sn = match SortitionDB::get_block_snapshot_consensus(
                &sortdb.conn(),
                &consensus_hash,
            ) {
                Ok(Some(sn)) => sn,
                Ok(None) => {
                    if buffer {
                        debug!(
                                "{:?}: Will buffer unsolicited BlocksData({}/{}) ({}) -- consensus hash not (yet) recognized",
                                &self.local_peer,
                                &consensus_hash,
                                &block.block_hash(),
                                StacksBlockHeader::make_index_block_hash(
                                    &consensus_hash,
                                    &block.block_hash()
                                )
                            );
                        to_buffer = true;
                    } else {
                        debug!(
                                "{:?}: Will drop unsolicited BlocksData({}/{}) ({}) -- consensus hash not (yet) recognized",
                                &self.local_peer,
                                &consensus_hash,
                                &block.block_hash(),
                                StacksBlockHeader::make_index_block_hash(
                                    &consensus_hash,
                                    &block.block_hash()
                                )
                            );
                    }
                    continue;
                }
                Err(e) => {
                    info!(
                        "{:?}: Failed to query block snapshot for {}: {:?}",
                        &self.local_peer, consensus_hash, &e
                    );
                    continue;
                }
            };

            if !sn.pox_valid {
                info!(
                    "{:?}: Failed to query snapshot for {}: not on the valid PoX fork",
                    &self.local_peer, consensus_hash
                );
                continue;
            }

            if sn.winning_stacks_block_hash != block.block_hash() {
                info!(
                    "{:?}: Ignoring block {} -- winning block was {} (sortition: {})",
                    &self.local_peer,
                    block.block_hash(),
                    sn.winning_stacks_block_hash,
                    sn.sortition
                );
                continue;
            }

            // only bother updating the inventory for this event's peer if we have an outbound
            // connection to it.
            if let Some(outbound_neighbor_key) = outbound_neighbor_key_opt.as_ref() {
                let _ = self.handle_unsolicited_inv_update(
                    sortdb,
                    event_id,
                    &outbound_neighbor_key,
                    &sn.consensus_hash,
                    false,
                );
            }
        }

        to_buffer
    }

    /// Handle unsolicited MicroblocksData.
    /// Returns whether or not to buffer (if buffer is true)
    /// Returns whether or not to pass to the relayer (if buffer is false).
    fn handle_unsolicited_MicroblocksData(
        &mut self,
        chainstate: &StacksChainState,
        event_id: usize,
        new_microblocks: &MicroblocksData,
        buffer: bool,
    ) -> bool {
        let (remote_neighbor_key, remote_is_authenticated) = match self.peers.get(&event_id) {
            Some(convo) => (convo.to_neighbor_key(), convo.is_authenticated()),
            None => {
                test_debug!(
                    "{:?}: No such neighbor event={}",
                    &self.local_peer,
                    event_id
                );
                return false;
            }
        };

        if !remote_is_authenticated {
            // drop -- a correct peer will have authenticated before sending this message
            test_debug!(
                "{:?}: Drop unauthenticated MicroblocksData from {:?}",
                &self.local_peer,
                &remote_neighbor_key
            );
            return false;
        }

        let outbound_neighbor_key_opt = self.find_outbound_neighbor(event_id);

        debug!(
            "{:?}: Process MicroblocksData from {:?} for {} with {} entries",
            &self.local_peer,
            outbound_neighbor_key_opt
                .as_ref()
                .unwrap_or(&remote_neighbor_key),
            &new_microblocks.index_anchor_block,
            new_microblocks.microblocks.len()
        );

        // do we have the associated anchored block?
        match chainstate.get_block_header_hashes(&new_microblocks.index_anchor_block) {
            Ok(Some(_)) => {
                // yup; can process now
                debug!("{:?}: have microblock parent anchored block {}, so can process its microblocks", &self.local_peer, &new_microblocks.index_anchor_block);
                !buffer
            }
            Ok(None) => {
                if buffer {
                    debug!(
                        "{:?}: Will buffer unsolicited MicroblocksData({})",
                        &self.local_peer, &new_microblocks.index_anchor_block
                    );
                    true
                } else {
                    debug!(
                        "{:?}: Will not buffer unsolicited MicroblocksData({})",
                        &self.local_peer, &new_microblocks.index_anchor_block
                    );
                    false
                }
            }
            Err(e) => {
                warn!(
                    "{:?}: Failed to get header hashes for {:?}: {:?}",
                    &self.local_peer, &new_microblocks.index_anchor_block, &e
                );
                false
            }
        }
    }

    /// Returns (true, x) if we should buffer the message and try again
    /// Returns (x, true) if the relayer should receive the message
    fn handle_unsolicited_message(
        &mut self,
        sortdb: &SortitionDB,
        chainstate: &StacksChainState,
        event_id: usize,
        payload: &StacksMessageType,
        ibd: bool,
        buffer: bool,
    ) -> (bool, bool) {
        match payload {
            // Update our inv state for this peer, but only do so if we have an
            // outbound connection to it and it's authenticated (we don't synchronize inv
            // state with inbound peers).  Since we will have received this message
            // from an _inbound_ conversation, we need to find the reciprocal _outbound_
            // conversation and use _that_ conversation's neighbor key to identify
            // which inventory we need to update.
            StacksMessageType::BlocksAvailable(ref new_blocks) => {
                let to_buffer = self.handle_unsolicited_BlocksAvailable(
                    sortdb, chainstate, event_id, new_blocks, ibd, buffer,
                );
                (to_buffer, false)
            }
            StacksMessageType::MicroblocksAvailable(ref new_mblocks) => {
                let to_buffer = self.handle_unsolicited_MicroblocksAvailable(
                    sortdb,
                    chainstate,
                    event_id,
                    new_mblocks,
                    ibd,
                    buffer,
                );
                (to_buffer, false)
            }
            StacksMessageType::Blocks(ref new_blocks) => {
                // update inv state for this peer
                let to_buffer =
                    self.handle_unsolicited_BlocksData(sortdb, event_id, new_blocks, buffer);

                // forward to relayer for processing
                (to_buffer, true)
            }
            StacksMessageType::Microblocks(ref new_mblocks) => {
                let to_buffer = self.handle_unsolicited_MicroblocksData(
                    chainstate,
                    event_id,
                    new_mblocks,
                    buffer,
                );

                // only forward to the relayer if we don't need to buffer it.
                (to_buffer, true)
            }
            _ => (false, true),
        }
    }

    /// Handle unsolicited messages propagated up to us from our ongoing ConversationP2Ps.
    /// Return messages that we couldn't handle here, but key them by neighbor, not event.
    /// Drop invalid messages.
    /// If buffer is true, then re-try handling this message once the burnchain view advances.
    fn handle_unsolicited_messages(
        &mut self,
        sortdb: &SortitionDB,
        chainstate: &StacksChainState,
        unsolicited: HashMap<usize, Vec<StacksMessage>>,
        ibd: bool,
        buffer: bool,
    ) -> Result<HashMap<NeighborKey, Vec<StacksMessage>>, net_error> {
        let mut unhandled: HashMap<NeighborKey, Vec<StacksMessage>> = HashMap::new();
        for (event_id, messages) in unsolicited.into_iter() {
            let neighbor_key = match self.peers.get(&event_id) {
                Some(convo) => convo.to_neighbor_key(),
                None => {
                    debug!(
                        "{:?}: No longer such neighbor event={}, dropping {} unsolicited messages",
                        &self.local_peer,
                        event_id,
                        messages.len()
                    );
                    continue;
                }
            };

            if messages.len() == 0 {
                continue;
            }

            debug!("{:?}: Process {} unsolicited messages from {:?}", &self.local_peer, messages.len(), &neighbor_key; "buffer" => %buffer);

            for message in messages.into_iter() {
                if !buffer {
                    debug!(
                        "{:?}: Re-try handling buffered message {} from {:?}",
                        &self.local_peer,
                        &message.payload.get_message_description(),
                        &neighbor_key
                    );
                }
                let (to_buffer, relay) = self.handle_unsolicited_message(
                    sortdb,
                    chainstate,
                    event_id,
                    &message.payload,
                    ibd,
                    buffer,
                );
                if buffer && to_buffer {
                    self.buffer_data_message(event_id, message);
                } else if relay {
                    // forward to relayer for processing
                    debug!(
                        "{:?}: Will forward message {} from {:?} to relayer",
                        &self.local_peer,
                        &message.payload.get_message_description(),
                        &neighbor_key
                    );
                    if let Some(msgs) = unhandled.get_mut(&neighbor_key) {
                        msgs.push(message);
                    } else {
                        unhandled.insert(neighbor_key.clone(), vec![message]);
                    }
                }
            }
        }
        Ok(unhandled)
    }

    /// Find unauthenticated inbound conversations
    fn find_unauthenticated_inbound_convos(&self) -> Vec<usize> {
        let mut ret = vec![];
        for (event_id, convo) in self.peers.iter() {
            if !convo.is_outbound() && !convo.is_authenticated() {
                ret.push(*event_id);
            }
        }
        ret
    }

    /// Find inbound conversations that have authenticated, given a list of event ids to search
    /// for.  Add them to our network pingbacks
    fn schedule_network_pingbacks(&mut self, event_ids: Vec<usize>) -> Result<(), net_error> {
        if cfg!(test) && self.connection_opts.disable_pingbacks {
            test_debug!("{:?}: pingbacks are disabled for testing", &self.local_peer);
            return Ok(());
        }

        // clear timed-out pingbacks
        let mut to_remove = vec![];
        for (naddr, pingback) in self.walk_pingbacks.iter() {
            if pingback.ts + self.connection_opts.pingback_timeout < get_epoch_time_secs() {
                to_remove.push((*naddr).clone());
            }
        }

        for naddr in to_remove.into_iter() {
            self.walk_pingbacks.remove(&naddr);
        }

        let my_pubkey_hash = Hash160::from_node_public_key(&Secp256k1PublicKey::from_private(
            &self.local_peer.private_key,
        ));

        // add new pingbacks
        for event_id in event_ids.into_iter() {
            if let Some(ref convo) = self.peers.get(&event_id) {
                if !convo.is_outbound() && convo.is_authenticated() {
                    let nk = convo.to_handshake_neighbor_key();
                    let addr = convo.to_handshake_neighbor_address();
                    let pubkey = convo
                        .get_public_key()
                        .expect("BUG: convo is authenticated but we have no public key for it");

                    if addr.public_key_hash == my_pubkey_hash {
                        // don't talk to ourselves
                        continue;
                    }

                    let neighbor_opt = PeerDB::get_peer(
                        self.peerdb.conn(),
                        self.local_peer.network_id,
                        &addr.addrbytes,
                        addr.port,
                    )
                    .map_err(net_error::DBError)?;

                    if neighbor_opt.is_some() {
                        debug!(
                            "{:?}: will not ping back {:?}: already known to us",
                            &self.local_peer, &nk
                        );
                        continue;
                    }

                    debug!(
                        "{:?}: will ping back {:?} ({:?}) to see if it's routable from us",
                        &self.local_peer, &nk, convo
                    );
                    self.walk_pingbacks.insert(
                        addr,
                        NeighborPingback {
                            peer_version: nk.peer_version,
                            network_id: nk.network_id,
                            ts: get_epoch_time_secs(),
                            pubkey: pubkey,
                        },
                    );

                    if self.walk_pingbacks.len() > MAX_NEIGHBORS_DATA_LEN as usize {
                        // drop one at random
                        let idx = thread_rng().gen::<usize>() % self.walk_pingbacks.len();
                        let drop_addr = match self.walk_pingbacks.keys().skip(idx).next() {
                            Some(ref addr) => (*addr).clone(),
                            None => {
                                continue;
                            }
                        };

                        debug!("{:?}: drop pingback {:?}", &self.local_peer, drop_addr);
                        self.walk_pingbacks.remove(&drop_addr);
                    }
                }
            }
        }

        test_debug!(
            "{:?}: have {} pingbacks scheduled",
            &self.local_peer,
            self.walk_pingbacks.len()
        );
        Ok(())
    }

    /// Count up the number of inbound neighbors that have public IP addresses (i.e. that we have
    /// outbound connections to) and report it.
    /// If we're NAT'ed, then this value will be 0.
    pub fn count_public_inbound(&self) -> usize {
        let mut num_public_inbound = 0;
        for (event_id, convo) in self.peers.iter() {
            if convo.is_outbound() {
                continue;
            }

            // convo is inbound
            // does it have a reciprocal outbound event?
            if self.find_reciprocal_event(*event_id).is_some() {
                num_public_inbound += 1;
            }
        }
        num_public_inbound
    }

    /// Do we need to call .run() again, shortly, to advance the downloader state?
    pub fn has_more_downloads(&self) -> bool {
        if self.work_state == PeerNetworkWorkState::BlockDownload {
            if let Some(ref dl) = self.block_downloader {
                (!dl.is_download_idle() || dl.is_initial_download())
                    && dl.num_requests_inflight() == 0
            } else {
                false
            }
        } else {
            false
        }
    }

    /// Get the local peer from the peer DB, but also preserve the public IP address
    pub fn load_local_peer(&self) -> Result<LocalPeer, net_error> {
        let mut lp = PeerDB::get_local_peer(&self.peerdb.conn())?;
        lp.public_ip_address = self.local_peer.public_ip_address.clone();
        Ok(lp)
    }

    /// Refresh view of local peer
    pub fn refresh_local_peer(&mut self) -> Result<(), net_error> {
        // update local-peer state
        self.local_peer = self.load_local_peer()?;
        Ok(())
    }

    /// Refresh view of burnchain, if needed
    pub fn refresh_burnchain_view(
        &mut self,
        sortdb: &SortitionDB,
        chainstate: &StacksChainState,
        ibd: bool,
    ) -> Result<HashMap<NeighborKey, Vec<StacksMessage>>, net_error> {
        // update burnchain snapshot if we need to (careful -- it's expensive)
        let sn = SortitionDB::get_canonical_burn_chain_tip(&sortdb.conn())?;
        let mut ret: HashMap<NeighborKey, Vec<StacksMessage>> = HashMap::new();
        if sn.block_height != self.chain_view.burn_block_height {
            debug!(
                "{:?}: load chain view for burn block {}",
                &self.local_peer, sn.block_height
            );
            let new_chain_view =
                SortitionDB::get_burnchain_view(&sortdb.conn(), &self.burnchain, &sn)?;

            let new_chain_view_stable_consensus_hash = {
                let ic = sortdb.index_conn();
                let ancestor_sn = SortitionDB::get_ancestor_snapshot(
                    &ic,
                    new_chain_view.burn_stable_block_height,
                    &sn.sortition_id,
                )?
                .unwrap_or(SortitionDB::get_first_block_snapshot(sortdb.conn())?);
                ancestor_sn.consensus_hash
            };

            // wake up the inv-sync and downloader -- we have potentially more sortitions
            self.hint_sync_invs(self.chain_view.burn_stable_block_height);
            self.hint_download_rescan(
                self.chain_view
                    .burn_stable_block_height
                    .saturating_sub(self.burnchain.first_block_height),
                false,
            );

            // update cached burnchain view for /v2/info
            self.chain_view = new_chain_view;
            self.chain_view_stable_consensus_hash = new_chain_view_stable_consensus_hash;
        }

        if sn.burn_header_hash != self.burnchain_tip.burn_header_hash {
            // try processing previously-buffered messages (best-effort)
            let buffered_messages = mem::replace(&mut self.pending_messages, HashMap::new());
            ret = self.handle_unsolicited_messages(
                sortdb,
                chainstate,
                buffered_messages,
                ibd,
                false,
            )?;
        }

        // update cached stacks chain view for /v2/info
        self.burnchain_tip = sn;

        Ok(ret)
    }

    /// Update p2p networking state.
    /// -- accept new connections
    /// -- send data on ready sockets
    /// -- receive data on ready sockets
    /// -- clear out timed-out requests
    fn dispatch_network(
        &mut self,
        network_result: &mut NetworkResult,
        sortdb: &SortitionDB,
        mempool: &MemPoolDB,
        chainstate: &mut StacksChainState,
        mut dns_client_opt: Option<&mut DNSClient>,
        download_backpressure: bool,
        ibd: bool,
        mut poll_state: NetworkPollState,
    ) -> Result<(), net_error> {
        if self.network.is_none() {
            test_debug!("{:?}: network not connected", &self.local_peer);
            return Err(net_error::NotConnected);
        }

        // set up new inbound conversations
        self.process_new_sockets(&mut poll_state)?;

        // set up sockets that have finished connecting
        self.process_connecting_sockets(&mut poll_state);

        // find out who is inbound and unauthenticated
        let unauthenticated_inbounds = self.find_unauthenticated_inbound_convos();

        // run existing conversations, clear out broken ones, and get back messages forwarded to us
        let (error_events, unsolicited_messages) =
            self.process_ready_sockets(sortdb, chainstate, &mut poll_state);
        for error_event in error_events {
            debug!(
                "{:?}: Failed connection on event {}",
                &self.local_peer, error_event
            );
            self.deregister_peer(error_event);
        }
        let unhandled_messages =
            self.handle_unsolicited_messages(sortdb, chainstate, unsolicited_messages, ibd, true)?;
        network_result.consume_unsolicited(unhandled_messages);

        // schedule now-authenticated inbound convos for pingback
        self.schedule_network_pingbacks(unauthenticated_inbounds)?;

        // do some Actual Work(tm)
        // do this _after_ processing new sockets, so the act of opening a socket doesn't trample
        // an already-used network ID.
        let do_prune = self.do_network_work(
            sortdb,
            mempool,
            chainstate,
            &mut dns_client_opt,
            download_backpressure,
            ibd,
            network_result,
        )?;
        if do_prune {
            // prune back our connections if it's been a while
            // (only do this if we're done with all other tasks).
            // Also, process banned peers.
            let mut dead_events = self.process_bans()?;
            for dead in dead_events.drain(..) {
                debug!(
                    "{:?}: Banned connection on event {}",
                    &self.local_peer, dead
                );
                self.deregister_peer(dead);
            }
            self.prune_connections();
            let outbound_neighbors = PeerNetwork::count_outbound_conversations(&self.peers);
            let inbound_neighbors = self.peers.len() - outbound_neighbors as usize;
            update_outbound_neighbors(outbound_neighbors as i64);
            update_inbound_neighbors(inbound_neighbors as i64);
        }

        // In parallel, do a neighbor walk
        self.do_network_neighbor_walk()?;

        // In parallel, do a mempool sync.
        // Remember any txs we get, so we can feed them to the relayer thread.
        if let Some(mut txs) =
            self.do_network_mempool_sync(&mut dns_client_opt, mempool, chainstate, ibd)?
        {
            network_result.synced_transactions.append(&mut txs);
        }

        // download attachments
        self.do_attachment_downloads(mempool, chainstate, dns_client_opt, network_result)?;

        // remove timed-out requests from other threads
        for (_, convo) in self.peers.iter_mut() {
            convo.clear_timeouts();
        }

        // clear out peers that we haven't heard from in our heartbeat interval
        self.disconnect_unresponsive();

        // queue up pings to neighbors we haven't spoken to in a while
        self.queue_ping_heartbeats();

        // move conversations along
        let error_events = self.flush_relay_handles();
        for error_event in error_events {
            debug!(
                "{:?}: Failed connection on event {}",
                &self.local_peer, error_event
            );
            self.deregister_peer(error_event);
        }

        // is our key about to expire?  do we need to re-key?
        // NOTE: must come last since it invalidates local_peer
        if self.local_peer.private_key_expire < self.chain_view.burn_block_height + 1 {
            self.peerdb.rekey(
                self.local_peer.private_key_expire + self.connection_opts.private_key_lifetime,
            )?;
            let new_local_peer = self.load_local_peer()?;
            let old_local_peer = self.local_peer.clone();
            self.local_peer = new_local_peer;
            self.rekey(Some(&old_local_peer));
        }

        // update our relay statistics, so we know who to forward messages to
        self.update_relayer_stats(&network_result);

        // finally, handle network I/O requests from other threads, and get back reply handles to them.
        // do this after processing new sockets, so we don't accidentally re-use an event ID.
        self.dispatch_requests();

        // fault injection -- periodically disconnect from everyone
        if cfg!(test) {
            if let Some(disconnect_interval) = self.connection_opts.force_disconnect_interval {
                if self.fault_last_disconnect + disconnect_interval < get_epoch_time_secs() {
                    debug!(
                        "{:?}: Fault injection: forcing disconnect",
                        &self.local_peer
                    );
                    self.disconnect_all();
                    self.fault_last_disconnect = get_epoch_time_secs();
                }
            }
        }

        Ok(())
    }

    /// Store a single transaction
    /// Return true if stored; false if it was a dup.
    /// Has to be done here, since only the p2p network has the unconfirmed state.
    fn store_transaction(
        mempool: &mut MemPoolDB,
        sortdb: &SortitionDB,
        chainstate: &mut StacksChainState,
        consensus_hash: &ConsensusHash,
        block_hash: &BlockHeaderHash,
        tx: StacksTransaction,
        event_observer: Option<&dyn MemPoolEventDispatcher>,
    ) -> bool {
        let txid = tx.txid();
        if mempool.has_tx(&txid) {
            debug!("Already have tx {}", txid);
            return false;
        }
        let tip = SortitionDB::get_canonical_burn_chain_tip(sortdb.conn()).unwrap();
        let stacks_epoch = match sortdb
            .index_conn()
            .get_stacks_epoch(tip.block_height as u32)
        {
            Some(epoch) => epoch,
            None => {
                warn!(
                        "Failed to store transaction because could not load Stacks epoch for canonical burn height = {}",
                        tip.block_height
                    );
                return false;
            }
        };

        if let Err(e) = mempool.submit(
            chainstate,
            consensus_hash,
            block_hash,
            &tx,
            event_observer,
            &stacks_epoch.block_limit,
            &stacks_epoch.epoch_id,
        ) {
            warn!("Transaction rejected from mempool, {}", &e.into_json(&txid));
            return false;
        }

        debug!("Stored tx {}", txid);
        return true;
    }

    /// Store all inbound transactions, and return the ones that we actually stored so they can be
    /// relayed.
    pub fn store_transactions(
        mempool: &mut MemPoolDB,
        chainstate: &mut StacksChainState,
        sortdb: &SortitionDB,
        network_result: &mut NetworkResult,
        event_observer: Option<&dyn MemPoolEventDispatcher>,
    ) -> Result<(), net_error> {
        let (canonical_consensus_hash, canonical_block_hash) =
            SortitionDB::get_canonical_stacks_chain_tip_hash(sortdb.conn())?;

        let mut ret: HashMap<NeighborKey, Vec<(Vec<RelayData>, StacksTransaction)>> =
            HashMap::new();

        // messages pushed via the p2p network
        for (nk, tx_data) in network_result.pushed_transactions.drain() {
            for (relayers, tx) in tx_data.into_iter() {
                if PeerNetwork::store_transaction(
                    mempool,
                    sortdb,
                    chainstate,
                    &canonical_consensus_hash,
                    &canonical_block_hash,
                    tx.clone(),
                    event_observer,
                ) {
                    if let Some(ref mut new_tx_data) = ret.get_mut(&nk) {
                        new_tx_data.push((relayers, tx));
                    } else {
                        ret.insert(nk.clone(), vec![(relayers, tx)]);
                    }
                }
            }
        }

        // (HTTP-uploaded transactions are already in the mempool)
        // Mempool-synced transactions (don't re-relay these)
        for tx in network_result.synced_transactions.drain(..) {
            PeerNetwork::store_transaction(
                mempool,
                sortdb,
                chainstate,
                &canonical_consensus_hash,
                &canonical_block_hash,
                tx,
                event_observer,
            );
        }

        network_result.pushed_transactions.extend(ret);
        Ok(())
    }

    /// Top-level main-loop circuit to take.
    /// -- polls the peer network and http network server sockets to get new sockets and detect ready sockets
    /// -- carries out network conversations
    /// -- receives and dispatches requests from other threads
    /// -- runs the p2p and http peer main loop
    /// Returns the table of unhandled network messages to be acted upon, keyed by the neighbors
    /// that sent them (i.e. keyed by their event IDs)
    pub fn run(
        &mut self,
        sortdb: &SortitionDB,
        chainstate: &mut StacksChainState,
        mempool: &mut MemPoolDB,
        dns_client_opt: Option<&mut DNSClient>,
        download_backpressure: bool,
        ibd: bool,
        poll_timeout: u64,
        handler_args: &RPCHandlerArgs,
        attachment_requests: &mut HashSet<AttachmentInstance>,
    ) -> Result<NetworkResult, net_error> {
        debug!(">>>>>>>>>>>>>>>>>>>>>>> Begin Network Dispatch (poll for {}) >>>>>>>>>>>>>>>>>>>>>>>>>>>>", poll_timeout);
        let mut poll_states = match self.network {
            None => {
                debug!("{:?}: network not connected", &self.local_peer);
                Err(net_error::NotConnected)
            }
            Some(ref mut network) => {
                let poll_result = network.poll(poll_timeout);
                poll_result
            }
        }?;

        let p2p_poll_state = poll_states
            .remove(&self.p2p_network_handle)
            .expect("BUG: no poll state for p2p network handle");
        let http_poll_state = poll_states
            .remove(&self.http_network_handle)
            .expect("BUG: no poll state for http network handle");

        let mut network_result = NetworkResult::new(
            self.num_state_machine_passes,
            self.num_inv_sync_passes,
            self.num_downloader_passes,
        );

        // update local-peer state
        self.refresh_local_peer()?;

        // update burnchain view, before handling any HTTP connections
        let unsolicited_buffered_messages = self.refresh_burnchain_view(sortdb, chainstate, ibd)?;
        network_result.consume_unsolicited(unsolicited_buffered_messages);

        // update PoX view, before handling any HTTP connections
        self.refresh_sortition_view(sortdb)?;

        // This operation needs to be performed before any early return:
        // Events are being parsed and dispatched here once and we want to
        // enqueue them.
        match PeerNetwork::with_attachments_downloader(self, |network, attachments_downloader| {
            let mut known_attachments = attachments_downloader.enqueue_new_attachments(
                attachment_requests,
                &mut network.atlasdb,
                false,
            )?;
            network_result.attachments.append(&mut known_attachments);
            Ok(())
        }) {
            Ok(_) => {}
            Err(e) => {
                warn!("Atlas: updating attachment inventory failed: {}", e);
            }
        }

        PeerNetwork::with_network_state(self, |ref mut network, ref mut network_state| {
            let http_stacks_msgs = PeerNetwork::with_http(network, |ref mut net, ref mut http| {
                http.run(
                    network_state,
                    net,
                    sortdb,
                    chainstate,
                    mempool,
                    http_poll_state,
                    handler_args,
                )
            })?;
            network_result.consume_http_uploads(http_stacks_msgs);
            Ok(())
        })?;

        self.dispatch_network(
            &mut network_result,
            sortdb,
            mempool,
            chainstate,
            dns_client_opt,
            download_backpressure,
            ibd,
            p2p_poll_state,
        )?;

        debug!("<<<<<<<<<<<<<<<<<<<<<<<<<<<<<<<<< End Network Dispatch <<<<<<<<<<<<<<<<<<<<<<<<<<<<<<<<<<<<");
        Ok(network_result)
    }
}

#[cfg(test)]
mod test {
    use std::thread;
    use std::time;

    use rand;
    use rand::RngCore;

    use crate::types::chainstate::BurnchainHeaderHash;
    use burnchains::burnchain::*;
    use burnchains::*;
    use chainstate::stacks::test::*;
    use chainstate::stacks::*;
    use core::StacksEpochExtension;
    use net::atlas::*;
    use net::codec::*;
    use net::db::*;
    use net::test::*;
    use net::*;
    use util::log;
    use util::sleep_ms;
<<<<<<< HEAD
    use util_lib::test::*;
=======
    use util::test::*;

    use chainstate::stacks::{
        C32_ADDRESS_VERSION_MAINNET_SINGLESIG, C32_ADDRESS_VERSION_TESTNET_SINGLESIG,
    };

    use crate::types::chainstate::BurnchainHeaderHash;
>>>>>>> fd3f28de

    use super::*;

    fn make_random_peer_address() -> PeerAddress {
        let mut rng = rand::thread_rng();
        let mut bytes = [0u8; 16];
        rng.fill_bytes(&mut bytes);
        PeerAddress(bytes)
    }

    fn make_test_neighbor(port: u16) -> Neighbor {
        let neighbor = Neighbor {
            addr: NeighborKey {
                peer_version: 0x12345678,
                network_id: 0x9abcdef0,
                addrbytes: PeerAddress([
                    0x00, 0x00, 0x00, 0x00, 0x00, 0x00, 0x00, 0x00, 0x00, 0x00, 0xff, 0xff, 0x7f,
                    0x00, 0x00, 0x01,
                ]),
                port: port,
            },
            public_key: Secp256k1PublicKey::from_hex(
                "02fa66b66f8971a8cd4d20ffded09674e030f0f33883f337f34b95ad4935bac0e3",
            )
            .unwrap(),
            expire_block: 23456,
            last_contact_time: 1552509642,
            allowed: -1,
            denied: -1,
            asn: 34567,
            org: 45678,
            in_degree: 1,
            out_degree: 1,
        };
        neighbor
    }

    fn make_test_p2p_network(initial_neighbors: &Vec<Neighbor>) -> PeerNetwork {
        let mut conn_opts = ConnectionOptions::default();
        conn_opts.inbox_maxlen = 5;
        conn_opts.outbox_maxlen = 5;

        let first_burn_hash = BurnchainHeaderHash::from_hex(
            "0000000000000000000000000000000000000000000000000000000000000000",
        )
        .unwrap();

        let burnchain = Burnchain {
            pox_constants: PoxConstants::test_default(),
            peer_version: 0x012345678,
            network_id: 0x9abcdef0,
            chain_name: "bitcoin".to_string(),
            network_name: "testnet".to_string(),
            working_dir: "/nope".to_string(),
            consensus_hash_lifetime: 24,
            stable_confirmations: 7,
            initial_reward_start_block: 50,
            first_block_height: 50,
            first_block_timestamp: 0,
            first_block_hash: first_burn_hash.clone(),
        };

        let mut burnchain_view = BurnchainView {
            burn_block_height: 12345,
            burn_block_hash: BurnchainHeaderHash([0x11; 32]),
            burn_stable_block_height: 12339,
            burn_stable_block_hash: BurnchainHeaderHash([0x22; 32]),
            last_burn_block_hashes: HashMap::new(),
        };
        burnchain_view.make_test_data();

        let db = PeerDB::connect_memory(
            0x9abcdef0,
            0,
            23456,
            "http://test-p2p.com".into(),
            &vec![],
            initial_neighbors,
        )
        .unwrap();
        let atlas_config = AtlasConfig::default(false);
        let atlasdb = AtlasDB::connect_memory(atlas_config).unwrap();

        let local_peer = PeerDB::get_local_peer(db.conn()).unwrap();
        let p2p = PeerNetwork::new(
            db,
            atlasdb,
            local_peer,
            0x12345678,
            burnchain,
            burnchain_view,
            conn_opts,
            StacksEpoch::unit_test_pre_2_05(0),
        );
        p2p
    }

    #[test]
    fn test_event_id_no_connecting_leaks() {
        with_timeout(100, || {
            let neighbor = make_test_neighbor(2300);
            let mut p2p = make_test_p2p_network(&vec![]);

            use std::net::TcpListener;
            let listener = TcpListener::bind("127.0.0.1:2300").unwrap();

            // start fake neighbor endpoint, which will accept once and wait 35 seconds
            let endpoint_thread = thread::spawn(move || {
                let (sock, addr) = listener.accept().unwrap();
                test_debug!("Accepted {:?}", &addr);
                thread::sleep(time::Duration::from_millis(35_000));
            });

            p2p.bind(
                &"127.0.0.1:2400".parse().unwrap(),
                &"127.0.0.1:2401".parse().unwrap(),
            )
            .unwrap();
            p2p.connect_peer(&neighbor.addr).unwrap();

            // start dispatcher
            let p2p_thread = thread::spawn(move || {
                let mut total_disconnected = 0;
                for i in 0..40 {
                    test_debug!("dispatch batch {}", i);

                    p2p.dispatch_requests();
                    let mut poll_states = match p2p.network {
                        None => {
                            panic!("network not connected");
                        }
                        Some(ref mut network) => network.poll(100).unwrap(),
                    };

                    let mut p2p_poll_state = poll_states.remove(&p2p.p2p_network_handle).unwrap();

                    p2p.process_new_sockets(&mut p2p_poll_state).unwrap();
                    p2p.process_connecting_sockets(&mut p2p_poll_state);
                    total_disconnected += p2p.disconnect_unresponsive();

                    let ne = p2p.network.as_ref().unwrap().num_events();
                    test_debug!("{} events", ne);

                    thread::sleep(time::Duration::from_millis(1000));
                }

                assert_eq!(total_disconnected, 1);

                // no leaks -- only server events remain
                assert_eq!(p2p.network.as_ref().unwrap().num_events(), 2);
            });

            p2p_thread.join().unwrap();
            test_debug!("dispatcher thread joined");

            endpoint_thread.join().unwrap();
            test_debug!("fake endpoint thread joined");
        })
    }

    // tests relay_signed_message()
    #[test]
    #[ignore]
    fn test_dispatch_requests_connect_and_message_relay() {
        with_timeout(100, || {
            let neighbor = make_test_neighbor(2100);

            let mut p2p = make_test_p2p_network(&vec![]);

            let ping = StacksMessage::new(
                p2p.peer_version,
                p2p.local_peer.network_id,
                p2p.chain_view.burn_block_height,
                &p2p.chain_view.burn_block_hash,
                p2p.chain_view.burn_stable_block_height,
                &p2p.chain_view.burn_stable_block_hash,
                StacksMessageType::Ping(PingData::new()),
            );

            let mut h = p2p.new_handle(1);

            use std::net::TcpListener;
            let listener = TcpListener::bind("127.0.0.1:2100").unwrap();

            // start fake neighbor endpoint, which will accept once and wait 5 seconds
            let endpoint_thread = thread::spawn(move || {
                let (sock, addr) = listener.accept().unwrap();
                test_debug!("Accepted {:?}", &addr);
                thread::sleep(time::Duration::from_millis(5000));
            });

            p2p.bind(
                &"127.0.0.1:2000".parse().unwrap(),
                &"127.0.0.1:2001".parse().unwrap(),
            )
            .unwrap();
            p2p.connect_peer(&neighbor.addr).unwrap();

            // start dispatcher
            let p2p_thread = thread::spawn(move || {
                for i in 0..5 {
                    test_debug!("dispatch batch {}", i);

                    p2p.dispatch_requests();
                    let mut poll_states = match p2p.network {
                        None => {
                            panic!("network not connected");
                        }
                        Some(ref mut network) => network.poll(100).unwrap(),
                    };

                    let mut p2p_poll_state = poll_states.remove(&p2p.p2p_network_handle).unwrap();

                    p2p.process_new_sockets(&mut p2p_poll_state).unwrap();
                    p2p.process_connecting_sockets(&mut p2p_poll_state);

                    thread::sleep(time::Duration::from_millis(1000));
                }
            });

            // will eventually accept
            let mut sent = false;
            for i in 0..10 {
                match h.relay_signed_message(neighbor.addr.clone(), ping.clone()) {
                    Ok(_) => {
                        sent = true;
                        break;
                    }
                    Err(net_error::NoSuchNeighbor) | Err(net_error::FullHandle) => {
                        test_debug!("Failed to relay; try again in {} ms", (i + 1) * 1000);
                        sleep_ms((i + 1) * 1000);
                    }
                    Err(e) => {
                        eprintln!("{:?}", &e);
                        assert!(false);
                    }
                }
            }

            if !sent {
                error!("Failed to relay to neighbor");
                assert!(false);
            }

            p2p_thread.join().unwrap();
            test_debug!("dispatcher thread joined");

            endpoint_thread.join().unwrap();
            test_debug!("fake endpoint thread joined");
        })
    }

    #[test]
    #[ignore]
    fn test_dispatch_requests_connect_and_ban() {
        with_timeout(100, || {
            let neighbor = make_test_neighbor(2200);

            let mut p2p = make_test_p2p_network(&vec![]);

            let txn = StacksMessage::new(
                p2p.peer_version,
                p2p.local_peer.network_id,
                p2p.chain_view.burn_block_height,
                &p2p.chain_view.burn_block_hash,
                p2p.chain_view.burn_stable_block_height,
                &p2p.chain_view.burn_stable_block_hash,
                StacksMessageType::Ping(PingData::new()),
            );

            let mut h = p2p.new_handle(1);

            use std::net::TcpListener;
            let listener = TcpListener::bind("127.0.0.1:2200").unwrap();

            // start fake neighbor endpoint, which will accept once and wait 5 seconds
            let endpoint_thread = thread::spawn(move || {
                let (sock, addr) = listener.accept().unwrap();
                test_debug!("Accepted {:?}", &addr);
                thread::sleep(time::Duration::from_millis(5000));
            });

            p2p.bind(
                &"127.0.0.1:2010".parse().unwrap(),
                &"127.0.0.1:2011".parse().unwrap(),
            )
            .unwrap();
            p2p.connect_peer(&neighbor.addr).unwrap();

            let (sx, rx) = sync_channel(1);

            // start dispatcher, and relay back the list of peers we banned
            let p2p_thread = thread::spawn(move || {
                let mut banned_peers = vec![];
                for i in 0..5 {
                    test_debug!("dispatch batch {}", i);

                    p2p.dispatch_requests();
                    let mut poll_state = match p2p.network {
                        None => {
                            panic!("network not connected");
                        }
                        Some(ref mut network) => network.poll(100).unwrap(),
                    };

                    let mut p2p_poll_state = poll_state.remove(&p2p.p2p_network_handle).unwrap();

                    p2p.process_new_sockets(&mut p2p_poll_state).unwrap();
                    p2p.process_connecting_sockets(&mut p2p_poll_state);

                    let mut banned = p2p.process_bans().unwrap();
                    if banned.len() > 0 {
                        test_debug!("Banned {} peer(s)", banned.len());
                    }

                    banned_peers.append(&mut banned);

                    thread::sleep(time::Duration::from_millis(5000));
                }

                let _ = sx.send(banned_peers);
            });

            // will eventually accept and ban
            for i in 0..5 {
                match h.ban_peers(vec![neighbor.addr.clone()]) {
                    Ok(_) => {
                        continue;
                    }
                    Err(net_error::FullHandle) => {
                        test_debug!("Failed to relay; try again in {} ms", 1000 * (i + 1));
                        sleep_ms(1000 * (i + 1));
                    }
                    Err(e) => {
                        eprintln!("{:?}", &e);
                        assert!(false);
                    }
                }
            }

            let banned = rx.recv().unwrap();
            assert!(banned.len() >= 1);

            p2p_thread.join().unwrap();
            test_debug!("dispatcher thread joined");

            endpoint_thread.join().unwrap();
            test_debug!("fake endpoint thread joined");
        })
    }

    #[test]
    #[ignore]
    fn test_mempool_sync_2_peers() {
        with_timeout(600, || {
            // peer 1 gets some transactions; verify peer 2 gets the recent ones and not the old
            // ones
            let mut peer_1_config = TestPeerConfig::new("test_mempool_sync_2_peers", 2210, 2211);
            let mut peer_2_config = TestPeerConfig::new("test_mempool_sync_2_peers", 2212, 2213);

            peer_1_config.add_neighbor(&peer_2_config.to_neighbor());
            peer_2_config.add_neighbor(&peer_1_config.to_neighbor());

            peer_1_config.connection_opts.mempool_sync_interval = 1;
            peer_2_config.connection_opts.mempool_sync_interval = 1;

            let num_txs = 10;
            let pks: Vec<_> = (0..num_txs).map(|_| StacksPrivateKey::new()).collect();
            let addrs: Vec<_> = pks.iter().map(|pk| to_addr(pk)).collect();
            let initial_balances: Vec<_> = addrs
                .iter()
                .map(|a| (a.to_account_principal(), 1000000000))
                .collect();

            peer_1_config.initial_balances = initial_balances.clone();
            peer_2_config.initial_balances = initial_balances.clone();

            let mut peer_1 = TestPeer::new(peer_1_config);
            let mut peer_2 = TestPeer::new(peer_2_config);

            let num_blocks = 10;
            let first_stacks_block_height = {
                let sn = SortitionDB::get_canonical_burn_chain_tip(
                    &peer_1.sortdb.as_ref().unwrap().conn(),
                )
                .unwrap();
                sn.block_height + 1
            };

            for i in 0..(num_blocks / 2) {
                let (burn_ops, stacks_block, microblocks) = peer_2.make_default_tenure();

                peer_1.next_burnchain_block(burn_ops.clone());
                peer_2.next_burnchain_block(burn_ops.clone());

                peer_1.process_stacks_epoch_at_tip(&stacks_block, &microblocks);
                peer_2.process_stacks_epoch_at_tip(&stacks_block, &microblocks);
            }

            let addr = StacksAddress {
                version: C32_ADDRESS_VERSION_TESTNET_SINGLESIG,
                bytes: Hash160([0xff; 20]),
            };

            // old transactions
            let num_txs = 10;
            let mut old_txs = HashMap::new();
            let mut peer_1_mempool = peer_1.mempool.take().unwrap();
            let mut mempool_tx = peer_1_mempool.tx_begin().unwrap();
            for i in 0..num_txs {
                let pk = &pks[i];
                let mut tx = StacksTransaction {
                    version: TransactionVersion::Testnet,
                    chain_id: 0x80000000,
                    auth: TransactionAuth::from_p2pkh(&pk).unwrap(),
                    anchor_mode: TransactionAnchorMode::Any,
                    post_condition_mode: TransactionPostConditionMode::Allow,
                    post_conditions: vec![],
                    payload: TransactionPayload::TokenTransfer(
                        addr.to_account_principal(),
                        123,
                        TokenTransferMemo([0u8; 34]),
                    ),
                };
                tx.set_tx_fee(1000);
                tx.set_origin_nonce(0);

                let mut tx_signer = StacksTransactionSigner::new(&tx);
                tx_signer.sign_origin(&pk).unwrap();

                let tx = tx_signer.get_tx().unwrap();

                let txid = tx.txid();
                let tx_bytes = tx.serialize_to_vec();
                let origin_addr = tx.origin_address();
                let origin_nonce = tx.get_origin_nonce();
                let sponsor_addr = tx.sponsor_address().unwrap_or(origin_addr.clone());
                let sponsor_nonce = tx.get_sponsor_nonce().unwrap_or(origin_nonce);
                let tx_fee = tx.get_tx_fee();

                old_txs.insert(tx.txid(), tx.clone());

                // should succeed
                MemPoolDB::try_add_tx(
                    &mut mempool_tx,
                    peer_1.chainstate(),
                    &ConsensusHash([0x1 + (num_blocks as u8); 20]),
                    &BlockHeaderHash([0x2 + (num_blocks as u8); 32]),
                    txid.clone(),
                    tx_bytes,
                    tx_fee,
                    (num_blocks / 2) as u64,
                    &origin_addr,
                    origin_nonce,
                    &sponsor_addr,
                    sponsor_nonce,
                    None,
                )
                .unwrap();

                eprintln!("Added {} {}", i, &txid);
            }
            mempool_tx.commit().unwrap();
            peer_1.mempool = Some(peer_1_mempool);

            // keep mining to make these txs old
            for i in (num_blocks / 2)..num_blocks {
                let (burn_ops, stacks_block, microblocks) = peer_2.make_default_tenure();

                peer_1.next_burnchain_block(burn_ops.clone());
                peer_2.next_burnchain_block(burn_ops.clone());

                peer_1.process_stacks_epoch_at_tip(&stacks_block, &microblocks);
                peer_2.process_stacks_epoch_at_tip(&stacks_block, &microblocks);
            }

            let num_burn_blocks = {
                let sn = SortitionDB::get_canonical_burn_chain_tip(
                    peer_1.sortdb.as_ref().unwrap().conn(),
                )
                .unwrap();
                sn.block_height + 1
            };

            let mut txs = HashMap::new();
            let mut peer_1_mempool = peer_1.mempool.take().unwrap();
            let mut mempool_tx = peer_1_mempool.tx_begin().unwrap();
            for i in 0..num_txs {
                let pk = &pks[i];
                let mut tx = StacksTransaction {
                    version: TransactionVersion::Testnet,
                    chain_id: 0x80000000,
                    auth: TransactionAuth::from_p2pkh(&pk).unwrap(),
                    anchor_mode: TransactionAnchorMode::Any,
                    post_condition_mode: TransactionPostConditionMode::Allow,
                    post_conditions: vec![],
                    payload: TransactionPayload::TokenTransfer(
                        addr.to_account_principal(),
                        123,
                        TokenTransferMemo([0u8; 34]),
                    ),
                };
                tx.set_tx_fee(1000);
                tx.set_origin_nonce(1);

                let mut tx_signer = StacksTransactionSigner::new(&tx);
                tx_signer.sign_origin(&pk).unwrap();

                let tx = tx_signer.get_tx().unwrap();

                let txid = tx.txid();
                let tx_bytes = tx.serialize_to_vec();
                let origin_addr = tx.origin_address();
                let origin_nonce = tx.get_origin_nonce();
                let sponsor_addr = tx.sponsor_address().unwrap_or(origin_addr.clone());
                let sponsor_nonce = tx.get_sponsor_nonce().unwrap_or(origin_nonce);
                let tx_fee = tx.get_tx_fee();

                txs.insert(tx.txid(), tx.clone());

                // should succeed
                MemPoolDB::try_add_tx(
                    &mut mempool_tx,
                    peer_1.chainstate(),
                    &ConsensusHash([0x1 + (num_blocks as u8); 20]),
                    &BlockHeaderHash([0x2 + (num_blocks as u8); 32]),
                    txid.clone(),
                    tx_bytes,
                    tx_fee,
                    num_blocks as u64,
                    &origin_addr,
                    origin_nonce,
                    &sponsor_addr,
                    sponsor_nonce,
                    None,
                )
                .unwrap();

                eprintln!("Added {} {}", i, &txid);
            }
            mempool_tx.commit().unwrap();
            peer_1.mempool = Some(peer_1_mempool);

            let mut round = 0;
            let mut peer_1_mempool_txs = 0;
            let mut peer_2_mempool_txs = 0;

            while peer_1_mempool_txs < num_txs || peer_2_mempool_txs < num_txs {
                if let Ok(mut result) = peer_1.step() {
                    let lp = peer_1.network.local_peer.clone();
                    peer_1
                        .with_db_state(|sortdb, chainstate, relayer, mempool| {
                            relayer.process_network_result(
                                &lp,
                                &mut result,
                                sortdb,
                                chainstate,
                                mempool,
                                None,
                                None,
                            )
                        })
                        .unwrap();
                }

                if let Ok(mut result) = peer_2.step() {
                    let lp = peer_2.network.local_peer.clone();
                    peer_2
                        .with_db_state(|sortdb, chainstate, relayer, mempool| {
                            relayer.process_network_result(
                                &lp,
                                &mut result,
                                sortdb,
                                chainstate,
                                mempool,
                                None,
                                None,
                            )
                        })
                        .unwrap();
                }

                round += 1;

                let mp = peer_1.mempool.take().unwrap();
                peer_1_mempool_txs = MemPoolDB::get_all_txs(mp.conn()).unwrap().len();
                peer_1.mempool.replace(mp);

                let mp = peer_2.mempool.take().unwrap();
                peer_2_mempool_txs = MemPoolDB::get_all_txs(mp.conn()).unwrap().len();
                peer_2.mempool.replace(mp);

                info!(
                    "Peer 1: {}, Peer 2: {}",
                    peer_1_mempool_txs, peer_2_mempool_txs
                );
            }

            info!("Completed mempool sync in {} step(s)", round);

            let mp = peer_2.mempool.take().unwrap();
            let peer_2_mempool_txs = MemPoolDB::get_all_txs(mp.conn()).unwrap();
            peer_2.mempool.replace(mp);

            // peer 2 has all the recent txs
            // peer 2 has none of the old ones
            for tx in peer_2_mempool_txs {
                assert_eq!(&tx.tx, txs.get(&tx.tx.txid()).unwrap());
                assert!(old_txs.get(&tx.tx.txid()).is_none());
            }
        });
    }
}<|MERGE_RESOLUTION|>--- conflicted
+++ resolved
@@ -74,12 +74,6 @@
 use net::NeighborKey;
 use net::PeerAddress;
 use net::*;
-<<<<<<< HEAD
-=======
-use util::db::DBConn;
-use util::db::Error as db_error;
-use util::get_epoch_time_ms;
->>>>>>> fd3f28de
 use util::get_epoch_time_secs;
 use util::hash::to_hex;
 use util::log;
@@ -5245,17 +5239,7 @@
     use net::*;
     use util::log;
     use util::sleep_ms;
-<<<<<<< HEAD
     use util_lib::test::*;
-=======
-    use util::test::*;
-
-    use chainstate::stacks::{
-        C32_ADDRESS_VERSION_MAINNET_SINGLESIG, C32_ADDRESS_VERSION_TESTNET_SINGLESIG,
-    };
-
-    use crate::types::chainstate::BurnchainHeaderHash;
->>>>>>> fd3f28de
 
     use super::*;
 
