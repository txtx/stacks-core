--- conflicted
+++ resolved
@@ -14,8 +14,7 @@
 // You should have received a copy of the GNU General Public License
 // along with this program.  If not, see <http://www.gnu.org/licenses/>.
 
-<<<<<<< HEAD
-use prometheus::{Histogram, HistogramTimer, HistogramVec, IntCounter, IntGauge};
+use prometheus::{Histogram, HistogramTimer, HistogramVec, IntCounter, IntGauge, IntCounterVec};
 
 lazy_static! {
     pub static ref RPC_CALL_COUNTER: IntCounter = register_int_counter!(opts!(
@@ -30,53 +29,6 @@
         // Will use DEFAULT_BUCKETS = [0.005, 0.01, 0.025, 0.05, 0.1, 0.25, 0.5, 1.0, 2.5, 5.0, 10.0] by default
     ), &["path"]).unwrap();
 
-    pub static ref P2P_MSG_UNAUTHENTICATED_HANDSHAKE_RECEIVED_COUNTER: IntCounter = register_int_counter!(opts!(
-        "stacks_node_p2p_msg_unauthenticated_handshake_received_total",
-        "Total number of authenticated Handshake messages received.",
-        labels! {"handler" => "all",}
-    )).unwrap();
-
-    pub static ref P2P_MSG_AUTHENTICATED_HANDSHAKE_RECEIVED_COUNTER: IntCounter = register_int_counter!(opts!(
-        "stacks_node_p2p_msg_authenticated_handshake_received_total",
-        "Total number of authenticated Handshake messages received.",
-        labels! {"handler" => "all",}
-    )).unwrap();
-
-    pub static ref P2P_MSG_GET_NEIGHBORS_RECEIVED_COUNTER: IntCounter = register_int_counter!(opts!(
-        "stacks_node_p2p_msg_get_neighbors_received_total",
-        "Total number of GetNeighbors messages received.",
-        labels! {"handler" => "all",}
-    )).unwrap();
-
-    pub static ref P2P_MSG_GET_BLOCKS_INV_RECEIVED_COUNTER: IntCounter = register_int_counter!(opts!(
-        "stacks_node_p2p_msg_get_blocks_inv_received_total",
-        "Total number of GetBlocksInv messages received.",
-        labels! {"handler" => "all",}
-    )).unwrap();
-
-    pub static ref P2P_MSG_NACK_SENT_COUNTER: IntCounter = register_int_counter!(opts!(
-        "stacks_node_p2p_msg_nack_sent_total",
-        "Total number of Nack messages sent.",
-        labels! {"handler" => "all",}
-    )).unwrap();
-
-    pub static ref P2P_MSG_PING_RECEIVED_COUNTER: IntCounter = register_int_counter!(opts!(
-        "stacks_node_p2p_msg_ping_received_total",
-        "Total number of Ping messages received.",
-        labels! {"handler" => "all",}
-    )).unwrap();
-
-    pub static ref P2P_MSG_NAT_PUNCH_REQUEST_RECEIVED_COUNTER: IntCounter = register_int_counter!(opts!(
-        "stacks_node_p2p_msg_nat_punch_request_received_total",
-        "Total number of NatPunchRequest messages received.",
-        labels! {"handler" => "all",}
-    )).unwrap();
-
-=======
-use prometheus::{Histogram, IntCounter, IntCounterVec, IntGauge, IntGaugeVec};
-
-lazy_static! {
->>>>>>> ad1be380
     pub static ref STX_BLOCKS_RECEIVED_COUNTER: IntCounter = register_int_counter!(opts!(
         "stacks_node_stx_blocks_received_total",
         "Total number of Stacks blocks received"
