// Copyright (C) 2013-2020 Blockstack PBC, a public benefit corporation
// Copyright (C) 2020 Stacks Open Internet Foundation
//
// This program is free software: you can redistribute it and/or modify
// it under the terms of the GNU General Public License as published by
// the Free Software Foundation, either version 3 of the License, or
// (at your option) any later version.
//
// This program is distributed in the hope that it will be useful,
// but WITHOUT ANY WARRANTY; without even the implied warranty of
// MERCHANTABILITY or FITNESS FOR A PARTICULAR PURPOSE.  See the
// GNU General Public License for more details.
//
// You should have received a copy of the GNU General Public License
// along with this program.  If not, see <http://www.gnu.org/licenses/>.

use clarity::vm::costs::cost_functions::ClarityCostFunction;
use clarity::vm::costs::{CostTracker, MemoryConsumer};
use std::cmp;
use std::convert::{TryFrom, TryInto};

use crate::chainstate::stacks::boot::POX_1_NAME;
use crate::chainstate::stacks::boot::POX_2_NAME;
use crate::chainstate::stacks::db::StacksChainState;
use crate::chainstate::stacks::Error as ChainstateError;
use crate::chainstate::stacks::StacksMicroblockHeader;
use crate::util_lib::boot::boot_code_id;
use clarity::vm::contexts::{Environment, GlobalContext};
use clarity::vm::errors::Error;
use clarity::vm::errors::{
    CheckErrors, InterpreterError, InterpreterResult as Result, RuntimeErrorType,
};
use clarity::vm::representations::{ClarityName, SymbolicExpression, SymbolicExpressionType};
use clarity::vm::types::{
    BuffData, OptionalData, PrincipalData, QualifiedContractIdentifier, SequenceData, TupleData,
    TypeSignature, Value,
};

use clarity::vm::events::{STXEventType, STXLockEventData, StacksTransactionEvent};

use stacks_common::util::hash::Hash160;

use crate::vm::costs::runtime_cost;

/// Parse the returned value from PoX `stack-stx` and `delegate-stack-stx` functions
///  into a format more readily digestible in rust.
/// Panics if the supplied value doesn't match the expected tuple structure
fn parse_pox_stacking_result(
    result: &Value,
) -> std::result::Result<(PrincipalData, u128, u64), i128> {
    match result.clone().expect_result() {
        Ok(res) => {
            // should have gotten back (ok (tuple (stacker principal) (lock-amount uint) (unlock-burn-height uint)))
            let tuple_data = res.expect_tuple();
            let stacker = tuple_data
                .get("stacker")
                .expect(&format!("FATAL: no 'stacker'"))
                .to_owned()
                .expect_principal();

            let lock_amount = tuple_data
                .get("lock-amount")
                .expect(&format!("FATAL: no 'lock-amount'"))
                .to_owned()
                .expect_u128();

            let unlock_burn_height = tuple_data
                .get("unlock-burn-height")
                .expect(&format!("FATAL: no 'unlock-burn-height'"))
                .to_owned()
                .expect_u128()
                .try_into()
                .expect("FATAL: 'unlock-burn-height' overflow");

            Ok((stacker, lock_amount, unlock_burn_height))
        }
        Err(e) => Err(e.expect_i128()),
    }
}

/// Parse the returned value from PoX2 `stack-extend` and `delegate-stack-extend` functions
///  into a format more readily digestible in rust.
/// Panics if the supplied value doesn't match the expected tuple structure
fn parse_pox_extend_result(result: &Value) -> std::result::Result<(PrincipalData, u64), i128> {
    match result.clone().expect_result() {
        Ok(res) => {
            // should have gotten back (ok { stacker: principal, unlock-burn-height: uint })
            let tuple_data = res.expect_tuple();
            let stacker = tuple_data
                .get("stacker")
                .expect(&format!("FATAL: no 'stacker'"))
                .to_owned()
                .expect_principal();

            let unlock_burn_height = tuple_data
                .get("unlock-burn-height")
                .expect(&format!("FATAL: no 'unlock-burn-height'"))
                .to_owned()
                .expect_u128()
                .try_into()
                .expect("FATAL: 'unlock-burn-height' overflow");

            Ok((stacker, unlock_burn_height))
        }
        // in the error case, the function should have returned `int` error code
        Err(e) => Err(e.expect_i128()),
    }
}

/// Parse the returned value from PoX2 `stack-increase` function
///  into a format more readily digestible in rust.
/// Panics if the supplied value doesn't match the expected tuple structure
fn parse_pox_increase(result: &Value) -> std::result::Result<(PrincipalData, u128), i128> {
    match result.clone().expect_result() {
        Ok(res) => {
            // should have gotten back (ok { stacker: principal, total-locked: uint })
            let tuple_data = res.expect_tuple();
            let stacker = tuple_data
                .get("stacker")
                .expect(&format!("FATAL: no 'stacker'"))
                .to_owned()
                .expect_principal();

            let total_locked = tuple_data
                .get("total-locked")
                .expect(&format!("FATAL: no 'total-locked'"))
                .to_owned()
                .expect_u128();

            Ok((stacker, total_locked))
        }
        // in the error case, the function should have returned `int` error code
        Err(e) => Err(e.expect_i128()),
    }
}

/// Handle special cases when calling into the PoX API contract
fn handle_pox_v1_api_contract_call(
    global_context: &mut GlobalContext,
    _sender_opt: Option<&PrincipalData>,
    function_name: &str,
    value: &Value,
) -> Result<()> {
    if function_name == "stack-stx" || function_name == "delegate-stack-stx" {
        debug!(
            "Handle special-case contract-call to {:?} {} (which returned {:?})",
            boot_code_id(POX_1_NAME, global_context.mainnet),
            function_name,
            value
        );

        // applying a pox lock at this point is equivalent to evaluating a transfer
        runtime_cost(
            ClarityCostFunction::StxTransfer,
            &mut global_context.cost_track,
            1,
        )?;

        match parse_pox_stacking_result(value) {
            Ok((stacker, locked_amount, unlock_height)) => {
                // in most cases, if this fails, then there's a bug in the contract (since it already does
                // the necessary checks), but with v2 introduction, that's no longer true -- if someone
                // locks on PoX v2, and then tries to lock again in PoX v1, that's not captured by the v1
                // contract.
                match StacksChainState::pox_lock_v1(
                    &mut global_context.database,
                    &stacker,
                    locked_amount,
                    unlock_height as u64,
                ) {
                    Ok(_) => {
                        if let Some(batch) = global_context.event_batches.last_mut() {
                            batch.events.push(StacksTransactionEvent::STXEvent(
                                STXEventType::STXLockEvent(STXLockEventData {
                                    locked_amount,
                                    unlock_height,
                                    locked_address: stacker,
                                }),
                            ));
                        }
                    }
                    Err(ChainstateError::DefunctPoxContract) => {
                        return Err(Error::Runtime(RuntimeErrorType::DefunctPoxContract, None))
                    }
                    Err(e) => {
                        panic!(
                            "FATAL: failed to lock {} from {} until {}: '{:?}'",
                            locked_amount, stacker, unlock_height, &e
                        );
                    }
                }

                return Ok(());
            }
            Err(_) => {
                // nothing to do -- the function failed
                return Ok(());
            }
        }
    }
    // nothing to do
    Ok(())
}

/// Handle special cases when calling into the PoX API contract
fn handle_pox_v2_api_contract_call(
    global_context: &mut GlobalContext,
    _sender_opt: Option<&PrincipalData>,
    function_name: &str,
    value: &Value,
) -> Result<()> {
    if function_name == "stack-stx" || function_name == "delegate-stack-stx" {
        debug!(
            "Handle special-case contract-call to {:?} {} (which returned {:?})",
            boot_code_id(POX_2_NAME, global_context.mainnet),
            function_name,
            value
        );
        // applying a pox lock at this point is equivalent to evaluating a transfer
        runtime_cost(
            ClarityCostFunction::StxTransfer,
            &mut global_context.cost_track,
            1,
        )?;

        match parse_pox_stacking_result(value) {
            Ok((stacker, locked_amount, unlock_height)) => {
                match StacksChainState::pox_lock_v2(
                    &mut global_context.database,
                    &stacker,
                    locked_amount,
                    unlock_height as u64,
                ) {
                    Ok(_) => {
                        if let Some(batch) = global_context.event_batches.last_mut() {
                            batch.events.push(StacksTransactionEvent::STXEvent(
                                STXEventType::STXLockEvent(STXLockEventData {
                                    locked_amount,
                                    unlock_height,
                                    locked_address: stacker,
                                }),
                            ));
                        }
                    }
                    Err(ChainstateError::DefunctPoxContract) => {
                        return Err(Error::Runtime(RuntimeErrorType::DefunctPoxContract, None))
                    }
                    Err(e) => {
                        panic!(
                            "FATAL: failed to lock {} from {} until {}: '{:?}'",
                            locked_amount, stacker, unlock_height, &e
                        );
                    }
                }

                return Ok(());
            }
            Err(_) => {
                // nothing to do -- the function failed
                return Ok(());
            }
        }
    } else if function_name == "stack-extend" || function_name == "delegate-stack-extend" {
        // in this branch case, the PoX-2 contract has stored the extension information
        //  and performed the extension checks. Now, the VM needs to update the account locks
        //  (because the locks cannot be applied directly from the Clarity code itself)
        // applying a pox lock at this point is equivalent to evaluating a transfer
        debug!(
            "Handle special-case contract-call to {:?} {} (which returned {:?})",
            boot_code_id("pox-2", global_context.mainnet),
            function_name,
            value
        );

        runtime_cost(
            ClarityCostFunction::StxTransfer,
            &mut global_context.cost_track,
            1,
        )?;

        if let Ok((stacker, unlock_height)) = parse_pox_extend_result(value) {
            match StacksChainState::pox_lock_extend_v2(
                &mut global_context.database,
                &stacker,
                unlock_height as u64,
            ) {
                Ok(locked_amount) => {
                    if let Some(batch) = global_context.event_batches.last_mut() {
                        batch.events.push(StacksTransactionEvent::STXEvent(
                            STXEventType::STXLockEvent(STXLockEventData {
                                locked_amount,
                                unlock_height,
                                locked_address: stacker,
                            }),
                        ));
                    }
                }
                Err(ChainstateError::DefunctPoxContract) => {
                    return Err(Error::Runtime(RuntimeErrorType::DefunctPoxContract, None))
                }
                Err(e) => {
                    // Error results *other* than a DefunctPoxContract panic, because
                    //  those errors should have been caught by the PoX contract before
                    //  getting to this code path.
                    panic!(
                        "FATAL: failed to extend lock from {} until {}: '{:?}'",
                        stacker, unlock_height, &e
                    );
                }
            }

            return Ok(());
        } else {
            // The stack-extend function returned an error: we do not need to apply a lock
            //  in this case, and can just return and let the normal VM codepath surface the
            //  error response type.
            return Ok(());
        }
    } else if function_name == "stack-increase" || function_name == "delegate-stack-increase" {
        // in this branch case, the PoX-2 contract has stored the increase information
        //  and performed the increase checks. Now, the VM needs to update the account locks
        //  (because the locks cannot be applied directly from the Clarity code itself)
        // applying a pox lock at this point is equivalent to evaluating a transfer
        debug!(
            "Handle special-case contract-call";
            "contract" => ?boot_code_id("pox-2", global_context.mainnet),
            "function" => function_name,
            "return-value" => %value,
        );

        runtime_cost(
            ClarityCostFunction::StxTransfer,
            &mut global_context.cost_track,
            1,
        )?;

        if let Ok((stacker, total_locked)) = parse_pox_increase(value) {
            match StacksChainState::pox_lock_increase_v2(
                &mut global_context.database,
                &stacker,
                total_locked,
            ) {
                Ok(new_balance) => {
                    if let Some(batch) = global_context.event_batches.last_mut() {
                        batch.events.push(StacksTransactionEvent::STXEvent(
                            STXEventType::STXLockEvent(STXLockEventData {
                                locked_amount: new_balance.amount_locked(),
                                unlock_height: new_balance.unlock_height(),
                                locked_address: stacker,
                            }),
                        ));
                    }
                }
                Err(ChainstateError::DefunctPoxContract) => {
                    return Err(Error::Runtime(RuntimeErrorType::DefunctPoxContract, None))
                }
                Err(e) => {
                    // Error results *other* than a DefunctPoxContract panic, because
                    //  those errors should have been caught by the PoX contract before
                    //  getting to this code path.
                    panic!(
                        "FATAL: failed to increase lock from {}: '{:?}'",
                        stacker, &e
                    );
                }
            }
        }

        return Ok(());
    }
    // nothing to do
    Ok(())
}

/// Is a PoX-1 function read-only?
/// i.e. can we call it without incurring an error?
fn is_pox_v1_read_only(func_name: &str) -> bool {
    func_name == "get-pox-rejection"
        || func_name == "is-pox-active"
        || func_name == "get-stacker-info"
        || func_name == "get-reward-set-size"
        || func_name == "get-total-ustx-stacked"
        || func_name == "get-reward-set-pox-address"
        || func_name == "get-stacking-minimum"
        || func_name == "can-stack-stx"
        || func_name == "minimal-can-stack-stx"
        || func_name == "get-pox-info"
}

/// Handle special cases of contract-calls -- namely, those into PoX that should lock up STX
pub fn handle_contract_call_special_cases(
    global_context: &mut GlobalContext,
    sender: Option<&PrincipalData>,
    _sponsor: Option<&PrincipalData>,
    contract_id: &QualifiedContractIdentifier,
    function_name: &str,
    result: &Value,
) -> Result<()> {
    if *contract_id == boot_code_id(POX_1_NAME, global_context.mainnet) {
        if !is_pox_v1_read_only(function_name)
            && global_context.database.get_v1_unlock_height()
                <= global_context.database.get_current_burnchain_block_height()
        {
<<<<<<< HEAD
            warn!("PoX-1 function call attempted after v1 unlock height";
=======
            // NOTE: get-pox-info is read-only, so it can call old pox v1 stuff
            warn!("PoX-1 Lock attempted on an account after v1 unlock height";
>>>>>>> 4c639e30
                  "v1_unlock_ht" => global_context.database.get_v1_unlock_height(),
                  "current_burn_ht" => global_context.database.get_current_burnchain_block_height(),
                  "function_name" => function_name,
                  "contract_id" => %contract_id
            );
            return Err(Error::Runtime(RuntimeErrorType::DefunctPoxContract, None));
        }
        return handle_pox_v1_api_contract_call(global_context, sender, function_name, result);
    } else if *contract_id == boot_code_id(POX_2_NAME, global_context.mainnet) {
        return handle_pox_v2_api_contract_call(global_context, sender, function_name, result);
    }

    // TODO: insert more special cases here, as needed
    Ok(())
}<|MERGE_RESOLUTION|>--- conflicted
+++ resolved
@@ -401,12 +401,8 @@
             && global_context.database.get_v1_unlock_height()
                 <= global_context.database.get_current_burnchain_block_height()
         {
-<<<<<<< HEAD
-            warn!("PoX-1 function call attempted after v1 unlock height";
-=======
             // NOTE: get-pox-info is read-only, so it can call old pox v1 stuff
-            warn!("PoX-1 Lock attempted on an account after v1 unlock height";
->>>>>>> 4c639e30
+            warn!("PoX-1 function call attempted on an account after v1 unlock height";
                   "v1_unlock_ht" => global_context.database.get_v1_unlock_height(),
                   "current_burn_ht" => global_context.database.get_current_burnchain_block_height(),
                   "function_name" => function_name,
