// Copyright (C) 2013-2020 Blockstack PBC, a public benefit corporation
// Copyright (C) 2020 Stacks Open Internet Foundation
//
// This program is free software: you can redistribute it and/or modify
// it under the terms of the GNU General Public License as published by
// the Free Software Foundation, either version 3 of the License, or
// (at your option) any later version.
//
// This program is distributed in the hope that it will be useful,
// but WITHOUT ANY WARRANTY; without even the implied warranty of
// MERCHANTABILITY or FITNESS FOR A PARTICULAR PURPOSE.  See the
// GNU General Public License for more details.
//
// You should have received a copy of the GNU General Public License
// along with this program.  If not, see <http://www.gnu.org/licenses/>.

use std::cmp;
use std::collections::{HashMap, HashSet};
use std::convert::From;
use std::fmt;
use std::fs;
use std::io;
use std::io::prelude::*;
use std::io::{Read, Seek, SeekFrom, Write};
use std::path::{Path, PathBuf};

use rand::thread_rng;
use rand::Rng;
use rand::RngCore;
use rusqlite::Connection;
use rusqlite::DatabaseName;
use rusqlite::{Error as sqlite_error, OptionalExtension};

use crate::codec::MAX_MESSAGE_LEN;
use crate::codec::{read_next, write_next};
use chainstate::burn::db::sortdb::*;
use chainstate::burn::operations::*;
use chainstate::burn::BlockSnapshot;
use chainstate::stacks::db::accounts::MinerReward;
use chainstate::stacks::db::transactions::TransactionNonceMismatch;
use chainstate::stacks::db::*;
use chainstate::stacks::index::MarfTrieId;
use chainstate::stacks::Error;
use chainstate::stacks::*;
use chainstate::stacks::{
    C32_ADDRESS_VERSION_MAINNET_MULTISIG, C32_ADDRESS_VERSION_MAINNET_SINGLESIG,
    C32_ADDRESS_VERSION_TESTNET_MULTISIG, C32_ADDRESS_VERSION_TESTNET_SINGLESIG,
};
use clarity_vm::clarity::{ClarityBlockConnection, ClarityConnection, ClarityInstance};
use core::mempool::MemPoolDB;
use core::mempool::MAXIMUM_MEMPOOL_TX_CHAINING;
use core::*;
use cost_estimates::EstimatorError;
use net::BlocksInvData;
use net::Error as net_error;
use net::ExtendedStacksHeader;
use util::get_epoch_time_ms;
use util::get_epoch_time_secs;
use util::hash::to_hex;
use util::retry::BoundReader;
use util_lib::db::u64_to_sql;
use util_lib::db::Error as db_error;
use util_lib::db::{
    query_count, query_int, query_row, query_row_columns, query_row_panic, query_rows,
    tx_busy_handler, DBConn, FromColumn, FromRow,
};
use util_lib::strings::StacksString;
pub use vm::analysis::errors::{CheckError, CheckErrors};
use vm::analysis::run_analysis;
use vm::ast::build_ast;
use vm::clarity::TransactionConnection;
use vm::contexts::AssetMap;
use vm::contracts::Contract;
use vm::costs::LimitedCostTracker;
use vm::database::{BurnStateDB, ClarityDatabase, NULL_BURN_STATE_DB};
use vm::types::{
    AssetIdentifier, PrincipalData, QualifiedContractIdentifier, SequenceData,
    StandardPrincipalData, TupleData, TypeSignature, Value,
};

use crate::{types, util};
use chainstate::stacks::address::StacksAddressExtensions;
use chainstate::stacks::StacksBlockHeader;
use chainstate::stacks::StacksMicroblockHeader;
use monitoring::set_last_execution_cost_observed;
use stacks_common::types::chainstate::{StacksAddress, StacksBlockId};
use types::chainstate::BurnchainHeaderHash;
use util_lib::boot::boot_code_id;

#[derive(Debug, Clone, PartialEq)]
pub struct StagingMicroblock {
    pub consensus_hash: ConsensusHash,
    pub anchored_block_hash: BlockHeaderHash,
    pub microblock_hash: BlockHeaderHash,
    pub parent_hash: BlockHeaderHash,
    pub sequence: u16,
    pub processed: bool,
    pub orphaned: bool,
    pub block_data: Vec<u8>,
}

#[derive(Debug, Clone, PartialEq)]
pub struct StagingBlock {
    pub consensus_hash: ConsensusHash,
    pub anchored_block_hash: BlockHeaderHash,
    pub parent_consensus_hash: ConsensusHash,
    pub parent_anchored_block_hash: BlockHeaderHash,
    pub parent_microblock_hash: BlockHeaderHash,
    pub parent_microblock_seq: u16,
    pub microblock_pubkey_hash: Hash160,
    pub height: u64,
    pub processed: bool,
    pub attachable: bool,
    pub orphaned: bool,
    pub commit_burn: u64,
    pub sortition_burn: u64,
    pub block_data: Vec<u8>,
}

#[derive(Debug, Clone, PartialEq)]
pub struct StagingUserBurnSupport {
    pub consensus_hash: ConsensusHash,
    pub anchored_block_hash: BlockHeaderHash,
    pub address: StacksAddress,
    pub burn_amount: u64,
    pub vtxindex: u32,
}

#[derive(Debug)]
pub enum MemPoolRejection {
    SerializationFailure(codec_error),
    DeserializationFailure(codec_error),
    FailedToValidate(Error),
    FeeTooLow(u64, u64),
    BadNonces(TransactionNonceMismatch),
    NotEnoughFunds(u128, u128),
    NoSuchContract,
    NoSuchPublicFunction,
    BadFunctionArgument(CheckError),
    ContractAlreadyExists(QualifiedContractIdentifier),
    PoisonMicroblocksDoNotConflict,
    NoAnchorBlockWithPubkeyHash(Hash160),
    InvalidMicroblocks,
    BadAddressVersionByte,
    NoCoinbaseViaMempool,
    NoSuchChainTip(ConsensusHash, BlockHeaderHash),
    ConflictingNonceInMempool,
    TooMuchChaining {
        max_nonce: u64,
        actual_nonce: u64,
        principal: PrincipalData,
        is_origin: bool,
    },
    BadTransactionVersion,
    TransferRecipientIsSender(PrincipalData),
    TransferAmountMustBePositive,
    DBError(db_error),
    EstimatorError(EstimatorError),
    Other(String),
}

pub struct SetupBlockResult<'a> {
    pub clarity_tx: ClarityTx<'a>,
    pub tx_receipts: Vec<StacksTransactionReceipt>,
    pub microblock_execution_cost: ExecutionCost,
    pub microblock_fees: u128,
    pub microblock_burns: u128,
    pub microblock_txs_receipts: Vec<StacksTransactionReceipt>,
    pub matured_miner_rewards_opt:
        Option<(MinerReward, Vec<MinerReward>, MinerReward, MinerRewardInfo)>,
    pub evaluated_epoch: StacksEpochId,
    pub applied_epoch_transition: bool,
}

impl MemPoolRejection {
    pub fn into_json(self, txid: &Txid) -> serde_json::Value {
        use self::MemPoolRejection::*;
        let (reason_code, reason_data) = match self {
            SerializationFailure(e) => ("Serialization", Some(json!({"message": e.to_string()}))),
            DeserializationFailure(e) => {
                ("Deserialization", Some(json!({"message": e.to_string()})))
            }
            TooMuchChaining {
                max_nonce,
                actual_nonce,
                principal,
                is_origin,
                ..
            } => (
                "TooMuchChaining",
                Some(
                    json!({"message": "Nonce would exceed chaining limit in mempool",
                                "expected": max_nonce,
                                "actual": actual_nonce,
                                "principal": principal.to_string(),
                                "is_origin": is_origin
                    }),
                ),
            ),
            BadTransactionVersion => ("BadTransactionVersion", None),
            FailedToValidate(e) => (
                "SignatureValidation",
                Some(json!({"message": e.to_string()})),
            ),
            FeeTooLow(actual, expected) => (
                "FeeTooLow",
                Some(json!({
                                                "expected": expected,
                                                "actual": actual})),
            ),
            TransferRecipientIsSender(recipient) => (
                "TransferRecipientCannotEqualSender",
                Some(json!({"recipient": recipient.to_string()})),
            ),
            TransferAmountMustBePositive => ("TransferAmountMustBePositive", None),
            BadNonces(TransactionNonceMismatch {
                expected,
                actual,
                principal,
                is_origin,
                ..
            }) => (
                "BadNonce",
                Some(json!({
                     "expected": expected,
                     "actual": actual,
                     "principal": principal.to_string(),
                     "is_origin": is_origin})),
            ),
            NotEnoughFunds(expected, actual) => (
                "NotEnoughFunds",
                Some(json!({
                    "expected": format!("0x{}", to_hex(&expected.to_be_bytes())),
                    "actual": format!("0x{}", to_hex(&actual.to_be_bytes()))
                })),
            ),
            EstimatorError(e) => ("EstimatorError", Some(json!({"message": e.to_string()}))),
            NoSuchContract => ("NoSuchContract", None),
            NoSuchPublicFunction => ("NoSuchPublicFunction", None),
            BadFunctionArgument(e) => (
                "BadFunctionArgument",
                Some(json!({"message": e.to_string()})),
            ),
            ConflictingNonceInMempool => ("ConflictingNonceInMempool", None),
            ContractAlreadyExists(id) => (
                "ContractAlreadyExists",
                Some(json!({ "contract_identifier": id.to_string() })),
            ),
            PoisonMicroblocksDoNotConflict => ("PoisonMicroblocksDoNotConflict", None),
            NoAnchorBlockWithPubkeyHash(_h) => ("PoisonMicroblockHasUnknownPubKeyHash", None),
            InvalidMicroblocks => ("PoisonMicroblockIsInvalid", None),
            BadAddressVersionByte => ("BadAddressVersionByte", None),
            NoCoinbaseViaMempool => ("NoCoinbaseViaMempool", None),
            // this should never happen via the RPC interface
            NoSuchChainTip(..) => ("ServerFailureNoSuchChainTip", None),
            DBError(e) => (
                "ServerFailureDatabase",
                Some(json!({"message": e.to_string()})),
            ),
            Other(s) => ("ServerFailureOther", Some(json!({ "message": s }))),
        };
        let mut result = json!({
            "txid": format!("{}", txid.to_hex()),
            "error": "transaction rejected",
            "reason": reason_code,
        });
        if let Some(reason_data) = reason_data {
            result
                .as_object_mut()
                .unwrap()
                .insert("reason_data".to_string(), reason_data);
        }
        result
    }
}

impl From<db_error> for MemPoolRejection {
    fn from(e: db_error) -> MemPoolRejection {
        MemPoolRejection::DBError(e)
    }
}

// These constants are mempool acceptance heuristics, but
//  not part of the protocol consensus (i.e., a block
//  that includes a transaction that violates these won't
//  be invalid)
pub const MINIMUM_TX_FEE: u64 = 1;
pub const MINIMUM_TX_FEE_RATE_PER_BYTE: u64 = 1;

impl StagingBlock {
    pub fn is_first_mined(&self) -> bool {
        self.parent_anchored_block_hash == FIRST_STACKS_BLOCK_HASH
    }
}

impl FromRow<StagingMicroblock> for StagingMicroblock {
    fn from_row<'a>(row: &'a Row) -> Result<StagingMicroblock, db_error> {
        let anchored_block_hash: BlockHeaderHash =
            BlockHeaderHash::from_column(row, "anchored_block_hash")?;
        let consensus_hash: ConsensusHash = ConsensusHash::from_column(row, "consensus_hash")?;
        let microblock_hash: BlockHeaderHash =
            BlockHeaderHash::from_column(row, "microblock_hash")?;
        let parent_hash: BlockHeaderHash = BlockHeaderHash::from_column(row, "parent_hash")?;
        let sequence: u16 = row.get_unwrap("sequence");
        let processed_i64: i64 = row.get_unwrap("processed");
        let orphaned_i64: i64 = row.get_unwrap("orphaned");
        let block_data: Vec<u8> = vec![];

        let processed = processed_i64 != 0;
        let orphaned = orphaned_i64 != 0;

        Ok(StagingMicroblock {
            consensus_hash,
            anchored_block_hash,
            microblock_hash,
            parent_hash,
            sequence,
            processed,
            orphaned,
            block_data,
        })
    }
}

impl FromRow<StagingBlock> for StagingBlock {
    fn from_row<'a>(row: &'a Row) -> Result<StagingBlock, db_error> {
        let anchored_block_hash: BlockHeaderHash =
            BlockHeaderHash::from_column(row, "anchored_block_hash")?;
        let parent_anchored_block_hash: BlockHeaderHash =
            BlockHeaderHash::from_column(row, "parent_anchored_block_hash")?;
        let consensus_hash: ConsensusHash = ConsensusHash::from_column(row, "consensus_hash")?;
        let parent_consensus_hash: ConsensusHash =
            ConsensusHash::from_column(row, "parent_consensus_hash")?;
        let parent_microblock_hash: BlockHeaderHash =
            BlockHeaderHash::from_column(row, "parent_microblock_hash")?;
        let parent_microblock_seq: u16 = row.get_unwrap("parent_microblock_seq");
        let microblock_pubkey_hash: Hash160 = Hash160::from_column(row, "microblock_pubkey_hash")?;
        let height = u64::from_column(row, "height")?;
        let attachable_i64: i64 = row.get_unwrap("attachable");
        let processed_i64: i64 = row.get_unwrap("processed");
        let orphaned_i64: i64 = row.get_unwrap("orphaned");
        let commit_burn = u64::from_column(row, "commit_burn")?;
        let sortition_burn = u64::from_column(row, "sortition_burn")?;
        let block_data: Vec<u8> = vec![];

        let processed = processed_i64 != 0;
        let attachable = attachable_i64 != 0;
        let orphaned = orphaned_i64 != 0;

        Ok(StagingBlock {
            anchored_block_hash,
            parent_anchored_block_hash,
            consensus_hash,
            parent_consensus_hash,
            parent_microblock_hash,
            parent_microblock_seq,
            microblock_pubkey_hash,
            height,
            processed,
            attachable,
            orphaned,
            commit_burn,
            sortition_burn,
            block_data,
        })
    }
}

impl FromRow<StagingUserBurnSupport> for StagingUserBurnSupport {
    fn from_row<'a>(row: &'a Row) -> Result<StagingUserBurnSupport, db_error> {
        let anchored_block_hash: BlockHeaderHash =
            BlockHeaderHash::from_column(row, "anchored_block_hash")?;
        let consensus_hash: ConsensusHash = ConsensusHash::from_column(row, "consensus_hash")?;
        let address: StacksAddress = StacksAddress::from_column(row, "address")?;
        let burn_amount = u64::from_column(row, "burn_amount")?;
        let vtxindex: u32 = row.get_unwrap("vtxindex");

        Ok(StagingUserBurnSupport {
            anchored_block_hash,
            consensus_hash,
            address,
            burn_amount,
            vtxindex,
        })
    }
}

impl StagingMicroblock {
    #[cfg(test)]
    pub fn try_into_microblock(self) -> Result<StacksMicroblock, StagingMicroblock> {
        StacksMicroblock::consensus_deserialize(&mut &self.block_data[..]).map_err(|_e| self)
    }
}

impl MicroblockStreamData {
    fn stream_count<W: Write>(&mut self, fd: &mut W, count: u64) -> Result<u64, Error> {
        let mut num_written = 0;
        while self.num_items_ptr < self.num_items_buf.len() && num_written < count {
            // stream length prefix
            test_debug!(
                "Length prefix: try to send {:?} (ptr={})",
                &self.num_items_buf[self.num_items_ptr..],
                self.num_items_ptr
            );
            let num_sent = match fd.write(&self.num_items_buf[self.num_items_ptr..]) {
                Ok(0) => {
                    // done (disconnected)
                    test_debug!("Length prefix: wrote 0 bytes",);
                    return Ok(num_written);
                }
                Ok(n) => {
                    self.num_items_ptr += n;
                    n as u64
                }
                Err(e) => {
                    if e.kind() == io::ErrorKind::Interrupted {
                        // EINTR; try again
                        continue;
                    } else if e.kind() == io::ErrorKind::WouldBlock
                        || (cfg!(windows) && e.kind() == io::ErrorKind::TimedOut)
                    {
                        // blocked
                        return Ok(num_written);
                    } else {
                        return Err(Error::WriteError(e));
                    }
                }
            };
            num_written += num_sent;
            test_debug!(
                "Length prefix: sent {} bytes ({} total)",
                num_sent,
                num_written
            );
        }
        Ok(num_written)
    }
}

impl StreamCursor {
    pub fn new_block(index_block_hash: StacksBlockId) -> StreamCursor {
        StreamCursor::Block(BlockStreamData {
            index_block_hash: index_block_hash,
            offset: 0,
            total_bytes: 0,
        })
    }

    pub fn new_microblock_confirmed(
        chainstate: &StacksChainState,
        tail_index_microblock_hash: StacksBlockId,
    ) -> Result<StreamCursor, Error> {
        // look up parent
        let mblock_info = StacksChainState::load_staging_microblock_info_indexed(
            &chainstate.db(),
            &tail_index_microblock_hash,
        )?
        .ok_or(Error::NoSuchBlockError)?;

        let parent_index_block_hash = StacksBlockHeader::make_index_block_hash(
            &mblock_info.consensus_hash,
            &mblock_info.anchored_block_hash,
        );

        // need to send out the consensus_serialize()'ed array length before sending microblocks.
        // this is exactly what seq tells us, though.
        let num_items_buf = ((mblock_info.sequence as u32) + 1).to_be_bytes();

        Ok(StreamCursor::Microblocks(MicroblockStreamData {
            index_block_hash: StacksBlockId([0u8; 32]),
            rowid: None,
            offset: 0,
            total_bytes: 0,
            microblock_hash: mblock_info.microblock_hash,
            parent_index_block_hash: parent_index_block_hash,
            seq: mblock_info.sequence,
            unconfirmed: false,
            num_items_buf: num_items_buf,
            num_items_ptr: 0,
        }))
    }

    pub fn new_microblock_unconfirmed(
        chainstate: &StacksChainState,
        anchored_index_block_hash: StacksBlockId,
        seq: u16,
    ) -> Result<StreamCursor, Error> {
        let mblock_info = StacksChainState::load_next_descendant_microblock(
            &chainstate.db(),
            &anchored_index_block_hash,
            seq,
        )?
        .ok_or(Error::NoSuchBlockError)?;

        Ok(StreamCursor::Microblocks(MicroblockStreamData {
            index_block_hash: anchored_index_block_hash.clone(),
            rowid: None,
            offset: 0,
            total_bytes: 0,
            microblock_hash: mblock_info.block_hash(),
            parent_index_block_hash: anchored_index_block_hash,
            seq: seq,
            unconfirmed: true,
            num_items_buf: [0u8; 4],
            num_items_ptr: 4, // stops us from trying to send a length prefix
        }))
    }

    pub fn new_headers(
        chainstate: &StacksChainState,
        tip: &StacksBlockId,
        num_headers_requested: u32,
    ) -> Result<StreamCursor, Error> {
        let header_info = StacksChainState::load_staging_block_info(chainstate.db(), tip)?
            .ok_or(Error::NoSuchBlockError)?;

        let num_headers = if header_info.height < (num_headers_requested as u64) {
            header_info.height as u32
        } else {
            num_headers_requested
        };

        test_debug!("Request for {} headers from {}", num_headers, tip);

        Ok(StreamCursor::Headers(HeaderStreamData {
            index_block_hash: tip.clone(),
            offset: 0,
            total_bytes: 0,
            num_headers: num_headers,
            header_bytes: None,
            end_of_stream: false,
            corked: false,
        }))
    }

    pub fn new_tx_stream(
        tx_query: MemPoolSyncData,
        max_txs: u64,
        height: u64,
        page_id_opt: Option<Txid>,
    ) -> StreamCursor {
        let last_randomized_txid = page_id_opt.unwrap_or_else(|| {
            let random_bytes = rand::thread_rng().gen::<[u8; 32]>();
            Txid(random_bytes)
        });

        StreamCursor::MempoolTxs(TxStreamData {
            tx_query,
            last_randomized_txid: last_randomized_txid,
            tx_buf: vec![],
            tx_buf_ptr: 0,
            num_txs: 0,
            max_txs: max_txs,
            height: height,
            corked: false,
        })
    }

    fn stream_one_byte<W: Write>(fd: &mut W, b: u8) -> Result<u64, Error> {
        loop {
            match fd.write(&[b]) {
                Ok(0) => {
                    // done (disconnected)
                    return Ok(0);
                }
                Ok(n) => {
                    return Ok(n as u64);
                }
                Err(e) => {
                    if e.kind() == io::ErrorKind::Interrupted {
                        // EINTR; try again
                        continue;
                    } else if e.kind() == io::ErrorKind::WouldBlock
                        || (cfg!(windows) && e.kind() == io::ErrorKind::TimedOut)
                    {
                        // blocked
                        return Ok(0);
                    } else {
                        return Err(Error::WriteError(e));
                    }
                }
            }
        }
    }

    pub fn get_offset(&self) -> u64 {
        match self {
            StreamCursor::Block(ref stream) => stream.offset(),
            StreamCursor::Microblocks(ref stream) => stream.offset(),
            StreamCursor::Headers(ref stream) => stream.offset(),
            // no-op for mempool txs
            StreamCursor::MempoolTxs(..) => 0,
        }
    }

    pub fn add_more_bytes(&mut self, nw: u64) {
        match self {
            StreamCursor::Block(ref mut stream) => stream.add_bytes(nw),
            StreamCursor::Microblocks(ref mut stream) => stream.add_bytes(nw),
            StreamCursor::Headers(ref mut stream) => stream.add_bytes(nw),
            // no-op fo mempool txs
            StreamCursor::MempoolTxs(..) => (),
        }
    }

    pub fn stream_to<W: Write>(
        &mut self,
        mempool: &MemPoolDB,
        chainstate: &mut StacksChainState,
        fd: &mut W,
        count: u64,
    ) -> Result<u64, Error> {
        match self {
            StreamCursor::Microblocks(ref mut stream) => {
                let mut num_written = 0;
                if !stream.unconfirmed {
                    // Confirmed microblocks are represented as a consensus-encoded vector of
                    // microblocks, in reverse sequence order.
                    // Write 4-byte length prefix first
                    num_written += stream.stream_count(fd, count)?;
                    StacksChainState::stream_microblocks_confirmed(&chainstate, fd, stream, count)
                        .and_then(|bytes_sent| Ok(bytes_sent + num_written))
                } else {
                    StacksChainState::stream_microblocks_unconfirmed(&chainstate, fd, stream, count)
                        .and_then(|bytes_sent| Ok(bytes_sent + num_written))
                }
            }
            StreamCursor::MempoolTxs(ref mut tx_stream) => mempool.stream_txs(fd, tx_stream, count),
            StreamCursor::Headers(ref mut stream) => {
                let mut num_written = 0;
                if stream.total_bytes == 0 {
                    test_debug!("Opening header stream");
                    let byte_written = StreamCursor::stream_one_byte(fd, '[' as u8)?;
                    num_written += byte_written;
                    stream.total_bytes += byte_written;
                }
                if stream.total_bytes > 0 {
                    let mut sent = chainstate.stream_headers(fd, stream, count)?;

                    if stream.end_of_stream && !stream.corked {
                        // end of stream; cork it
                        test_debug!("Corking header stream");
                        let byte_written = StreamCursor::stream_one_byte(fd, ']' as u8)?;
                        if byte_written > 0 {
                            sent += byte_written;
                            stream.total_bytes += byte_written;
                            stream.corked = true;
                        }
                    }
                    num_written += sent;
                }
                Ok(num_written)
            }
            StreamCursor::Block(ref mut stream) => chainstate.stream_block(fd, stream, count),
        }
    }
}

impl Streamer for StreamCursor {
    fn offset(&self) -> u64 {
        self.get_offset()
    }
    fn add_bytes(&mut self, nw: u64) {
        self.add_more_bytes(nw)
    }
}

impl Streamer for HeaderStreamData {
    fn offset(&self) -> u64 {
        self.offset
    }
    fn add_bytes(&mut self, nw: u64) {
        self.offset += nw;
        self.total_bytes += nw;
    }
}

impl Streamer for BlockStreamData {
    fn offset(&self) -> u64 {
        self.offset
    }
    fn add_bytes(&mut self, nw: u64) {
        self.offset += nw;
        self.total_bytes += nw;
    }
}

impl Streamer for MicroblockStreamData {
    fn offset(&self) -> u64 {
        self.offset
    }
    fn add_bytes(&mut self, nw: u64) {
        self.offset += nw;
        self.total_bytes += nw;
    }
}

impl StacksChainState {
    fn get_index_block_pathbuf(blocks_dir: &str, index_block_hash: &StacksBlockId) -> PathBuf {
        let block_hash_bytes = index_block_hash.as_bytes();
        let mut block_path = PathBuf::from(blocks_dir);

        block_path.push(to_hex(&block_hash_bytes[0..2]));
        block_path.push(to_hex(&block_hash_bytes[2..4]));
        block_path.push(format!("{}", index_block_hash));

        block_path
    }

    /// Get the path to a block in the chunk store
    pub fn get_index_block_path(
        blocks_dir: &str,
        index_block_hash: &StacksBlockId,
    ) -> Result<String, Error> {
        let block_path = StacksChainState::get_index_block_pathbuf(blocks_dir, index_block_hash);

        let blocks_path_str = block_path
            .to_str()
            .ok_or_else(|| Error::DBError(db_error::ParseError))?
            .to_string();
        Ok(blocks_path_str)
    }

    /// Get the path to a block in the chunk store, given the burn header hash and block hash.
    pub fn get_block_path(
        blocks_dir: &str,
        consensus_hash: &ConsensusHash,
        block_hash: &BlockHeaderHash,
    ) -> Result<String, Error> {
        let index_block_hash = StacksBlockHeader::make_index_block_hash(consensus_hash, block_hash);
        StacksChainState::get_index_block_path(blocks_dir, &index_block_hash)
    }

    /// Make a directory tree for storing this block to the chunk store, and return the block's path
    fn make_block_dir(
        blocks_dir: &str,
        consensus_hash: &ConsensusHash,
        block_hash: &BlockHeaderHash,
    ) -> Result<String, Error> {
        let index_block_hash = StacksBlockHeader::make_index_block_hash(consensus_hash, block_hash);
        let block_hash_bytes = index_block_hash.as_bytes();
        let mut block_path = PathBuf::from(blocks_dir);

        block_path.push(to_hex(&block_hash_bytes[0..2]));
        block_path.push(to_hex(&block_hash_bytes[2..4]));

        let _ = StacksChainState::mkdirs(&block_path)?;

        block_path.push(format!("{}", to_hex(block_hash_bytes)));
        let blocks_path_str = block_path
            .to_str()
            .ok_or_else(|| Error::DBError(db_error::ParseError))?
            .to_string();
        Ok(blocks_path_str)
    }

    pub fn atomic_file_store<F>(
        path: &str,
        delete_on_error: bool,
        mut writer: F,
    ) -> Result<(), Error>
    where
        F: FnMut(&mut fs::File) -> Result<(), Error>,
    {
        let path_tmp = format!("{}.tmp", path);
        let mut fd = fs::OpenOptions::new()
            .read(false)
            .write(true)
            .create(true)
            .truncate(true)
            .open(&path_tmp)
            .map_err(|e| {
                if e.kind() == io::ErrorKind::NotFound {
                    error!("File not found: {:?}", &path_tmp);
                    Error::DBError(db_error::NotFoundError)
                } else {
                    error!("Failed to open {:?}: {:?}", &path_tmp, &e);
                    Error::DBError(db_error::IOError(e))
                }
            })?;

        writer(&mut fd).map_err(|e| {
            if delete_on_error {
                // abort
                let _ = fs::remove_file(&path_tmp);
            }
            e
        })?;

        fd.sync_all()
            .map_err(|e| Error::DBError(db_error::IOError(e)))?;

        // atomically put this file in place
        // TODO: this is atomic but not crash-consistent!  need to fsync the dir as well
        trace!("Rename {:?} to {:?}", &path_tmp, &path);
        fs::rename(&path_tmp, &path).map_err(|e| Error::DBError(db_error::IOError(e)))?;

        Ok(())
    }

    pub fn atomic_file_write(path: &str, bytes: &Vec<u8>) -> Result<(), Error> {
        StacksChainState::atomic_file_store(path, false, |ref mut fd| {
            fd.write_all(bytes)
                .map_err(|e| Error::DBError(db_error::IOError(e)))
        })
    }

    pub fn get_file_size(path: &str) -> Result<u64, Error> {
        let sz = match fs::metadata(path) {
            Ok(md) => md.len(),
            Err(e) => {
                if e.kind() == io::ErrorKind::NotFound {
                    return Err(Error::DBError(db_error::NotFoundError));
                } else {
                    error!("Failed to stat {:?}: {:?}", &path, &e);
                    return Err(Error::DBError(db_error::IOError(e)));
                }
            }
        };
        Ok(sz)
    }

    pub fn consensus_load<T: StacksMessageCodec>(path: &str) -> Result<T, Error> {
        let mut fd = fs::OpenOptions::new()
            .read(true)
            .write(false)
            .open(path)
            .map_err(|e| {
                if e.kind() == io::ErrorKind::NotFound {
                    Error::DBError(db_error::NotFoundError)
                } else {
                    Error::DBError(db_error::IOError(e))
                }
            })?;

        let mut bound_reader = BoundReader::from_reader(&mut fd, MAX_MESSAGE_LEN as u64);
        let inst = T::consensus_deserialize(&mut bound_reader).map_err(Error::CodecError)?;
        Ok(inst)
    }

    /// Do we have a stored a block in the chunk store?
    pub fn has_block_indexed(
        blocks_dir: &str,
        index_block_hash: &StacksBlockId,
    ) -> Result<bool, Error> {
        let block_path = StacksChainState::get_index_block_path(blocks_dir, index_block_hash)?;
        match fs::metadata(block_path) {
            Ok(_) => Ok(true),
            Err(e) => {
                if e.kind() == io::ErrorKind::NotFound {
                    Ok(false)
                } else {
                    Err(Error::DBError(db_error::IOError(e)))
                }
            }
        }
    }

    /// Have we processed and stored a particular block?
    pub fn has_stored_block(
        blocks_db: &DBConn,
        blocks_dir: &str,
        consensus_hash: &ConsensusHash,
        block_hash: &BlockHeaderHash,
    ) -> Result<bool, Error> {
        let staging_status =
            StacksChainState::has_staging_block(blocks_db, consensus_hash, block_hash)?;
        let index_block_hash = StacksBlockHeader::make_index_block_hash(consensus_hash, block_hash);
        if staging_status {
            // not processed yet
            test_debug!(
                "Block {}/{} ({}) is staging",
                consensus_hash,
                block_hash,
                &index_block_hash
            );
            return Ok(false);
        }

        // only accepted if we stored it
        StacksChainState::has_block_indexed(blocks_dir, &index_block_hash)
    }

    /// Store a block to the chunk store, named by its hash
    pub fn store_block(
        blocks_dir: &str,
        consensus_hash: &ConsensusHash,
        block: &StacksBlock,
    ) -> Result<(), Error> {
        let block_hash = block.block_hash();
        let block_path = StacksChainState::make_block_dir(blocks_dir, consensus_hash, &block_hash)?;

        test_debug!(
            "Store {}/{} to {}",
            consensus_hash,
            &block_hash,
            &block_path
        );
        StacksChainState::atomic_file_store(&block_path, true, |ref mut fd| {
            block.consensus_serialize(fd).map_err(Error::CodecError)
        })
    }

    /// Store an empty block to the chunk store, named by its hash.
    #[cfg(test)]
    fn store_empty_block(
        blocks_path: &str,
        consensus_hash: &ConsensusHash,
        block_hash: &BlockHeaderHash,
    ) -> Result<(), Error> {
        let block_path =
            StacksChainState::make_block_dir(blocks_path, consensus_hash, &block_hash)?;
        StacksChainState::atomic_file_write(&block_path, &vec![])
    }

    /// Mark a block in the filesystem as invalid
    fn free_block(
        blocks_dir: &str,
        consensus_hash: &ConsensusHash,
        block_header_hash: &BlockHeaderHash,
    ) -> () {
        let block_path =
            StacksChainState::make_block_dir(blocks_dir, consensus_hash, &block_header_hash)
                .expect("FATAL: failed to create block directory");

        // already freed?
        let sz = StacksChainState::get_file_size(&block_path)
            .expect(&format!("FATAL: failed to stat {}", &block_path));

        if sz > 0 {
            // try make this thread-safe. It's okay if this block gets copied more than once; we
            // only care that at least one copy survives for further analysis.
            let random_bytes = thread_rng().gen::<[u8; 8]>();
            let random_bytes_str = to_hex(&random_bytes);
            let index_block_hash = StacksBlockId::new(consensus_hash, block_header_hash);
            let mut invalid_path =
                StacksChainState::get_index_block_pathbuf(blocks_dir, &index_block_hash);
            invalid_path
                .file_name()
                .expect("FATAL: index block path did not have file name");
            invalid_path.set_extension(&format!("invalid-{}", &random_bytes_str));

            fs::copy(&block_path, &invalid_path).expect(&format!(
                "FATAL: failed to copy '{}' to '{}'",
                &block_path,
                &invalid_path.to_string_lossy(),
            ));

            // truncate the original
            fs::OpenOptions::new()
                .read(false)
                .write(true)
                .truncate(true)
                .open(&block_path)
                .expect(&format!(
                    "FATAL: Failed to mark block path '{}' as free",
                    &block_path
                ));
        }
    }

    /// Free up all state for an invalid block
    fn free_block_state(
        blocks_path: &str,
        consensus_hash: &ConsensusHash,
        block_header: &StacksBlockHeader,
    ) -> () {
        StacksChainState::free_block(blocks_path, consensus_hash, &block_header.block_hash())
    }

    /// Get a list of all anchored blocks' hashes, and their burnchain headers
    pub fn list_blocks(
        blocks_conn: &DBConn,
    ) -> Result<Vec<(ConsensusHash, BlockHeaderHash)>, Error> {
        let list_block_sql = "SELECT * FROM staging_blocks ORDER BY height".to_string();
        let mut blocks = query_rows::<StagingBlock, _>(blocks_conn, &list_block_sql, NO_PARAMS)
            .map_err(Error::DBError)?;

        Ok(blocks
            .drain(..)
            .map(|b| (b.consensus_hash, b.anchored_block_hash))
            .collect())
    }

    /// Get all stacks block headers.  Great for testing!
    pub fn get_all_staging_block_headers(blocks_conn: &DBConn) -> Result<Vec<StagingBlock>, Error> {
        let sql = "SELECT * FROM staging_blocks ORDER BY height".to_string();
        query_rows::<StagingBlock, _>(blocks_conn, &sql, NO_PARAMS).map_err(Error::DBError)
    }

    /// Get a list of all microblocks' hashes, and their anchored blocks' hashes
    #[cfg(test)]
    pub fn list_microblocks(
        blocks_conn: &DBConn,
        blocks_dir: &str,
    ) -> Result<Vec<(ConsensusHash, BlockHeaderHash, Vec<BlockHeaderHash>)>, Error> {
        let mut blocks = StacksChainState::list_blocks(blocks_conn)?;
        let mut ret = vec![];

        for (consensus_hash, block_hash) in blocks.drain(..) {
            let list_microblock_sql = "SELECT * FROM staging_microblocks WHERE anchored_block_hash = ?1 AND consensus_hash = ?2 ORDER BY sequence".to_string();
            let list_microblock_args: [&dyn ToSql; 2] = [&block_hash, &consensus_hash];
            let mut microblocks = query_rows::<StagingMicroblock, _>(
                blocks_conn,
                &list_microblock_sql,
                &list_microblock_args,
            )
            .map_err(Error::DBError)?;

            let microblock_hashes = microblocks.drain(..).map(|mb| mb.microblock_hash).collect();
            ret.push((consensus_hash, block_hash, microblock_hashes));
        }

        Ok(ret)
    }

    /// Load up a blocks' bytes from the chunk store.
    /// Returns Ok(Some(bytes)) on success, if found.
    /// Returns Ok(none) if this block was found, but is known to be invalid
    /// Returns Err(...) on not found or I/O error
    pub fn load_block_bytes(
        blocks_dir: &str,
        consensus_hash: &ConsensusHash,
        block_hash: &BlockHeaderHash,
    ) -> Result<Option<Vec<u8>>, Error> {
        let block_path = StacksChainState::get_block_path(blocks_dir, consensus_hash, block_hash)?;
        let sz = StacksChainState::get_file_size(&block_path)?;
        if sz == 0 {
            debug!("Zero-sized block {}", block_hash);
            return Ok(None);
        }
        if sz > MAX_MESSAGE_LEN as u64 {
            debug!("Invalid block {}: too big", block_hash);
            return Ok(None);
        }

        let mut fd = fs::OpenOptions::new()
            .read(true)
            .write(false)
            .open(&block_path)
            .map_err(|e| {
                if e.kind() == io::ErrorKind::NotFound {
                    Error::DBError(db_error::NotFoundError)
                } else {
                    Error::DBError(db_error::IOError(e))
                }
            })?;

        let mut ret = vec![];
        fd.read_to_end(&mut ret)
            .map_err(|e| Error::DBError(db_error::IOError(e)))?;
        Ok(Some(ret))
    }

    /// Load up a block from the chunk store (staging or confirmed)
    /// Returns Ok(Some(block)) if found.
    /// Returns Ok(None) if this block was found, but is known to be invalid
    /// Returns Err(...) on not found or I/O error
    pub fn load_block(
        blocks_dir: &str,
        consensus_hash: &ConsensusHash,
        block_hash: &BlockHeaderHash,
    ) -> Result<Option<StacksBlock>, Error> {
        let block_path = StacksChainState::get_block_path(blocks_dir, consensus_hash, block_hash)?;
        let sz = StacksChainState::get_file_size(&block_path)?;
        if sz == 0 {
            debug!("Zero-sized block {}", &block_hash);
            return Ok(None);
        }

        let block: StacksBlock = StacksChainState::consensus_load(&block_path)?;
        Ok(Some(block))
    }

    fn inner_load_block_header(block_path: &str) -> Result<Option<StacksBlockHeader>, Error> {
        let sz = StacksChainState::get_file_size(block_path)?;
        if sz == 0 {
            debug!("Zero-sized block {}", &block_path);
            return Ok(None);
        }

        let block_header: StacksBlockHeader = StacksChainState::consensus_load(block_path)?;
        Ok(Some(block_header))
    }

    /// Load up an anchored block header from the chunk store.
    /// Returns Ok(Some(blockheader)) if found.
    /// Returns Ok(None) if this block was found, but is known to be invalid
    /// Returns Err(...) on not found or I/O error
    pub fn load_block_header(
        blocks_dir: &str,
        consensus_hash: &ConsensusHash,
        block_hash: &BlockHeaderHash,
    ) -> Result<Option<StacksBlockHeader>, Error> {
        let block_path = StacksChainState::get_block_path(blocks_dir, consensus_hash, block_hash)?;
        StacksChainState::inner_load_block_header(&block_path)
    }

    /// Load up an anchored block header from the chunk store, given the index block hash
    /// Returns Ok(Some(blockheader)) if found.
    /// Returns Ok(None) if this block was found, but is known to be invalid
    /// Returns Err(...) on not found or I/O error
    pub fn load_block_header_indexed(
        blocks_dir: &str,
        index_block_hash: &StacksBlockId,
    ) -> Result<Option<StacksBlockHeader>, Error> {
        let block_path = StacksChainState::get_index_block_path(blocks_dir, index_block_hash)?;
        StacksChainState::inner_load_block_header(&block_path)
    }

    /// Closure for defaulting to an empty microblock stream if a microblock stream file is not found
    fn empty_stream(e: Error) -> Result<Option<Vec<StacksMicroblock>>, Error> {
        match e {
            Error::DBError(ref dbe) => match dbe {
                db_error::NotFoundError => Ok(Some(vec![])),
                _ => Err(e),
            },
            _ => Err(e),
        }
    }

    /// Load up a blob of data.
    /// Query should be structured to return rows of BLOBs
    fn load_block_data_blobs<P>(
        conn: &DBConn,
        sql_query: &str,
        sql_args: P,
    ) -> Result<Vec<Vec<u8>>, Error>
    where
        P: IntoIterator,
        P::Item: ToSql,
    {
        let mut stmt = conn
            .prepare(sql_query)
            .map_err(|e| Error::DBError(db_error::SqliteError(e)))?;

        let mut rows = stmt
            .query(sql_args)
            .map_err(|e| Error::DBError(db_error::SqliteError(e)))?;

        // gather
        let mut blobs = vec![];

        while let Some(row) = rows.next().map_err(|e| db_error::SqliteError(e))? {
            let next_blob: Vec<u8> = row.get_unwrap(0);
            blobs.push(next_blob);
        }

        Ok(blobs)
    }

    /// Load up a staging block or microblock's bytes, given its hash and which table to use
    /// Treat an empty array as None.
    fn inner_load_staging_block_bytes(
        block_conn: &DBConn,
        table: &str,
        block_hash: &BlockHeaderHash,
    ) -> Result<Option<Vec<u8>>, Error> {
        let sql = format!("SELECT block_data FROM {} WHERE block_hash = ?1", table);
        let args = [&block_hash];
        let mut blobs = StacksChainState::load_block_data_blobs(block_conn, &sql, &args)?;
        let len = blobs.len();
        match len {
            0 => Ok(None),
            1 => {
                let blob = blobs.pop().unwrap();
                if blob.len() == 0 {
                    // cleared
                    Ok(None)
                } else {
                    Ok(Some(blob))
                }
            }
            _ => {
                unreachable!("Got multiple blocks for the same block hash");
            }
        }
    }

    fn load_staging_microblock_bytes(
        block_conn: &DBConn,
        block_hash: &BlockHeaderHash,
    ) -> Result<Option<Vec<u8>>, Error> {
        StacksChainState::inner_load_staging_block_bytes(
            block_conn,
            "staging_microblocks_data",
            block_hash,
        )
    }

    fn has_blocks_with_microblock_pubkh(
        block_conn: &DBConn,
        pubkey_hash: &Hash160,
        minimum_block_height: i64,
    ) -> bool {
        let sql = "SELECT 1 FROM staging_blocks WHERE microblock_pubkey_hash = ?1 AND height >= ?2";
        let args: &[&dyn ToSql] = &[pubkey_hash, &minimum_block_height];
        block_conn
            .query_row(sql, args, |_r| Ok(()))
            .optional()
            .expect("DB CORRUPTION: block header DB corrupted!")
            .is_some()
    }

    /// Load up a preprocessed (queued) but still unprocessed block.
    pub fn load_staging_block(
        block_conn: &DBConn,
        blocks_path: &str,
        consensus_hash: &ConsensusHash,
        block_hash: &BlockHeaderHash,
    ) -> Result<Option<StagingBlock>, Error> {
        let sql = "SELECT * FROM staging_blocks WHERE anchored_block_hash = ?1 AND consensus_hash = ?2 AND orphaned = 0 AND processed = 0".to_string();
        let args: &[&dyn ToSql] = &[&block_hash, &consensus_hash];
        let mut rows =
            query_rows::<StagingBlock, _>(block_conn, &sql, args).map_err(Error::DBError)?;
        let len = rows.len();
        match len {
            0 => Ok(None),
            1 => {
                let mut staging_block = rows.pop().unwrap();

                // load up associated block data
                staging_block.block_data =
                    StacksChainState::load_block_bytes(blocks_path, consensus_hash, block_hash)?
                        .unwrap_or(vec![]);
                Ok(Some(staging_block))
            }
            _ => {
                // should be impossible since this is the primary key
                panic!("Got two or more block rows with same burn and block hashes");
            }
        }
    }

    /// Load up a preprocessed block from the staging DB, regardless of its processed status.
    /// Do not load the associated block.
    pub fn load_staging_block_info(
        block_conn: &DBConn,
        index_block_hash: &StacksBlockId,
    ) -> Result<Option<StagingBlock>, Error> {
        let sql = "SELECT * FROM staging_blocks WHERE index_block_hash = ?1 AND orphaned = 0";
        let args: &[&dyn ToSql] = &[&index_block_hash];
        query_row::<StagingBlock, _>(block_conn, sql, args).map_err(Error::DBError)
    }

    /// Get the parent microblock hash of a preprocessed block from the staging DB, regardless of its processed status.
    pub fn get_staging_block_parent_microblock_hash(
        block_conn: &DBConn,
        index_block_hash: &StacksBlockId,
    ) -> Result<Option<BlockHeaderHash>, Error> {
        let sql = "SELECT parent_microblock_hash FROM staging_blocks WHERE index_block_hash = ?1 AND orphaned = 0";
        block_conn
            .query_row(sql, &[index_block_hash], |row| row.get(0))
            .optional()
            .map_err(|e| Error::DBError(db_error::from(e)))
    }

    #[cfg(test)]
    fn load_staging_block_data(
        block_conn: &DBConn,
        blocks_path: &str,
        consensus_hash: &ConsensusHash,
        block_hash: &BlockHeaderHash,
    ) -> Result<Option<StacksBlock>, Error> {
        match StacksChainState::load_staging_block(
            block_conn,
            blocks_path,
            consensus_hash,
            block_hash,
        )? {
            Some(staging_block) => {
                if staging_block.block_data.len() == 0 {
                    return Ok(None);
                }

                match StacksBlock::consensus_deserialize(&mut &staging_block.block_data[..]) {
                    Ok(block) => Ok(Some(block)),
                    Err(e) => Err(Error::CodecError(e)),
                }
            }
            None => Ok(None),
        }
    }

    /// Load up the list of users who burned for an unprocessed block.
    fn load_staging_block_user_supports(
        block_conn: &DBConn,
        consensus_hash: &ConsensusHash,
        block_hash: &BlockHeaderHash,
    ) -> Result<Vec<StagingUserBurnSupport>, Error> {
        let sql = "SELECT * FROM staging_user_burn_support WHERE anchored_block_hash = ?1 AND consensus_hash = ?2".to_string();
        let args: &[&dyn ToSql] = &[&block_hash, &consensus_hash];
        let rows = query_rows::<StagingUserBurnSupport, _>(block_conn, &sql, args)
            .map_err(Error::DBError)?;
        Ok(rows)
    }

    /// Load up a queued block's queued pubkey hash
    fn load_staging_block_pubkey_hash(
        block_conn: &DBConn,
        consensus_hash: &ConsensusHash,
        block_hash: &BlockHeaderHash,
    ) -> Result<Option<Hash160>, Error> {
        let sql = "SELECT microblock_pubkey_hash FROM staging_blocks WHERE anchored_block_hash = ?1 AND consensus_hash = ?2 AND processed = 0 AND orphaned = 0";
        let args: &[&dyn ToSql] = &[&block_hash, &consensus_hash];
        let rows = query_row_columns::<Hash160, _>(block_conn, sql, args, "microblock_pubkey_hash")
            .map_err(Error::DBError)?;
        match rows.len() {
            0 => Ok(None),
            1 => Ok(Some(rows[0].clone())),
            _ => {
                // should be impossible since this is the primary key
                panic!("Got two or more block rows with same burn and block hashes");
            }
        }
    }

    /// Load up a block's microblock public key hash, staging or not
    fn load_block_pubkey_hash(
        block_conn: &DBConn,
        block_path: &str,
        consensus_hash: &ConsensusHash,
        block_hash: &BlockHeaderHash,
    ) -> Result<Option<Hash160>, Error> {
        let pubkey_hash = match StacksChainState::load_staging_block_pubkey_hash(
            block_conn,
            consensus_hash,
            block_hash,
        )? {
            Some(pubkey_hash) => pubkey_hash,
            None => {
                // maybe it's already processed?
                let header = match StacksChainState::load_block_header(
                    block_path,
                    consensus_hash,
                    block_hash,
                )? {
                    Some(block_header) => block_header,
                    None => {
                        // parent isn't available
                        return Ok(None);
                    }
                };
                header.microblock_pubkey_hash
            }
        };
        Ok(Some(pubkey_hash))
    }

    /// Load up a preprocessed microblock's staging info (processed or not), but via
    /// its parent anchored block's index block hash.
    /// Don't load the microblock itself.
    /// Ignores orphaned microblocks.
    pub fn load_staging_microblock_info(
        blocks_conn: &DBConn,
        parent_index_block_hash: &StacksBlockId,
        microblock_hash: &BlockHeaderHash,
    ) -> Result<Option<StagingMicroblock>, Error> {
        let sql = "SELECT * FROM staging_microblocks WHERE index_block_hash = ?1 AND microblock_hash = ?2 AND orphaned = 0 LIMIT 1";
        let args: &[&dyn ToSql] = &[&parent_index_block_hash, &microblock_hash];
        query_row::<StagingMicroblock, _>(blocks_conn, sql, args).map_err(Error::DBError)
    }

    /// Load up a preprocessed microblock's staging info (processed or not), via its index
    /// microblock hash.
    /// Don't load the microblock itself.
    /// Ignores orphaned microblocks.
    pub fn load_staging_microblock_info_indexed(
        blocks_conn: &DBConn,
        index_microblock_hash: &StacksBlockId,
    ) -> Result<Option<StagingMicroblock>, Error> {
        let sql = "SELECT * FROM staging_microblocks WHERE index_microblock_hash = ?1 AND orphaned = 0 LIMIT 1";
        let args: &[&dyn ToSql] = &[&index_microblock_hash];
        query_row::<StagingMicroblock, _>(blocks_conn, sql, args).map_err(Error::DBError)
    }

    /// Load up a preprocessed microblock (processed or not)
    pub fn load_staging_microblock(
        blocks_conn: &DBConn,
        parent_consensus_hash: &ConsensusHash,
        parent_block_hash: &BlockHeaderHash,
        microblock_hash: &BlockHeaderHash,
    ) -> Result<Option<StagingMicroblock>, Error> {
        let parent_index_hash =
            StacksBlockHeader::make_index_block_hash(parent_consensus_hash, parent_block_hash);
        match StacksChainState::load_staging_microblock_info(
            blocks_conn,
            &parent_index_hash,
            microblock_hash,
        )? {
            Some(mut staging_microblock) => {
                // load associated block data
                staging_microblock.block_data =
                    StacksChainState::load_staging_microblock_bytes(blocks_conn, microblock_hash)?
                        .unwrap_or(vec![]);
                Ok(Some(staging_microblock))
            }
            None => {
                // not present
                Ok(None)
            }
        }
    }

    /// Load up a microblock stream fork, given its parent block hash and burn header hash.
    /// Only returns Some(..) if the stream is contiguous.
    /// If processed_only is true, then only processed microblocks are loaded
    fn inner_load_microblock_stream_fork(
        blocks_conn: &DBConn,
        parent_consensus_hash: &ConsensusHash,
        parent_anchored_block_hash: &BlockHeaderHash,
        tip_microblock_hash: &BlockHeaderHash,
        processed_only: bool,
    ) -> Result<Option<Vec<StacksMicroblock>>, Error> {
        let mut ret = vec![];
        let mut mblock_hash = tip_microblock_hash.clone();
        let mut last_seq = u16::MAX;

        loop {
            let microblock =
                match StacksChainState::load_staging_microblock_bytes(blocks_conn, &mblock_hash)? {
                    Some(mblock_data) => StacksMicroblock::consensus_deserialize(
                        &mut &mblock_data[..],
                    )
                    .expect(&format!(
                        "CORRUPTION: failed to parse microblock data for {}/{}-{}",
                        parent_consensus_hash, parent_anchored_block_hash, &mblock_hash,
                    )),
                    None => {
                        test_debug!(
                            "No such microblock (processed={}): {}/{}-{} ({})",
                            processed_only,
                            parent_consensus_hash,
                            parent_anchored_block_hash,
                            &mblock_hash,
                            last_seq
                        );
                        return Ok(None);
                    }
                };

            if processed_only {
                if !StacksChainState::has_processed_microblocks_indexed(
                    blocks_conn,
                    &StacksBlockHeader::make_index_block_hash(
                        parent_consensus_hash,
                        &microblock.block_hash(),
                    ),
                )? {
                    debug!("Microblock {} is not processed", &microblock.block_hash());
                    return Ok(None);
                }
            }

            test_debug!(
                "Loaded microblock {}/{}-{} (parent={}, expect_seq={})",
                &parent_consensus_hash,
                &parent_anchored_block_hash,
                &microblock.block_hash(),
                &microblock.header.prev_block,
                last_seq.saturating_sub(1)
            );

            if last_seq < u16::MAX && microblock.header.sequence < u16::MAX {
                // should always decrease by 1
                assert_eq!(
                    microblock.header.sequence + 1,
                    last_seq,
                    "BUG: stored microblock {:?} ({}) with sequence {} (expected {})",
                    &microblock,
                    microblock.block_hash(),
                    microblock.header.sequence,
                    last_seq.saturating_sub(1)
                );
            }
            assert_eq!(mblock_hash, microblock.block_hash());

            mblock_hash = microblock.header.prev_block.clone();
            last_seq = microblock.header.sequence;
            ret.push(microblock);

            if mblock_hash == *parent_anchored_block_hash {
                break;
            }
        }
        ret.reverse();
        Ok(Some(ret))
    }

    /// Load up a microblock stream fork, even if its microblocks blocks aren't processed.
    pub fn load_microblock_stream_fork(
        blocks_conn: &DBConn,
        parent_consensus_hash: &ConsensusHash,
        parent_anchored_block_hash: &BlockHeaderHash,
        tip_microblock_hash: &BlockHeaderHash,
    ) -> Result<Option<Vec<StacksMicroblock>>, Error> {
        StacksChainState::inner_load_microblock_stream_fork(
            blocks_conn,
            parent_consensus_hash,
            parent_anchored_block_hash,
            tip_microblock_hash,
            false,
        )
    }

    /// Load up a microblock stream fork, but only if its microblocks are processed.
    pub fn load_processed_microblock_stream_fork(
        blocks_conn: &DBConn,
        parent_consensus_hash: &ConsensusHash,
        parent_anchored_block_hash: &BlockHeaderHash,
        tip_microblock_hash: &BlockHeaderHash,
    ) -> Result<Option<Vec<StacksMicroblock>>, Error> {
        StacksChainState::inner_load_microblock_stream_fork(
            blocks_conn,
            parent_consensus_hash,
            parent_anchored_block_hash,
            tip_microblock_hash,
            true,
        )
    }

    pub fn load_descendant_staging_microblock_stream(
        blocks_conn: &DBConn,
        parent_index_block_hash: &StacksBlockId,
        start_seq: u16,
        last_seq: u16,
    ) -> Result<Option<Vec<StacksMicroblock>>, Error> {
        let res = StacksChainState::load_descendant_staging_microblock_stream_with_poison(
            blocks_conn,
            parent_index_block_hash,
            start_seq,
            last_seq,
        )?;
        Ok(res.map(|(microblocks, _)| microblocks))
    }

    /// Load up a block's longest non-forked descendant microblock stream, given its block hash and burn header hash.
    /// Loads microblocks until a fork junction is found (if any), and drops all microblocks after
    /// it if found.  Ties are broken arbitrarily.
    ///
    /// DO NOT USE IN CONSENSUS CODE.
    pub fn load_descendant_staging_microblock_stream_with_poison(
        blocks_conn: &DBConn,
        parent_index_block_hash: &StacksBlockId,
        start_seq: u16,
        last_seq: u16,
    ) -> Result<Option<(Vec<StacksMicroblock>, Option<TransactionPayload>)>, Error> {
        assert!(last_seq >= start_seq);

        let sql = if start_seq == last_seq {
            // takes the same arguments as the range case below, but will
            "SELECT * FROM staging_microblocks WHERE index_block_hash = ?1 AND sequence == ?2 AND sequence == ?3 AND orphaned = 0 ORDER BY sequence ASC".to_string()
        } else {
            "SELECT * FROM staging_microblocks WHERE index_block_hash = ?1 AND sequence >= ?2 AND sequence < ?3 AND orphaned = 0 ORDER BY sequence ASC".to_string()
        };

        let args: &[&dyn ToSql] = &[parent_index_block_hash, &start_seq, &last_seq];
        let staging_microblocks =
            query_rows::<StagingMicroblock, _>(blocks_conn, &sql, args).map_err(Error::DBError)?;

        if staging_microblocks.len() == 0 {
            // haven't seen any microblocks that descend from this block yet
            test_debug!(
                "No microblocks built on {} up to {}",
                &parent_index_block_hash,
                last_seq
            );
            return Ok(None);
        }

        let mut ret = vec![];
        let mut tip: Option<StacksMicroblock> = None;
        let mut fork_poison = None;
        let mut expected_sequence = start_seq;

        // load associated staging microblock data, but best-effort.
        // Stop loading once we find a fork juncture.
        for i in 0..staging_microblocks.len() {
            let mblock_data = StacksChainState::load_staging_microblock_bytes(
                blocks_conn,
                &staging_microblocks[i].microblock_hash,
            )?
            .expect(&format!(
                "BUG: have record for {}-{} but no data",
                &parent_index_block_hash, &staging_microblocks[i].microblock_hash
            ));

            let mblock = match StacksMicroblock::consensus_deserialize(&mut &mblock_data[..]) {
                Ok(mb) => mb,
                Err(e) => {
                    // found an unparseable microblock. abort load
                    warn!(
                        "Failed to load {}-{} ({}): {:?}",
                        &parent_index_block_hash,
                        &staging_microblocks[i].microblock_hash,
                        staging_microblocks[i].sequence,
                        &e
                    );
                    break;
                }
            };

            if mblock.header.sequence > expected_sequence {
                warn!(
                    "Discontinuous microblock stream: expected seq {}, got {}",
                    expected_sequence, mblock.header.sequence
                );
                break;
            }

            // expect forks, so expected_sequence may not always increase
            expected_sequence =
                cmp::min(mblock.header.sequence, expected_sequence).saturating_add(1);

            if let Some(tip_mblock) = tip {
                if mblock.header.sequence == tip_mblock.header.sequence {
                    debug!(
                        "Microblock fork found off of {} at sequence {}",
                        &parent_index_block_hash, mblock.header.sequence
                    );
                    fork_poison = Some(TransactionPayload::PoisonMicroblock(
                        mblock.header,
                        tip_mblock.header,
                    ));
                    ret.pop(); // last microblock pushed (i.e. the tip) conflicts with mblock
                    break;
                }
            }

            tip = Some(mblock.clone());
            ret.push(mblock);
        }
        if fork_poison.is_none() && ret.len() == 0 {
            // just as if there were no blocks loaded
            Ok(None)
        } else {
            Ok(Some((ret, fork_poison)))
        }
    }

    /// Load up the next block in a microblock stream, assuming there is only one child.
    /// If there are zero children, or more than one child, then returns None.
    ///
    /// DO NOT USE IN CONSENSUS CODE.
    pub fn load_next_descendant_microblock(
        blocks_conn: &DBConn,
        parent_index_block_hash: &StacksBlockId,
        seq: u16,
    ) -> Result<Option<StacksMicroblock>, Error> {
        StacksChainState::load_descendant_staging_microblock_stream(
            blocks_conn,
            parent_index_block_hash,
            seq,
            seq,
        )
        .and_then(|list_opt| match list_opt {
            Some(mut list) => Ok(list.pop()),
            None => Ok(None),
        })
    }

    /// stacks_block _must_ have been committed, or this will return an error
    pub fn get_parent(&self, stacks_block: &StacksBlockId) -> Result<StacksBlockId, Error> {
        let sql = "SELECT parent_block_id FROM block_headers WHERE index_block_hash = ?";
        self.db()
            .query_row(sql, &[stacks_block], |row| row.get(0))
            .map_err(|e| Error::from(db_error::from(e)))
    }

    pub fn get_parent_consensus_hash(
        sort_ic: &SortitionDBConn,
        parent_block_hash: &BlockHeaderHash,
        my_consensus_hash: &ConsensusHash,
    ) -> Result<Option<ConsensusHash>, Error> {
        let sort_handle = SortitionHandleConn::open_reader_consensus(sort_ic, my_consensus_hash)?;

        // find all blocks that we have that could be this block's parent
        let sql = "SELECT * FROM snapshots WHERE winning_stacks_block_hash = ?1";
        let possible_parent_snapshots =
            query_rows::<BlockSnapshot, _>(&sort_handle, &sql, &[parent_block_hash])?;
        for possible_parent in possible_parent_snapshots.into_iter() {
            let burn_ancestor =
                sort_handle.get_block_snapshot(&possible_parent.burn_header_hash)?;
            if let Some(_ancestor) = burn_ancestor {
                // found!
                return Ok(Some(possible_parent.consensus_hash));
            }
        }
        return Ok(None);
    }

    /// Get an anchored block's parent block header.
    /// Doesn't matter if it's staging or not.
    pub fn load_parent_block_header(
        sort_ic: &SortitionDBConn,
        blocks_path: &str,
        consensus_hash: &ConsensusHash,
        anchored_block_hash: &BlockHeaderHash,
    ) -> Result<Option<(StacksBlockHeader, ConsensusHash)>, Error> {
        let header = match StacksChainState::load_block_header(
            blocks_path,
            consensus_hash,
            anchored_block_hash,
        )? {
            Some(hdr) => hdr,
            None => {
                return Ok(None);
            }
        };

        let sort_handle = SortitionHandleConn::open_reader_consensus(sort_ic, consensus_hash)?;

        // find all blocks that we have that could be this block's parent
        let sql = "SELECT * FROM snapshots WHERE winning_stacks_block_hash = ?1";
        let possible_parent_snapshots =
            query_rows::<BlockSnapshot, _>(&sort_handle, &sql, &[&header.parent_block])?;
        for possible_parent in possible_parent_snapshots.into_iter() {
            let burn_ancestor =
                sort_handle.get_block_snapshot(&possible_parent.burn_header_hash)?;
            if let Some(ancestor) = burn_ancestor {
                // found!
                let ret = StacksChainState::load_block_header(
                    blocks_path,
                    &ancestor.consensus_hash,
                    &ancestor.winning_stacks_block_hash,
                )?
                .map(|header| (header, ancestor.consensus_hash));

                return Ok(ret);
            }
        }
        return Ok(None);
    }

    /// Store a preprocessed block, queuing it up for subsequent processing.
    /// The caller should at least verify that the block is attached to some fork in the burn
    /// chain.
    fn store_staging_block<'a>(
        tx: &mut DBTx<'a>,
        blocks_path: &str,
        consensus_hash: &ConsensusHash,
        block: &StacksBlock,
        parent_consensus_hash: &ConsensusHash,
        commit_burn: u64,
        sortition_burn: u64,
        download_time: u64,
    ) -> Result<(), Error> {
        debug!(
            "Store anchored block {}/{}, parent in {}",
            consensus_hash,
            block.block_hash(),
            parent_consensus_hash
        );
        assert!(commit_burn < i64::MAX as u64);
        assert!(sortition_burn < i64::MAX as u64);

        let block_hash = block.block_hash();
        let index_block_hash =
            StacksBlockHeader::make_index_block_hash(&consensus_hash, &block_hash);

        let attachable = {
            // if this block has an unprocessed staging parent, then it's not attachable until its parent is.
            let has_unprocessed_parent_sql = "SELECT anchored_block_hash FROM staging_blocks WHERE anchored_block_hash = ?1 AND consensus_hash = ?2 AND processed = 0 AND orphaned = 0 LIMIT 1";
            let has_parent_sql = "SELECT anchored_block_hash FROM staging_blocks WHERE anchored_block_hash = ?1 AND consensus_hash = ?2 LIMIT 1";
            let has_parent_args: &[&dyn ToSql] =
                &[&block.header.parent_block, &parent_consensus_hash];
            let has_unprocessed_parent_rows = query_row_columns::<BlockHeaderHash, _>(
                &tx,
                has_unprocessed_parent_sql,
                has_parent_args,
                "anchored_block_hash",
            )
            .map_err(Error::DBError)?;
            let has_parent_rows = query_row_columns::<BlockHeaderHash, _>(
                &tx,
                has_parent_sql,
                has_parent_args,
                "anchored_block_hash",
            )
            .map_err(Error::DBError)?;
            let parent_not_in_staging_blocks =
                has_parent_rows.len() == 0 && block.header.parent_block != FIRST_STACKS_BLOCK_HASH;
            if has_unprocessed_parent_rows.len() > 0 || parent_not_in_staging_blocks {
                // still have unprocessed parent OR its parent is not in staging_blocks at all -- this block is not attachable
                debug!(
                    "Store non-attachable anchored block {}/{}",
                    consensus_hash,
                    block.block_hash()
                );
                0
            } else {
                // no unprocessed parents -- this block is potentially attachable
                1
            }
        };

        // store block metadata
        let sql = "INSERT OR REPLACE INTO staging_blocks \
                   (anchored_block_hash, \
                   parent_anchored_block_hash, \
                   consensus_hash, \
                   parent_consensus_hash, \
                   parent_microblock_hash, \
                   parent_microblock_seq, \
                   microblock_pubkey_hash, \
                   height, \
                   attachable, \
                   processed, \
                   orphaned, \
                   commit_burn, \
                   sortition_burn, \
                   index_block_hash, \
                   arrival_time, \
                   processed_time, \
                   download_time) \
                   VALUES (?1, ?2, ?3, ?4, ?5, ?6, ?7, ?8, ?9, ?10, ?11, ?12, ?13, ?14, ?15, ?16, ?17)";
        let args: &[&dyn ToSql] = &[
            &block_hash,
            &block.header.parent_block,
            &consensus_hash,
            &parent_consensus_hash,
            &block.header.parent_microblock,
            &block.header.parent_microblock_sequence,
            &block.header.microblock_pubkey_hash,
            &u64_to_sql(block.header.total_work.work)?,
            &attachable,
            &0,
            &0,
            &u64_to_sql(commit_burn)?,
            &u64_to_sql(sortition_burn)?,
            &index_block_hash,
            &u64_to_sql(get_epoch_time_secs())?,
            &0,
            &u64_to_sql(download_time)?,
        ];

        tx.execute(&sql, args)
            .map_err(|e| Error::DBError(db_error::SqliteError(e)))?;

        StacksChainState::store_block(blocks_path, consensus_hash, block)?;

        // mark all children of this new block as unattachable -- need to attach this block first!
        // this should be done across all burnchains.
        let children_sql =
            "UPDATE staging_blocks SET attachable = 0 WHERE parent_anchored_block_hash = ?1";
        let children_args = [&block_hash];

        tx.execute(&children_sql, &children_args)
            .map_err(|e| Error::DBError(db_error::SqliteError(e)))?;

        Ok(())
    }

    /// Store a preprocessed microblock, queueing it up for subsequent processing.
    /// The caller should at least verify that this block was signed by the miner of the ancestor
    /// anchored block that this microblock builds off of.  Because microblocks may arrive out of
    /// order, this method does not check that.
    /// The consensus_hash and anchored_block_hash correspond to the _parent_ Stacks block.
    /// Microblocks ought to only be stored if they are first confirmed to have been signed.
    pub fn store_staging_microblock<'a>(
        tx: &mut DBTx<'a>,
        parent_consensus_hash: &ConsensusHash,
        parent_anchored_block_hash: &BlockHeaderHash,
        microblock: &StacksMicroblock,
    ) -> Result<(), Error> {
        test_debug!(
            "Store staging microblock {}/{}-{}",
            parent_consensus_hash,
            parent_anchored_block_hash,
            microblock.block_hash()
        );

        let mut microblock_bytes = vec![];
        microblock
            .consensus_serialize(&mut microblock_bytes)
            .map_err(Error::CodecError)?;

        let index_block_hash = StacksBlockHeader::make_index_block_hash(
            parent_consensus_hash,
            parent_anchored_block_hash,
        );

        let index_microblock_hash = StacksBlockHeader::make_index_block_hash(
            parent_consensus_hash,
            &microblock.block_hash(),
        );

        // store microblock metadata
        let sql = "INSERT OR REPLACE INTO staging_microblocks (anchored_block_hash, consensus_hash, index_block_hash, microblock_hash, parent_hash, index_microblock_hash, sequence, processed, orphaned) VALUES (?1, ?2, ?3, ?4, ?5, ?6, ?7, ?8, ?9)";
        let args: &[&dyn ToSql] = &[
            &parent_anchored_block_hash,
            &parent_consensus_hash,
            &index_block_hash,
            &microblock.block_hash(),
            &microblock.header.prev_block,
            &index_microblock_hash,
            &microblock.header.sequence,
            &0,
            &0,
        ];

        tx.execute(&sql, args)
            .map_err(|e| Error::DBError(db_error::SqliteError(e)))?;

        // store microblock bytes
        let block_sql = "INSERT OR REPLACE INTO staging_microblocks_data \
                         (block_hash, block_data)
                         VALUES (?1, ?2)";
        let block_args: &[&dyn ToSql] = &[&microblock.block_hash(), &microblock_bytes];

        tx.execute(&block_sql, block_args)
            .map_err(|e| Error::DBError(db_error::SqliteError(e)))?;

        Ok(())
    }

    /// Store users who burned in support of a block
    fn store_staging_block_user_burn_supports<'a>(
        tx: &mut DBTx<'a>,
        consensus_hash: &ConsensusHash,
        block_hash: &BlockHeaderHash,
        burn_supports: &Vec<UserBurnSupportOp>,
    ) -> Result<(), Error> {
        for burn_support in burn_supports.iter() {
            assert!(burn_support.burn_fee < i64::MAX as u64);
        }

        for burn_support in burn_supports.iter() {
            let sql = "INSERT OR REPLACE INTO staging_user_burn_support (anchored_block_hash, consensus_hash, address, burn_amount, vtxindex) VALUES (?1, ?2, ?3, ?4, ?5)";
            let args: &[&dyn ToSql] = &[
                &consensus_hash,
                &block_hash,
                &burn_support.address.to_string(),
                &u64_to_sql(burn_support.burn_fee)?,
                &burn_support.vtxindex,
            ];

            tx.execute(&sql, args)
                .map_err(|e| Error::DBError(db_error::SqliteError(e)))?;
        }

        Ok(())
    }

    /// Read all the i64 values from a query (possibly none).
    fn read_i64s(conn: &DBConn, query: &str, args: &[&dyn ToSql]) -> Result<Vec<i64>, Error> {
        let mut stmt = conn
            .prepare(query)
            .map_err(|e| Error::DBError(db_error::SqliteError(e)))?;
        let mut rows = stmt
            .query(args)
            .map_err(|e| Error::DBError(db_error::SqliteError(e)))?;

        // gather
        let mut row_data: Vec<i64> = vec![];
        while let Some(row) = rows.next().map_err(|e| db_error::SqliteError(e))? {
            let val_opt: Option<i64> = row.get_unwrap(0);
            if let Some(val) = val_opt {
                row_data.push(val);
            }
        }

        Ok(row_data)
    }

    /// Do we have a block queued up, and if so, is it being processed?.
    /// Return Some(processed) if the block is queued up -- true if processed, false if not
    /// Return None if the block is not queued up
    pub fn get_staging_block_status(
        blocks_conn: &DBConn,
        consensus_hash: &ConsensusHash,
        block_hash: &BlockHeaderHash,
    ) -> Result<Option<bool>, Error> {
        StacksChainState::read_i64s(blocks_conn, "SELECT processed FROM staging_blocks WHERE anchored_block_hash = ?1 AND consensus_hash = ?2", &[block_hash, consensus_hash])
            .and_then(|processed| {
                if processed.len() == 0 {
                    Ok(None)
                }
                else if processed.len() == 1 {
                    Ok(Some(processed[0] != 0))
                }
                else {
                    Err(Error::DBError(db_error::Overflow))
                }
            })
    }

    /// Is a block orphaned?
    pub fn is_block_orphaned(
        blocks_conn: &DBConn,
        consensus_hash: &ConsensusHash,
        block_hash: &BlockHeaderHash,
    ) -> Result<bool, Error> {
        StacksChainState::read_i64s(blocks_conn, "SELECT orphaned FROM staging_blocks WHERE anchored_block_hash = ?1 AND consensus_hash = ?2", &[block_hash, consensus_hash])
            .and_then(|orphaned| {
                if orphaned.len() == 0 {
                    Ok(false)
                }
                else if orphaned.len() == 1 {
                    Ok(orphaned[0] != 0)
                }
                else {
                    Err(Error::DBError(db_error::Overflow))
                }
            })
    }

    /// Do we have a microblock in the DB, and if so, has it been processed?
    /// The query takes the consensus hash and block hash of a block that _produced_ this stream.
    /// Return Some(processed) if the microblock is queued up.
    /// Return None if the microblock is not queued up.
    #[cfg(test)]
    pub fn get_microblock_status(
        &self,
        parent_consensus_hash: &ConsensusHash,
        parent_block_hash: &BlockHeaderHash,
        microblock_hash: &BlockHeaderHash,
    ) -> Result<Option<bool>, Error> {
        StacksChainState::read_i64s(&self.db(), "SELECT processed FROM staging_microblocks WHERE anchored_block_hash = ?1 AND microblock_hash = ?2 AND consensus_hash = ?3", &[&parent_block_hash, microblock_hash, &parent_consensus_hash])
            .and_then(|processed| {
                if processed.len() == 0 {
                    Ok(None)
                }
                else if processed.len() == 1 {
                    Ok(Some(processed[0] != 0))
                }
                else {
                    Err(Error::DBError(db_error::Overflow))
                }
            })
    }

    /// Given an anchor block's index hash, does it confirm any microblocks?
    /// Due to the way we process microblocks -- i.e. all microblocks between a parent/child anchor
    /// block are processed atomically -- it is sufficient to check that there exists a microblock
    /// that is the parent microblock of this block, and is processed.
    /// Used for RPC where the tail hash isn't known.
    pub fn has_processed_microblocks(
        &self,
        child_index_block_hash: &StacksBlockId,
    ) -> Result<bool, Error> {
        let (parent_consensus_hash, parent_block_hash) =
            match StacksChainState::get_parent_block_header_hashes(
                &self.db(),
                &child_index_block_hash,
            )? {
                Some(x) => x,
                None => {
                    // no parent stored, so no confirmed microblocks
                    return Ok(false);
                }
            };

        let parent_index_block_hash =
            StacksBlockHeader::make_index_block_hash(&parent_consensus_hash, &parent_block_hash);

        let parent_microblock_hash =
            match StacksChainState::get_staging_block_parent_microblock_hash(
                &self.db(),
                child_index_block_hash,
            )? {
                Some(x) => x,
                None => {
                    // no header record for this block, so it cannot have confirmed anything
                    return Ok(false);
                }
            };

        let sql = "SELECT 1 FROM staging_microblocks WHERE index_block_hash = ?1 AND microblock_hash = ?2 AND processed = 1 AND orphaned = 0";
        let args: &[&dyn ToSql] = &[&parent_index_block_hash, &parent_microblock_hash];
        let res = self
            .db()
            .query_row(sql, args, |_r| Ok(()))
            .optional()
            .expect("DB CORRUPTION: staging blocks DB corrupted!")
            .is_some();

        Ok(res)
    }

    /// Given an anchor block's index hash, and the last microblock hash in a hypothetical tail,
    /// does this anchor block confirm that tail?
    /// Due to the way we process microblocks -- i.e. all microblocks between a parent/child anchor
    /// block are processed atomically -- it is sufficient to check that there exists a microblock
    /// that is the parent microblock of this block, and is processed.
    pub fn has_processed_microblocks_at_tail(
        &self,
        child_index_block_hash: &StacksBlockId,
        parent_microblock_hash: &BlockHeaderHash,
    ) -> Result<bool, Error> {
        StacksChainState::read_i64s(self.db(), "SELECT staging_microblocks.processed
                                                FROM staging_blocks JOIN staging_microblocks ON staging_blocks.parent_anchored_block_hash = staging_microblocks.anchored_block_hash AND staging_blocks.parent_consensus_hash = staging_microblocks.consensus_hash
                                                WHERE staging_blocks.index_block_hash = ?1 AND staging_microblocks.microblock_hash = ?2 AND staging_microblocks.orphaned = 0", &[child_index_block_hash, &parent_microblock_hash])
            .and_then(|processed| {
                if processed.len() == 0 {
                    Ok(false)
                }
                else if processed.len() == 1 {
                    Ok(processed[0] != 0)
                }
                else {
                    Err(Error::DBError(db_error::Overflow))
                }
            })
    }

    /// Generate a blocks inventory message, given the output of
    /// SortitionDB::get_stacks_header_hashes().  Note that header_hashes must be less than or equal to
    /// pox_constants.reward_cycle_length, in order to generate a valid BlocksInvData payload.
    pub fn get_blocks_inventory(
        &self,
        header_hashes: &[(ConsensusHash, Option<BlockHeaderHash>)],
    ) -> Result<BlocksInvData, Error> {
        let mut block_bits = Vec::with_capacity(header_hashes.len());
        let mut microblock_bits = Vec::with_capacity(header_hashes.len());

        let mut block_bench_total = 0;
        let mut mblock_bench_total = 0;

        for (consensus_hash, stacks_header_hash_opt) in header_hashes.iter() {
            match stacks_header_hash_opt {
                None => {
                    test_debug!(
                        "Do not have any block in burn block {} in {}",
                        &consensus_hash,
                        &self.blocks_path
                    );
                    block_bits.push(false);
                    microblock_bits.push(false);
                }
                Some(ref stacks_header_hash) => {
                    let index_block_hash = StacksBlockHeader::make_index_block_hash(
                        consensus_hash,
                        stacks_header_hash,
                    );

                    let block_bench_start = get_epoch_time_ms();
                    let mut parent_microblock_hash = None;

                    // TODO: just do a stat? cache this?
                    match StacksChainState::load_block_header(
                        &self.blocks_path,
                        &consensus_hash,
                        &stacks_header_hash,
                    ) {
                        Ok(Some(hdr)) => {
                            test_debug!(
                                "Have anchored block {} in {}",
                                &index_block_hash,
                                &self.blocks_path
                            );
                            if hdr.parent_microblock != EMPTY_MICROBLOCK_PARENT_HASH {
                                parent_microblock_hash = Some(hdr.parent_microblock.clone());
                            }
                            block_bits.push(true);
                        }
                        _ => {
                            test_debug!("Do not have anchored block {}", &index_block_hash);
                            block_bits.push(false);
                        }
                    }

                    let block_bench_end = get_epoch_time_ms();
                    block_bench_total += block_bench_end.saturating_sub(block_bench_start);

                    let mblock_bench_begin = get_epoch_time_ms();
                    if let Some(parent_microblock) = parent_microblock_hash {
                        // TODO: can we cache this?
                        if self.has_processed_microblocks_at_tail(
                            &index_block_hash,
                            &parent_microblock,
                        )? {
                            test_debug!(
                                "Have processed microblocks confirmed by anchored block {}",
                                &index_block_hash,
                            );
                            microblock_bits.push(true);
                        } else {
                            test_debug!("Do not have processed microblocks confirmed by anchored block {} -- no index hash)", &index_block_hash);
                            microblock_bits.push(false);
                        }
                    } else {
                        test_debug!(
                            "Do not have processed microblocks confirmed by anchored block {}",
                            &index_block_hash
                        );
                        microblock_bits.push(false);
                    }

                    let mblock_bench_end = get_epoch_time_ms();
                    mblock_bench_total += mblock_bench_end.saturating_sub(mblock_bench_begin);
                }
            }
        }

        assert_eq!(block_bits.len(), microblock_bits.len());

        let block_bitvec = BlocksInvData::compress_bools(&block_bits);
        let microblocks_bitvec = BlocksInvData::compress_bools(&microblock_bits);

        debug!(
            "Time to evaluate {} entries: {}ms for blocks, {}ms for microblocks",
            header_hashes.len(),
            block_bench_total,
            mblock_bench_total
        );

        Ok(BlocksInvData {
            bitlen: block_bits.len() as u16,
            block_bitvec: block_bitvec,
            microblocks_bitvec: microblocks_bitvec,
        })
    }

    /// Do we have a staging block?  Return true if the block is present and marked as unprocessed;
    /// false otherwise
    pub fn has_staging_block(
        blocks_conn: &DBConn,
        consensus_hash: &ConsensusHash,
        block_hash: &BlockHeaderHash,
    ) -> Result<bool, Error> {
        match StacksChainState::get_staging_block_status(blocks_conn, consensus_hash, block_hash)? {
            Some(processed) => Ok(!processed),
            None => Ok(false),
        }
    }

    /// Delete a microblock's data from the DB
    fn delete_microblock_data(
        tx: &mut DBTx,
        microblock_hash: &BlockHeaderHash,
    ) -> Result<(), Error> {
        let args = [&microblock_hash];

        // copy into the invalidated_microblocks_data table
        let copy_sql = "INSERT OR REPLACE INTO invalidated_microblocks_data SELECT * FROM staging_microblocks_data WHERE block_hash = ?1";
        tx.execute(copy_sql, &args)?;

        // clear out the block data from staging
        let clear_sql = "DELETE FROM staging_microblocks_data WHERE block_hash = ?1";
        tx.execute(clear_sql, &args)?;

        Ok(())
    }

    /// Mark an anchored block as orphaned and both orphan and delete its descendant microblock data.
    /// The blocks database will eventually delete all orphaned data.
    fn delete_orphaned_epoch_data<'a>(
        tx: &mut DBTx<'a>,
        blocks_path: &str,
        consensus_hash: &ConsensusHash,
        anchored_block_hash: &BlockHeaderHash,
    ) -> Result<(), Error> {
        // This block is orphaned
        let update_block_sql = "UPDATE staging_blocks SET orphaned = 1, processed = 1, attachable = 0 WHERE consensus_hash = ?1 AND anchored_block_hash = ?2";
        let update_block_args: &[&dyn ToSql] = &[consensus_hash, anchored_block_hash];

        // All descendants of this processed block are never attachable.
        // Indicate this by marking all children as orphaned (but not procesed), across all burnchain forks.
        let update_children_sql = "UPDATE staging_blocks SET orphaned = 1, processed = 0, attachable = 0 WHERE parent_consensus_hash = ?1 AND parent_anchored_block_hash = ?2";
        let update_children_args: &[&dyn ToSql] = &[consensus_hash, anchored_block_hash];

        // find all orphaned microblocks, and delete the block data
        let find_orphaned_microblocks_sql = "SELECT microblock_hash FROM staging_microblocks WHERE consensus_hash = ?1 AND anchored_block_hash = ?2";
        let find_orphaned_microblocks_args: &[&dyn ToSql] = &[consensus_hash, anchored_block_hash];
        let orphaned_microblock_hashes = query_row_columns::<BlockHeaderHash, _>(
            tx,
            find_orphaned_microblocks_sql,
            find_orphaned_microblocks_args,
            "microblock_hash",
        )?;

        // drop microblocks (this processes them)
        let update_microblock_children_sql = "UPDATE staging_microblocks SET orphaned = 1, processed = 1 WHERE consensus_hash = ?1 AND anchored_block_hash = ?2";
        let update_microblock_children_args: &[&dyn ToSql] = &[consensus_hash, anchored_block_hash];

        tx.execute(update_block_sql, update_block_args)?;

        tx.execute(update_children_sql, update_children_args)?;

        tx.execute(
            update_microblock_children_sql,
            update_microblock_children_args,
        )?;

        for mblock_hash in orphaned_microblock_hashes {
            StacksChainState::delete_microblock_data(tx, &mblock_hash)?;
        }

        // mark the block as invalid if we haven't already
        let block_path =
            StacksChainState::get_block_path(blocks_path, consensus_hash, anchored_block_hash)?;
        match fs::metadata(&block_path) {
            Ok(_) => {
                StacksChainState::free_block(blocks_path, consensus_hash, anchored_block_hash);
            }
            Err(_) => {
                StacksChainState::atomic_file_write(&block_path, &vec![])?;
            }
        }

        Ok(())
    }

    /// Clear out a staging block -- mark it as processed.
    /// Mark its children as attachable.
    /// Idempotent.
    /// sort_tx_opt is required if accept is true
    fn set_block_processed<'a, 'b>(
        tx: &mut DBTx<'a>,
        mut sort_tx_opt: Option<&mut SortitionHandleTx<'b>>,
        blocks_path: &str,
        consensus_hash: &ConsensusHash,
        anchored_block_hash: &BlockHeaderHash,
        accept: bool,
    ) -> Result<(), Error> {
        let sql = "SELECT * FROM staging_blocks WHERE consensus_hash = ?1 AND anchored_block_hash = ?2 AND orphaned = 0".to_string();
        let args: &[&dyn ToSql] = &[&consensus_hash, &anchored_block_hash];

        let has_stored_block = StacksChainState::has_stored_block(
            tx,
            blocks_path,
            consensus_hash,
            anchored_block_hash,
        )?;
        let _block_path =
            StacksChainState::make_block_dir(blocks_path, consensus_hash, anchored_block_hash)?;

        let rows = query_rows::<StagingBlock, _>(tx, &sql, args).map_err(Error::DBError)?;
        let block = match rows.len() {
            0 => {
                // not an error if this block was already orphaned
                let orphan_sql = "SELECT * FROM staging_blocks WHERE consensus_hash = ?1 AND anchored_block_hash = ?2 AND orphaned = 1".to_string();
                let orphan_args: &[&dyn ToSql] = &[&consensus_hash, &anchored_block_hash];
                let orphan_rows = query_rows::<StagingBlock, _>(tx, &orphan_sql, orphan_args)
                    .map_err(Error::DBError)?;
                if orphan_rows.len() == 1 {
                    return Ok(());
                } else {
                    test_debug!(
                        "No such block at {}/{}",
                        consensus_hash,
                        anchored_block_hash
                    );
                    return Err(Error::DBError(db_error::NotFoundError));
                }
            }
            1 => rows[0].clone(),
            _ => {
                // should never happen
                panic!("Multiple staging blocks with same burn hash and block hash");
            }
        };

        if !block.processed {
            if !has_stored_block {
                if accept {
                    debug!(
                        "Accept block {}/{} as {}",
                        consensus_hash,
                        anchored_block_hash,
                        StacksBlockHeader::make_index_block_hash(
                            &consensus_hash,
                            &anchored_block_hash
                        )
                    );
                } else {
                    info!("Reject block {}/{}", consensus_hash, anchored_block_hash);
                }
            } else {
                debug!(
                    "Already stored block {}/{} ({})",
                    consensus_hash,
                    anchored_block_hash,
                    StacksBlockHeader::make_index_block_hash(&consensus_hash, &anchored_block_hash)
                );
            }
        } else {
            debug!(
                "Already processed block {}/{} ({})",
                consensus_hash,
                anchored_block_hash,
                StacksBlockHeader::make_index_block_hash(&consensus_hash, &anchored_block_hash)
            );
        }

        let update_sql = "UPDATE staging_blocks SET processed = 1, processed_time = ?1 WHERE consensus_hash = ?2 AND anchored_block_hash = ?3".to_string();
        let update_args: &[&dyn ToSql] = &[
            &u64_to_sql(get_epoch_time_secs())?,
            &consensus_hash,
            &anchored_block_hash,
        ];

        tx.execute(&update_sql, update_args)
            .map_err(|e| Error::DBError(db_error::SqliteError(e)))?;

        if accept {
            // if we accepted this block, then children of this processed block are now attachable.
            // Applies across all burnchain forks
            let update_children_sql =
                "UPDATE staging_blocks SET attachable = 1 WHERE parent_anchored_block_hash = ?1"
                    .to_string();
            let update_children_args = [&anchored_block_hash];

            tx.execute(&update_children_sql, &update_children_args)
                .map_err(|e| Error::DBError(db_error::SqliteError(e)))?;

            // mark this block as processed in the burn db too
            match sort_tx_opt {
                Some(ref mut sort_tx) => {
                    sort_tx.set_stacks_block_accepted(
                        consensus_hash,
                        &block.parent_anchored_block_hash,
                        &block.anchored_block_hash,
                        block.height,
                    )?;
                }
                None => {
                    if !cfg!(test) {
                        // not allowed in production
                        panic!("No burn DB transaction given to block processor");
                    }
                }
            }
        } else {
            // Otherwise, all descendants of this processed block are never attachable.
            // Mark this block's children as orphans, blow away its data, and blow away its descendant microblocks.
            debug!("Orphan block {}/{}", consensus_hash, anchored_block_hash);
            StacksChainState::delete_orphaned_epoch_data(
                tx,
                blocks_path,
                consensus_hash,
                anchored_block_hash,
            )?;
        }

        Ok(())
    }

    #[cfg(test)]
    fn set_block_orphaned<'a>(
        tx: &mut DBTx<'a>,
        blocks_path: &str,
        consensus_hash: &ConsensusHash,
        anchored_block_hash: &BlockHeaderHash,
    ) -> Result<(), Error> {
        // This block is orphaned
        let update_block_sql = "UPDATE staging_blocks SET orphaned = 1, processed = 1, attachable = 0 WHERE consensus_hash = ?1 AND anchored_block_hash = ?2".to_string();
        let update_block_args: &[&dyn ToSql] = &[consensus_hash, anchored_block_hash];

        // find all orphaned microblocks, and delete the block data
        let find_orphaned_microblocks_sql = "SELECT microblock_hash FROM staging_microblocks WHERE consensus_hash = ?1 AND anchored_block_hash = ?2";
        let find_orphaned_microblocks_args: &[&dyn ToSql] = &[consensus_hash, anchored_block_hash];
        let orphaned_microblock_hashes = query_row_columns::<BlockHeaderHash, _>(
            tx,
            find_orphaned_microblocks_sql,
            find_orphaned_microblocks_args,
            "microblock_hash",
        )
        .map_err(Error::DBError)?;

        // drop microblocks (this processes them)
        let update_microblock_children_sql = "UPDATE staging_microblocks SET orphaned = 1, processed = 1 WHERE consensus_hash = ?1 AND anchored_block_hash = ?2".to_string();
        let update_microblock_children_args: &[&dyn ToSql] = &[consensus_hash, anchored_block_hash];

        tx.execute(&update_block_sql, update_block_args)
            .map_err(|e| Error::DBError(db_error::SqliteError(e)))?;

        // mark the block as empty if we haven't already
        let block_path =
            StacksChainState::get_block_path(blocks_path, consensus_hash, anchored_block_hash)?;
        match fs::metadata(&block_path) {
            Ok(_) => {
                StacksChainState::free_block(blocks_path, consensus_hash, anchored_block_hash);
            }
            Err(_) => {
                StacksChainState::atomic_file_write(&block_path, &vec![])?;
            }
        }

        Ok(())
    }

    /// Drop a trail of staging microblocks.  Mark them as orphaned and delete their data.
    /// Also, orphan any anchored children blocks that build off of the now-orphaned microblocks.
    fn drop_staging_microblocks<'a>(
        tx: &mut DBTx<'a>,
        consensus_hash: &ConsensusHash,
        anchored_block_hash: &BlockHeaderHash,
        invalid_block_hash: &BlockHeaderHash,
    ) -> Result<(), Error> {
        // find offending sequence
        let seq_sql = "SELECT sequence FROM staging_microblocks WHERE consensus_hash = ?1 AND anchored_block_hash = ?2 AND microblock_hash = ?3 AND processed = 0 AND orphaned = 0".to_string();
        let seq_args: &[&dyn ToSql] = &[&consensus_hash, &anchored_block_hash, &invalid_block_hash];
        let seq = match query_int::<_>(tx, &seq_sql, seq_args) {
            Ok(seq) => seq,
            Err(e) => match e {
                db_error::NotFoundError => {
                    // no microblocks to delete
                    return Ok(());
                }
                _ => {
                    return Err(Error::DBError(e));
                }
            },
        };

        debug!(
            "Drop staging microblocks {}/{} up to {} ({})",
            consensus_hash, anchored_block_hash, invalid_block_hash, seq
        );

        // drop staging children at and beyond the invalid block
        let update_microblock_children_sql = "UPDATE staging_microblocks SET orphaned = 1, processed = 1 WHERE anchored_block_hash = ?1 AND sequence >= ?2".to_string();
        let update_microblock_children_args: &[&dyn ToSql] = &[&anchored_block_hash, &seq];

        tx.execute(
            &update_microblock_children_sql,
            update_microblock_children_args,
        )
        .map_err(|e| Error::DBError(db_error::SqliteError(e)))?;

        // find all orphaned microblocks hashes, and delete the block data
        let find_orphaned_microblocks_sql = "SELECT microblock_hash FROM staging_microblocks WHERE anchored_block_hash = ?1 AND sequence >= ?2";
        let find_orphaned_microblocks_args: &[&dyn ToSql] = &[&anchored_block_hash, &seq];
        let orphaned_microblock_hashes = query_row_columns::<BlockHeaderHash, _>(
            tx,
            find_orphaned_microblocks_sql,
            find_orphaned_microblocks_args,
            "microblock_hash",
        )
        .map_err(Error::DBError)?;

        // garbage-collect
        for mblock_hash in orphaned_microblock_hashes.iter() {
            StacksChainState::delete_microblock_data(tx, &mblock_hash)?;
        }

        for mblock_hash in orphaned_microblock_hashes.iter() {
            // orphan any staging blocks that build on the now-invalid microblocks
            let update_block_children_sql = "UPDATE staging_blocks SET orphaned = 1, processed = 0, attachable = 0 WHERE parent_microblock_hash = ?1".to_string();
            let update_block_children_args = [&mblock_hash];

            tx.execute(&update_block_children_sql, &update_block_children_args)
                .map_err(|e| Error::DBError(db_error::SqliteError(e)))?;
        }

        Ok(())
    }

    /// Mark a range of a stream of microblocks as confirmed.
    /// All the corresponding blocks must have been validated and proven contiguous.
    fn set_microblocks_processed<'a>(
        tx: &mut DBTx<'a>,
        child_consensus_hash: &ConsensusHash,
        child_anchored_block_hash: &BlockHeaderHash,
        last_microblock_hash: &BlockHeaderHash,
    ) -> Result<(), Error> {
        let child_index_block_hash = StacksBlockHeader::make_index_block_hash(
            child_consensus_hash,
            child_anchored_block_hash,
        );
        let (parent_consensus_hash, parent_block_hash) =
            match StacksChainState::get_parent_block_header_hashes(tx, &child_index_block_hash)? {
                Some(x) => x,
                None => {
                    return Ok(());
                }
            };
        let parent_index_hash =
            StacksBlockHeader::make_index_block_hash(&parent_consensus_hash, &parent_block_hash);

        let mut mblock_hash = last_microblock_hash.clone();
        let sql = "UPDATE staging_microblocks SET processed = 1 WHERE consensus_hash = ?1 AND anchored_block_hash = ?2 AND microblock_hash = ?3";

        loop {
            test_debug!("Set {}-{} processed", &parent_index_hash, &mblock_hash);

            // confirm this microblock
            let args: &[&dyn ToSql] = &[&parent_consensus_hash, &parent_block_hash, &mblock_hash];
            tx.execute(sql, args)
                .map_err(|e| Error::DBError(db_error::SqliteError(e)))?;

            // find the parent so we can confirm it as well
            let mblock_info_opt = StacksChainState::load_staging_microblock_info(
                tx,
                &parent_index_hash,
                &mblock_hash,
            )?;

            if let Some(mblock_info) = mblock_info_opt {
                if mblock_info.parent_hash == parent_block_hash {
                    // at head of stream
                    break;
                } else {
                    mblock_hash = mblock_info.parent_hash;
                }
            } else {
                // missing parent microblock -- caller should abort this DB transaction
                debug!(
                    "No such staging microblock {}/{}-{}",
                    &parent_consensus_hash, &parent_block_hash, &mblock_hash
                );
                return Err(Error::NoSuchBlockError);
            }
        }

        Ok(())
    }

    /// Is a particular microblock stored in the staging DB, given the index anchored block hash of the block
    /// that confirms it?
    pub fn has_staging_microblock_indexed(
        &self,
        child_index_block_hash: &StacksBlockId,
        seq: u16,
    ) -> Result<bool, Error> {
        let (parent_consensus_hash, parent_block_hash) =
            match StacksChainState::get_parent_block_header_hashes(
                &self.db(),
                &child_index_block_hash,
            )? {
                Some(x) => x,
                None => {
                    return Ok(false);
                }
            };
        let parent_index_block_hash =
            StacksBlockHeader::make_index_block_hash(&parent_consensus_hash, &parent_block_hash);
        StacksChainState::read_i64s(&self.db(), "SELECT processed FROM staging_microblocks WHERE index_block_hash = ?1 AND sequence = ?2", &[&parent_index_block_hash, &seq])
            .and_then(|processed| {
                if processed.len() == 0 {
                    Ok(false)
                }
                else if processed.len() == 1 {
                    Ok(processed[0] == 0)
                }
                else {
                    Err(Error::DBError(db_error::Overflow))
                }
            })
    }

    /// Do we have a particular microblock stream given its indexed tail microblock hash?
    /// Used by the RPC endpoint to determine if we can serve back a stream of microblocks.
    pub fn has_processed_microblocks_indexed(
        conn: &DBConn,
        index_microblock_hash: &StacksBlockId,
    ) -> Result<bool, Error> {
        let sql = "SELECT 1 FROM staging_microblocks WHERE index_microblock_hash = ?1 AND processed = 1 AND orphaned = 0";
        let args: &[&dyn ToSql] = &[index_microblock_hash];
        let res = conn
            .query_row(&sql, args, |_r| Ok(()))
            .optional()
            .expect("DB CORRUPTION: block header DB corrupted!")
            .is_some();
        Ok(res)
    }

    /// Given an index anchor block hash, get the index microblock hash for a confirmed microblock stream.
    pub fn get_confirmed_microblock_index_hash(
        &self,
        child_index_block_hash: &StacksBlockId,
    ) -> Result<Option<StacksBlockId>, Error> {
        // get parent's consensus hash and block hash
        let (parent_consensus_hash, _) = match StacksChainState::get_parent_block_header_hashes(
            &self.db(),
            child_index_block_hash,
        )? {
            Some(x) => x,
            None => {
                test_debug!("No such block: {:?}", &child_index_block_hash);
                return Ok(None);
            }
        };

        // get the child's staging block info
        let child_block_info =
            match StacksChainState::load_staging_block_info(&self.db(), child_index_block_hash)? {
                Some(hdr) => hdr,
                None => {
                    test_debug!("No such block: {:?}", &child_index_block_hash);
                    return Ok(None);
                }
            };

        Ok(Some(StacksBlockHeader::make_index_block_hash(
            &parent_consensus_hash,
            &child_block_info.parent_microblock_hash,
        )))
    }

    /// Do we have any unconfirmed microblocks at or after the given sequence number that descend
    /// from the anchored block identified by the given parent_index_block_hash?
    /// Does not consider whether or not they are valid.
    /// Used mainly for paging through unconfirmed microblocks in the RPC interface.
    pub fn has_any_staging_microblock_indexed(
        &self,
        parent_index_block_hash: &StacksBlockId,
        min_seq: u16,
    ) -> Result<bool, Error> {
        StacksChainState::read_i64s(&self.db(), "SELECT processed FROM staging_microblocks WHERE index_block_hash = ?1 AND sequence >= ?2 LIMIT 1", &[&parent_index_block_hash, &min_seq])
            .and_then(|processed| Ok(processed.len() > 0))
    }

    /// Do we have a given microblock as a descendant of a given anchored block?
    /// Does not consider whether or not it has been processed or is orphaned.
    /// Used by the relayer to decide whether or not a microblock should be relayed.
    /// Used by the microblock-preprocessor to decide whether or not to store the microblock.
    pub fn has_descendant_microblock_indexed(
        &self,
        parent_index_block_hash: &StacksBlockId,
        microblock_hash: &BlockHeaderHash,
    ) -> Result<bool, Error> {
        StacksChainState::read_i64s(&self.db(), "SELECT processed FROM staging_microblocks WHERE index_block_hash = ?1 AND microblock_hash = ?2 LIMIT 1", &[parent_index_block_hash, microblock_hash])
            .and_then(|processed| Ok(processed.len() > 0))
    }

    /// Do we have any microblock available to serve in any capacity, given its parent anchored block's
    /// index block hash?
    #[cfg(test)]
    fn has_microblocks_indexed(
        &self,
        parent_index_block_hash: &StacksBlockId,
    ) -> Result<bool, Error> {
        StacksChainState::read_i64s(
            &self.db(),
            "SELECT processed FROM staging_microblocks WHERE index_block_hash = ?1 LIMIT 1",
            &[&parent_index_block_hash],
        )
        .and_then(|processed| Ok(processed.len() > 0))
    }

    /// Given an index block hash, get the consensus hash and block hash
    fn inner_get_block_header_hashes(
        blocks_db: &DBConn,
        index_block_hash: &StacksBlockId,
        consensus_hash_col: &str,
        anchored_block_col: &str,
    ) -> Result<Option<(ConsensusHash, BlockHeaderHash)>, Error> {
        let sql = format!(
            "SELECT {},{} FROM staging_blocks WHERE index_block_hash = ?1",
            consensus_hash_col, anchored_block_col
        );
        let args = [index_block_hash as &dyn ToSql];

        blocks_db
            .query_row(&sql, &args, |row| {
                let anchored_block_hash = BlockHeaderHash::from_column(row, anchored_block_col)
                    .expect("Expected anchored_block_hash - database corrupted");
                let consensus_hash = ConsensusHash::from_column(row, consensus_hash_col)
                    .expect("Expected consensus_hash - database corrupted");
                Ok((consensus_hash, anchored_block_hash))
            })
            .optional()
            .map_err(|e| Error::DBError(db_error::SqliteError(e)))
    }

    /// Given an index block hash, get its consensus hash and block hash if it exists
    pub fn get_block_header_hashes(
        &self,
        index_block_hash: &StacksBlockId,
    ) -> Result<Option<(ConsensusHash, BlockHeaderHash)>, Error> {
        StacksChainState::inner_get_block_header_hashes(
            &self.db(),
            index_block_hash,
            "consensus_hash",
            "anchored_block_hash",
        )
    }

    /// Given an index block hash, get the parent consensus hash and block hash if it exists
    pub fn get_parent_block_header_hashes(
        blocks_conn: &DBConn,
        index_block_hash: &StacksBlockId,
    ) -> Result<Option<(ConsensusHash, BlockHeaderHash)>, Error> {
        StacksChainState::inner_get_block_header_hashes(
            blocks_conn,
            index_block_hash,
            "parent_consensus_hash",
            "parent_anchored_block_hash",
        )
    }

    /// Get the sqlite rowid for a staging microblock, given the hash of the microblock.
    /// Returns None if no such microblock.
    fn stream_microblock_get_rowid(
        blocks_conn: &DBConn,
        parent_index_block_hash: &StacksBlockId,
        microblock_hash: &BlockHeaderHash,
    ) -> Result<Option<i64>, Error> {
        let sql = "SELECT staging_microblocks_data.rowid FROM \
                   staging_microblocks JOIN staging_microblocks_data \
                   ON staging_microblocks.microblock_hash = staging_microblocks_data.block_hash \
                   WHERE staging_microblocks.index_block_hash = ?1 AND staging_microblocks.microblock_hash = ?2";
        let args = [
            parent_index_block_hash as &dyn ToSql,
            microblock_hash as &dyn ToSql,
        ];
        query_row(blocks_conn, sql, &args).map_err(Error::DBError)
    }

    /// Load up the metadata on a microblock stream (but don't get the data itself)
    /// DO NOT USE IN PRODUCTION -- doesn't work for microblock forks.
    #[cfg(test)]
    fn stream_microblock_get_info(
        blocks_conn: &DBConn,
        parent_index_block_hash: &StacksBlockId,
    ) -> Result<Vec<StagingMicroblock>, Error> {
        let sql = "SELECT * FROM staging_microblocks WHERE index_block_hash = ?1 ORDER BY sequence"
            .to_string();
        let args = [parent_index_block_hash as &dyn ToSql];
        let microblock_info =
            query_rows::<StagingMicroblock, _>(blocks_conn, &sql, &args).map_err(Error::DBError)?;
        Ok(microblock_info)
    }

    /// Write header data to the fd
    fn write_stream_data<W: Write, R: Read, S: Streamer>(
        fd: &mut W,
        stream: &mut S,
        input: &mut R,
        count: u64,
    ) -> Result<u64, Error> {
        let mut buf = vec![0u8; count as usize];
        let nr = input.read(&mut buf).map_err(Error::ReadError)?;
        fd.write_all(&buf[0..nr]).map_err(Error::WriteError)?;

        stream.add_bytes(nr as u64);

        Ok(nr as u64)
    }

    /// Stream header data from one Read to one Write
    fn stream_data<W: Write, R: Read + Seek, S: Streamer>(
        fd: &mut W,
        stream: &mut S,
        input: &mut R,
        count: u64,
    ) -> Result<u64, Error> {
        input
            .seek(SeekFrom::Start(stream.offset()))
            .map_err(Error::ReadError)?;

        StacksChainState::write_stream_data(fd, stream, input, count)
    }

    /// Stream a single header's data from disk
    /// If this method returns 0, it's because we're EOF on the header and should begin the next.
    fn stream_one_header<W: Write>(
        blocks_conn: &DBConn,
        block_path: &str,
        fd: &mut W,
        stream: &mut HeaderStreamData,
        count: u64,
    ) -> Result<u64, Error> {
        if stream.header_bytes.is_none() && stream.num_headers > 0 {
            let header =
                StacksChainState::load_block_header_indexed(block_path, &stream.index_block_hash)?
                    .ok_or(Error::NoSuchBlockError)?;

            let header_info =
                StacksChainState::load_staging_block_info(blocks_conn, &stream.index_block_hash)?
                    .ok_or(Error::NoSuchBlockError)?;

            let parent_index_block_hash = StacksBlockHeader::make_index_block_hash(
                &header_info.parent_consensus_hash,
                &header_info.parent_anchored_block_hash,
            );

            let mut header_bytes = vec![];
            let extended_header = ExtendedStacksHeader {
                consensus_hash: header_info.consensus_hash,
                header: header,
                parent_block_id: parent_index_block_hash,
            };

            serde_json::to_writer(&mut header_bytes, &extended_header).map_err(|e| {
                Error::NetError(net_error::SerializeError(format!(
                    "Failed to send as JSON: {:?}",
                    &e
                )))
            })?;

            if stream.num_headers > 1 {
                header_bytes.push(',' as u8);
            }

            test_debug!(
                "header_bytes: {}",
                String::from_utf8(header_bytes.clone()).unwrap()
            );

            stream.header_bytes = Some(header_bytes);
            stream.offset = 0;
        }

        if stream.header_bytes.is_some() {
            let header_bytes = stream
                .header_bytes
                .take()
                .expect("Do not have header bytes and did not set them");
            let res = (|| {
                if stream.offset >= (header_bytes.len() as u64) {
                    // EOF
                    return Ok(0);
                }

                let num_bytes = StacksChainState::write_stream_data(
                    fd,
                    stream,
                    &mut &header_bytes[(stream.offset as usize)..],
                    count,
                )?;
                test_debug!(
                    "Stream header hash={} offset={} total_bytes={}, num_bytes={} num_headers={}",
                    &stream.index_block_hash,
                    stream.offset,
                    stream.total_bytes,
                    num_bytes,
                    stream.num_headers
                );
                Ok(num_bytes)
            })();
            stream.header_bytes = Some(header_bytes);
            res
        } else {
            Ok(0)
        }
    }

    /// Stream multiple headers from disk, moving in reverse order from the chain tip back.
    /// Returns total number of bytes written (will be equal to the number of bytes read).
    /// Returns 0 if we run out of headers
    fn stream_headers<W: Write>(
        &self,
        fd: &mut W,
        stream: &mut HeaderStreamData,
        count: u64,
    ) -> Result<u64, Error> {
        let mut to_write = count;
        while to_write > 0 {
            let nw = match StacksChainState::stream_one_header(
                &self.db(),
                &self.blocks_path,
                fd,
                stream,
                to_write,
            ) {
                Ok(nw) => nw,
                Err(Error::DBError(db_error::NotFoundError)) => {
                    // out of headers
                    debug!(
                        "No more header to stream after {}",
                        &stream.index_block_hash
                    );
                    stream.header_bytes = None;
                    stream.end_of_stream = true;
                    break;
                }
                Err(e) => {
                    return Err(e);
                }
            };

            if nw == 0 {
                if stream.num_headers == 0 {
                    // out of headers
                    debug!(
                        "No more header to stream after {}",
                        &stream.index_block_hash
                    );
                    stream.header_bytes = None;
                    stream.end_of_stream = true;
                    break;
                }

                // EOF on header; move to the next one (its parent)
                let header_info = match StacksChainState::load_staging_block_info(
                    &self.db(),
                    &stream.index_block_hash,
                )? {
                    Some(x) => x,
                    None => {
                        // out of headers
                        debug!(
                            "Out of headers to stream after block {}",
                            &stream.index_block_hash
                        );
                        stream.header_bytes = None;
                        stream.end_of_stream = true;
                        break;
                    }
                };

                let parent_index_block_hash = StacksBlockHeader::make_index_block_hash(
                    &header_info.parent_consensus_hash,
                    &header_info.parent_anchored_block_hash,
                );

                stream.index_block_hash = parent_index_block_hash;
                stream.num_headers = stream
                    .num_headers
                    .checked_sub(1)
                    .expect("BUG: streamed more headers than called for");

                stream.header_bytes = None;
            } else {
                to_write = to_write
                    .checked_sub(nw)
                    .expect("BUG: wrote more data than called for");
            }

            debug!(
                "Streaming header={}: to_write={}, nw={}",
                &stream.index_block_hash, to_write, nw
            );
        }
        debug!(
            "Streamed headers ({} remaining): {} - {} = {}",
            stream.num_headers,
            count,
            to_write,
            count - to_write
        );
        Ok(count - to_write)
    }

    /// Stream a single microblock's data from the staging database.
    /// If this method returns 0, it's because we're EOF on the blob.
    fn stream_one_microblock<W: Write>(
        blocks_conn: &DBConn,
        fd: &mut W,
        stream: &mut MicroblockStreamData,
        count: u64,
    ) -> Result<u64, Error> {
        let rowid = match stream.rowid {
            None => {
                // need to get rowid in order to get the blob
                match StacksChainState::stream_microblock_get_rowid(
                    blocks_conn,
                    &stream.parent_index_block_hash,
                    &stream.microblock_hash,
                )? {
                    Some(rid) => rid,
                    None => {
                        test_debug!("Microblock hash={:?} not in DB", &stream.microblock_hash,);
                        return Err(Error::NoSuchBlockError);
                    }
                }
            }
            Some(rid) => rid,
        };

        stream.rowid = Some(rowid);
        let mut blob = blocks_conn
            .blob_open(
                DatabaseName::Main,
                "staging_microblocks_data",
                "block_data",
                rowid,
                true,
            )
            .map_err(|e| {
                match e {
                    sqlite_error::SqliteFailure(_, _) => {
                        // blob got moved out of staging
                        Error::NoSuchBlockError
                    }
                    _ => Error::DBError(db_error::SqliteError(e)),
                }
            })?;

        let num_bytes = StacksChainState::stream_data(fd, stream, &mut blob, count)?;
        test_debug!(
            "Stream microblock rowid={} hash={} offset={} total_bytes={}, num_bytes={}",
            rowid,
            &stream.microblock_hash,
            stream.offset,
            stream.total_bytes,
            num_bytes
        );
        Ok(num_bytes)
    }

    /// Stream multiple microblocks from staging, moving in reverse order from the stream tail to the stream head.
    /// Returns total number of bytes written (will be equal to the number of bytes read).
    /// Returns 0 if we run out of microblocks in the staging db
    fn stream_microblocks_confirmed<W: Write>(
        chainstate: &StacksChainState,
        fd: &mut W,
        stream: &mut MicroblockStreamData,
        count: u64,
    ) -> Result<u64, Error> {
        let mut to_write = count;
        while to_write > 0 {
            let nw =
                StacksChainState::stream_one_microblock(&chainstate.db(), fd, stream, to_write)?;
            if nw == 0 {
                // EOF on microblock blob; move to the next one (its parent)
                let mblock_info = match StacksChainState::load_staging_microblock_info(
                    &chainstate.db(),
                    &stream.parent_index_block_hash,
                    &stream.microblock_hash,
                )? {
                    Some(x) => x,
                    None => {
                        // out of mblocks
                        debug!(
                            "Out of microblocks to stream after confirmed microblock {}",
                            &stream.microblock_hash
                        );
                        break;
                    }
                };

                let rowid = match StacksChainState::stream_microblock_get_rowid(
                    &chainstate.db(),
                    &stream.parent_index_block_hash,
                    &mblock_info.parent_hash,
                )? {
                    Some(rid) => rid,
                    None => {
                        // out of mblocks
                        debug!(
                            "No rowid found for confirmed stream microblock {}",
                            &mblock_info.parent_hash
                        );
                        break;
                    }
                };

                stream.offset = 0;
                stream.rowid = Some(rowid);
                stream.microblock_hash = mblock_info.parent_hash;
            } else {
                to_write = to_write
                    .checked_sub(nw)
                    .expect("BUG: wrote more data than called for");
            }
            debug!(
                "Streaming microblock={}: to_write={}, nw={}",
                &stream.microblock_hash, to_write, nw
            );
        }
        debug!(
            "Streamed confirmed microblocks: {} - {} = {}",
            count,
            to_write,
            count - to_write
        );
        Ok(count - to_write)
    }

    /// Stream block data from the chunk store.
    fn stream_data_from_chunk_store<W: Write>(
        blocks_path: &str,
        fd: &mut W,
        stream: &mut BlockStreamData,
        count: u64,
    ) -> Result<u64, Error> {
        let block_path =
            StacksChainState::get_index_block_path(blocks_path, &stream.index_block_hash)?;

        // The reason we open a file on each call to stream data is because we don't want to
        // exhaust the supply of file descriptors.  Maybe a future version of this code will do
        // something like cache the set of open files so we don't have to keep re-opening them.
        let mut file_fd = fs::OpenOptions::new()
            .read(true)
            .write(false)
            .create(false)
            .truncate(false)
            .open(&block_path)
            .map_err(|e| {
                if e.kind() == io::ErrorKind::NotFound {
                    error!("File not found: {:?}", &block_path);
                    Error::NoSuchBlockError
                } else {
                    Error::ReadError(e)
                }
            })?;

        StacksChainState::stream_data(fd, stream, &mut file_fd, count)
    }

    /// Stream block data from the chain state.
    /// Returns the number of bytes written, and updates `stream` to point to the next point to
    /// read.  Writes the bytes streamed to `fd`.
    pub fn stream_block<W: Write>(
        &mut self,
        fd: &mut W,
        stream: &mut BlockStreamData,
        count: u64,
    ) -> Result<u64, Error> {
        StacksChainState::stream_data_from_chunk_store(&self.blocks_path, fd, stream, count)
    }

    /// Stream unconfirmed microblocks from the staging DB.  Pull only from the staging DB.
    /// Returns the number of bytes written, and updates `stream` to point to the next point to
    /// read.  Wrties the bytes streamed to `fd`.
    pub fn stream_microblocks_unconfirmed<W: Write>(
        chainstate: &StacksChainState,
        fd: &mut W,
        stream: &mut MicroblockStreamData,
        count: u64,
    ) -> Result<u64, Error> {
        let mut to_write = count;
        while to_write > 0 {
            let nw =
                StacksChainState::stream_one_microblock(&chainstate.db(), fd, stream, to_write)?;
            if nw == 0 {
                // EOF on microblock blob; move to the next one
                let next_seq = match stream.seq {
                    u16::MAX => {
                        return Err(Error::NoSuchBlockError);
                    }
                    x => x + 1,
                };
                let next_mblock_hash = match StacksChainState::load_next_descendant_microblock(
                    &chainstate.db(),
                    &stream.index_block_hash,
                    next_seq,
                )? {
                    Some(mblock) => {
                        test_debug!(
                            "Switch to {}-{} ({})",
                            &stream.index_block_hash,
                            &mblock.block_hash(),
                            next_seq
                        );
                        mblock.block_hash()
                    }
                    None => {
                        // EOF on stream
                        break;
                    }
                };

                let rowid = match StacksChainState::stream_microblock_get_rowid(
                    &chainstate.db(),
                    &stream.parent_index_block_hash,
                    &next_mblock_hash,
                )? {
                    Some(rid) => rid,
                    None => {
                        // out of mblocks
                        break;
                    }
                };

                stream.offset = 0;
                stream.rowid = Some(rowid);
                stream.microblock_hash = next_mblock_hash;
                stream.seq = next_seq;
            } else {
                to_write = to_write
                    .checked_sub(nw)
                    .expect("BUG: wrote more data than called for");
            }
        }
        Ok(count - to_write)
    }

    fn extract_signed_microblocks(
        parent_anchored_block_header: &StacksBlockHeader,
        microblocks: &Vec<StacksMicroblock>,
    ) -> Vec<StacksMicroblock> {
        let mut signed_microblocks = vec![];
        for microblock in microblocks.iter() {
            let mut dup = microblock.clone();
            if dup
                .verify(&parent_anchored_block_header.microblock_pubkey_hash)
                .is_err()
            {
                warn!(
                    "Microblock {} not signed by {}",
                    microblock.block_hash(),
                    parent_anchored_block_header.microblock_pubkey_hash
                );
                continue;
            }
            signed_microblocks.push(microblock.clone());
        }
        signed_microblocks
    }

    /// Given a microblock stream, does it connect the parent and child anchored blocks?
    /// * verify that the blocks are a contiguous sequence, with no duplicate sequence numbers
    /// * verify that each microblock is signed by the parent anchor block's key
    /// The stream must be in order by sequence number, and there must be no duplicates.
    /// If the stream connects to the anchored block, then
    /// return the index in the given microblocks vec that corresponds to the highest valid
    /// block -- i.e. the microblock indicated by the anchored header as the parent.
    /// If there was a duplicate sequence number, then also return a poison-microblock
    /// transaction for the two headers with the lowest duplicate sequence number.
    /// Return None if the stream does not connect to this block (e.g. it's incomplete or the like)
    pub fn validate_parent_microblock_stream(
        parent_anchored_block_header: &StacksBlockHeader,
        anchored_block_header: &StacksBlockHeader,
        microblocks: &Vec<StacksMicroblock>,
        verify_signatures: bool,
    ) -> Option<(usize, Option<TransactionPayload>)> {
        if anchored_block_header.is_first_mined() {
            // there had better be zero microblocks
            if anchored_block_header.parent_microblock == EMPTY_MICROBLOCK_PARENT_HASH
                && anchored_block_header.parent_microblock_sequence == 0
            {
                return Some((0, None));
            } else {
                warn!(
                    "Block {} has no ancestor, and should have no microblock parents",
                    anchored_block_header.block_hash()
                );
                return None;
            }
        }

        let signed_microblocks = if verify_signatures {
            StacksChainState::extract_signed_microblocks(&parent_anchored_block_header, microblocks)
        } else {
            microblocks.clone()
        };

        if signed_microblocks.len() == 0 {
            if anchored_block_header.parent_microblock == EMPTY_MICROBLOCK_PARENT_HASH
                && anchored_block_header.parent_microblock_sequence == 0
            {
                // expected empty
                debug!(
                    "No microblocks between {} and {}",
                    parent_anchored_block_header.block_hash(),
                    anchored_block_header.block_hash()
                );
                return Some((0, None));
            } else {
                // did not expect empty
                warn!(
                    "Missing microblocks between {} and {}",
                    parent_anchored_block_header.block_hash(),
                    anchored_block_header.block_hash()
                );
                return None;
            }
        }

        if signed_microblocks[0].header.sequence != 0 {
            // discontiguous -- must start with seq 0
            warn!(
                "Discontiguous stream -- first microblock header sequence is {}",
                signed_microblocks[0].header.sequence
            );
            return None;
        }

        if signed_microblocks[0].header.prev_block != parent_anchored_block_header.block_hash() {
            // discontiguous -- not connected to parent
            warn!("Discontiguous stream -- does not connect to parent");
            return None;
        }

        // sanity check -- in order by sequence and no sequence duplicates
        for i in 1..signed_microblocks.len() {
            if signed_microblocks[i - 1].header.sequence > signed_microblocks[i].header.sequence {
                panic!("BUG: out-of-sequence microblock stream");
            }
            let cur_seq = (signed_microblocks[i - 1].header.sequence as u32) + 1;
            if cur_seq < (signed_microblocks[i].header.sequence as u32) {
                // discontiguous
                warn!(
                    "Discontiguous stream -- {} < {}",
                    cur_seq, signed_microblocks[i].header.sequence
                );
                return None;
            }
        }

        // sanity check -- all parent block hashes are unique.  If there are duplicates, then the
        // miner equivocated.
        let mut parent_hashes: HashMap<BlockHeaderHash, StacksMicroblockHeader> = HashMap::new();
        for i in 0..signed_microblocks.len() {
            let signed_microblock = &signed_microblocks[i];
            if parent_hashes.contains_key(&signed_microblock.header.prev_block) {
                debug!(
                    "Deliberate microblock fork: duplicate parent {}",
                    signed_microblock.header.prev_block
                );
                let conflicting_microblock_header = parent_hashes
                    .get(&signed_microblock.header.prev_block)
                    .unwrap();

                return Some((
                    i - 1,
                    Some(TransactionPayload::PoisonMicroblock(
                        signed_microblock.header.clone(),
                        conflicting_microblock_header.clone(),
                    )),
                ));
            }
            parent_hashes.insert(
                signed_microblock.header.prev_block.clone(),
                signed_microblock.header.clone(),
            );
        }

        // hashes are contiguous enough -- for each seqnum, there is a microblock with seqnum+1 with the
        // microblock at seqnum as its parent.  There may be more than one.
        for i in 1..signed_microblocks.len() {
            if signed_microblocks[i - 1].header.sequence == signed_microblocks[i].header.sequence
                && signed_microblocks[i - 1].block_hash() != signed_microblocks[i].block_hash()
            {
                // deliberate microblock fork
                debug!(
                    "Deliberate microblock fork at sequence {}",
                    signed_microblocks[i - 1].header.sequence
                );
                return Some((
                    i - 1,
                    Some(TransactionPayload::PoisonMicroblock(
                        signed_microblocks[i - 1].header.clone(),
                        signed_microblocks[i].header.clone(),
                    )),
                ));
            }

            if signed_microblocks[i - 1].block_hash() != signed_microblocks[i].header.prev_block {
                // discontiguous
                debug!("Discontinuous stream -- blocks not linked by hash");
                return None;
            }
        }

        if anchored_block_header.parent_microblock == EMPTY_MICROBLOCK_PARENT_HASH
            && anchored_block_header.parent_microblock_sequence == 0
        {
            // expected empty
            debug!(
                "Empty microblock stream between {} and {}",
                parent_anchored_block_header.block_hash(),
                anchored_block_header.block_hash()
            );
            return Some((0, None));
        }

        let mut end = 0;
        let mut connects = false;
        for i in 0..signed_microblocks.len() {
            if signed_microblocks[i].block_hash() == anchored_block_header.parent_microblock {
                end = i + 1;
                connects = true;
                break;
            }
        }

        if !connects {
            // discontiguous
            debug!(
                "Discontiguous stream: block {} does not connect to tail",
                anchored_block_header.block_hash()
            );
            return None;
        }

        return Some((end, None));
    }

    /// Determine whether or not a block executed an epoch transition.  That is, did this block
    /// call `initialize_epoch_2_05()` or similar when it was processed.
    pub fn block_crosses_epoch_boundary(
        block_conn: &DBConn,
        parent_consensus_hash: &ConsensusHash,
        parent_block_hash: &BlockHeaderHash,
    ) -> Result<bool, db_error> {
        let sql = "SELECT 1 FROM epoch_transitions WHERE block_id = ?1";
        let args: &[&dyn ToSql] = &[&StacksBlockHeader::make_index_block_hash(
            parent_consensus_hash,
            parent_block_hash,
        )];
        let res = block_conn
            .query_row(sql, args, |_r| Ok(()))
            .optional()
            .map(|x| x.is_some())?;

        Ok(res)
    }

    /// Validate an anchored block against the burn chain state.  Determines if this given Stacks
    /// block can attach to the chainstate.  Called before inserting the block into the staging
    /// DB.
    ///
    /// Returns Some(commit burn, total burn) if valid
    /// Returns None if not valid
    /// * consensus_hash is the PoX history hash of the burnchain block whose sortition
    /// (ostensibly) selected this block for inclusion.
    fn validate_anchored_block_burnchain(
        _blocks_conn: &DBConn,
        db_handle: &SortitionHandleConn,
        consensus_hash: &ConsensusHash,
        block: &StacksBlock,
        mainnet: bool,
        chain_id: u32,
    ) -> Result<Option<(u64, u64)>, Error> {
        // sortition-winning block commit for this block?
        let block_hash = block.block_hash();

        let block_commit = match SortitionDB::get_block_commit_for_stacks_block(
            db_handle.conn(),
            consensus_hash,
            &block_hash,
        )? {
            Some(bc) => bc,
            None => {
                // unsoliciated
                // unsoliciated
                warn!(
                    "Received unsolicited block: {}/{}",
                    consensus_hash, block_hash
                );
                return Ok(None);
            }
        };

        // burn chain tip that selected this commit's block
        let burn_chain_tip = db_handle
            .get_block_snapshot(&block_commit.burn_header_hash)?
            .expect("FATAL: have block commit but no block snapshot");

        // attaches to burn chain
        match block
            .header
            .validate_burnchain(&burn_chain_tip, &block_commit)
        {
            Ok(_) => {}
            Err(_) => {
                warn!(
                    "Invalid block, could not validate on burnchain: {}/{}",
                    consensus_hash, block_hash
                );

                return Ok(None);
            }
        };

        // static checks on transactions all pass
        let valid = block.validate_transactions_static(mainnet, chain_id);
        if !valid {
            warn!(
                "Invalid block, transactions failed static checks: {}/{}",
                consensus_hash, block_hash
            );
            return Ok(None);
        }

        Ok(Some((1, 1)))
    }

    /// Pre-process and store an anchored block to staging, queuing it up for
    /// subsequent processing once all of its ancestors have been processed.
    ///
    /// Caller must have called SortitionDB::expects_stacks_block() to determine if this block belongs
    /// to the blockchain.  The consensus_hash is the hash of the burnchain block whose sortition
    /// elected the given Stacks block.
    ///
    /// If we find the same Stacks block in two or more burnchain forks, insert it there too.
    ///
    /// (New in 2.05+) If the anchored block descends from a parent anchored block in a different
    /// system epoch, then it *must not* have a parent microblock stream.
    ///
    /// sort_ic: an indexed connection to a sortition DB
    /// consensus_hash: this is the consensus hash of the sortition that chose this block
    /// block: the actual block data for this anchored Stacks block
    /// parent_consensus_hash: this the consensus hash of the sortition that chose this Stack's block's parent
    pub fn preprocess_anchored_block(
        &mut self,
        sort_ic: &SortitionDBConn,
        consensus_hash: &ConsensusHash,
        block: &StacksBlock,
        parent_consensus_hash: &ConsensusHash,
        download_time: u64,
    ) -> Result<bool, Error> {
        debug!(
            "preprocess anchored block {}/{}",
            consensus_hash,
            block.block_hash()
        );

        let sort_handle = SortitionHandleConn::open_reader_consensus(sort_ic, consensus_hash)?;

        let mainnet = self.mainnet;
        let chain_id = self.chain_id;
        let blocks_path = self.blocks_path.clone();
        let mut block_tx = self.db_tx_begin()?;

        // already in queue or already processed?
        let index_block_hash =
            StacksBlockHeader::make_index_block_hash(consensus_hash, &block.block_hash());
        if StacksChainState::has_stored_block(
            &block_tx,
            &blocks_path,
            consensus_hash,
            &block.block_hash(),
        )? {
            debug!(
                "Block already stored and processed: {}/{} ({})",
                consensus_hash,
                &block.block_hash(),
                &index_block_hash
            );
            return Ok(false);
        } else if StacksChainState::has_staging_block(
            &block_tx,
            consensus_hash,
            &block.block_hash(),
        )? {
            debug!(
                "Block already stored (but not processed): {}/{} ({})",
                consensus_hash,
                &block.block_hash(),
                &index_block_hash
            );
            return Ok(false);
        } else if StacksChainState::has_block_indexed(&blocks_path, &index_block_hash)? {
            debug!(
                "Block already stored to chunk store: {}/{} ({})",
                consensus_hash,
                &block.block_hash(),
                &index_block_hash
            );
            return Ok(false);
        }

        // find all user burns that supported this block
        let user_burns = sort_handle.get_winning_user_burns_by_block()?;

        // does this block match the burnchain state? skip if not
        let validation_res = StacksChainState::validate_anchored_block_burnchain(
            &block_tx,
            &sort_handle,
            consensus_hash,
            block,
            mainnet,
            chain_id,
        )?;
        let (commit_burn, sortition_burn) = match validation_res {
            Some((commit_burn, sortition_burn)) => (commit_burn, sortition_burn),
            None => {
                let msg = format!(
                    "Invalid block {}: does not correspond to burn chain state",
                    block.block_hash()
                );
                warn!("{}", &msg);

                // orphan it
                StacksChainState::set_block_processed(
                    &mut block_tx,
                    None,
                    &blocks_path,
                    consensus_hash,
                    &block.block_hash(),
                    false,
                )?;

                block_tx.commit()?;
                return Err(Error::InvalidStacksBlock(msg));
            }
        };

        debug!("Storing staging block");

        // queue block up for processing
        StacksChainState::store_staging_block(
            &mut block_tx,
            &blocks_path,
            consensus_hash,
            &block,
            parent_consensus_hash,
            commit_burn,
            sortition_burn,
            download_time,
        )?;

        // store users who burned for this block so they'll get rewarded if we process it
        StacksChainState::store_staging_block_user_burn_supports(
            &mut block_tx,
            consensus_hash,
            &block.block_hash(),
            &user_burns,
        )?;

        block_tx.commit()?;

        // ready to go
        Ok(true)
    }

    /// Pre-process and store a microblock to staging, queueing it up for subsequent processing
    /// once all of its ancestors have been processed.
    ///
    /// The anchored block this microblock builds off of must have already been stored somewhere,
    /// staging or accepted, so we can verify the signature over this block.
    ///
    /// This method is `&mut self` to ensure that concurrent renames don't corrupt our chain state.
    ///
    /// If we find the same microblock in multiple burnchain forks, insert it into both.
    ///
    /// Return true if we stored the microblock.
    /// Return false if we did not store it (i.e. we already had it, we don't have its parent)
    /// Return Err(..) if the microblock is invalid, or we couldn't process it
    pub fn preprocess_streamed_microblock(
        &mut self,
        parent_consensus_hash: &ConsensusHash,
        parent_anchored_block_hash: &BlockHeaderHash,
        microblock: &StacksMicroblock,
    ) -> Result<bool, Error> {
        debug!(
            "preprocess microblock {}/{}-{}, parent {}",
            parent_consensus_hash,
            parent_anchored_block_hash,
            microblock.block_hash(),
            microblock.header.prev_block
        );

        let parent_index_hash = StacksBlockHeader::make_index_block_hash(
            parent_consensus_hash,
            parent_anchored_block_hash,
        );

        // already queued or already processed?
        if self.has_descendant_microblock_indexed(&parent_index_hash, &microblock.block_hash())? {
            debug!(
                "Microblock already stored and/or processed: {}/{} {} {}",
                parent_consensus_hash,
                &parent_anchored_block_hash,
                microblock.block_hash(),
                microblock.header.sequence
            );

            // try to process it nevertheless
            return Ok(false);
        }

        let mainnet = self.mainnet;
        let chain_id = self.chain_id;
        let blocks_path = self.blocks_path.clone();

        let mut blocks_tx = self.db_tx_begin()?;

        let pubkey_hash = if let Some(pubkh) = StacksChainState::load_block_pubkey_hash(
            &blocks_tx,
            &blocks_path,
            parent_consensus_hash,
            parent_anchored_block_hash,
        )? {
            pubkh
        } else {
            // don't have the parent
            return Ok(false);
        };

        let mut dup = microblock.clone();
        if let Err(e) = dup.verify(&pubkey_hash) {
            let msg = format!(
                "Invalid microblock {}: failed to verify signature with {}: {:?}",
                microblock.block_hash(),
                pubkey_hash,
                &e
            );
            warn!("{}", &msg);
            return Err(Error::InvalidStacksMicroblock(msg, microblock.block_hash()));
        }

        // static checks on transactions all pass
        let valid = microblock.validate_transactions_static(mainnet, chain_id);
        if !valid {
            let msg = format!(
                "Invalid microblock {}: one or more transactions failed static tests",
                microblock.block_hash()
            );
            warn!("{}", &msg);
            return Err(Error::InvalidStacksMicroblock(msg, microblock.block_hash()));
        }

        // add to staging
        StacksChainState::store_staging_microblock(
            &mut blocks_tx,
            parent_consensus_hash,
            parent_anchored_block_hash,
            microblock,
        )?;

        blocks_tx.commit()?;

        Ok(true)
    }

    /// Given a burnchain snapshot, a Stacks block and a microblock stream, preprocess them all.
    /// This does not work when forking
    #[cfg(test)]
    pub fn preprocess_stacks_epoch(
        &mut self,
        sort_ic: &SortitionDBConn,
        snapshot: &BlockSnapshot,
        block: &StacksBlock,
        microblocks: &Vec<StacksMicroblock>,
    ) -> Result<(), Error> {
        let parent_sn = {
            let db_handle = sort_ic.as_handle(&snapshot.sortition_id);
            let sn = match db_handle
                .get_block_snapshot(&snapshot.parent_burn_header_hash)
                .unwrap()
            {
                Some(sn) => sn,
                None => {
                    return Err(Error::NoSuchBlockError);
                }
            };
            sn
        };

        self.preprocess_anchored_block(
            sort_ic,
            &snapshot.consensus_hash,
            block,
            &parent_sn.consensus_hash,
            5,
        )
        .unwrap();
        let block_hash = block.block_hash();
        for mblock in microblocks.iter() {
            self.preprocess_streamed_microblock(&snapshot.consensus_hash, &block_hash, mblock)
                .unwrap();
        }
        Ok(())
    }

    /// Get the coinbase at this burn block height, in microSTX
    pub fn get_coinbase_reward(burn_block_height: u64, first_burn_block_height: u64) -> u128 {
        /*
        From https://forum.stacks.org/t/pox-consensus-and-stx-future-supply

        """

        1000 STX for years 0-4
        500 STX for years 4-8
        250 STX for years 8-12
        125 STX in perpetuity


        From the Token Whitepaper:

        We expect that once native mining goes live, approximately 4383 blocks will be pro-
        cessed per month, or approximately 52,596 blocks will be processed per year.

        """
        */
        // this is saturating subtraction for the initial reward calculation
        //   where we are computing the coinbase reward for blocks that occur *before*
        //   the `first_burn_block_height`
        let effective_ht = burn_block_height.saturating_sub(first_burn_block_height);
        let blocks_per_year = 52596;
        let stx_reward = if effective_ht < blocks_per_year * 4 {
            1000
        } else if effective_ht < blocks_per_year * 8 {
            500
        } else if effective_ht < blocks_per_year * 12 {
            250
        } else {
            125
        };

        stx_reward * (MICROSTACKS_PER_STACKS as u128)
    }

    /// Create the block reward.
    /// `coinbase_reward_ustx` is the total coinbase reward for this block, including any
    ///    accumulated rewards from missed sortitions or initial mining rewards.
    fn make_scheduled_miner_reward(
        mainnet: bool,
        parent_block_hash: &BlockHeaderHash,
        parent_consensus_hash: &ConsensusHash,
        block: &StacksBlock,
        block_consensus_hash: &ConsensusHash,
        block_height: u64,
        anchored_fees: u128,
        streamed_fees: u128,
        stx_burns: u128,
        burnchain_commit_burn: u64,
        burnchain_sortition_burn: u64,
        coinbase_reward_ustx: u128,
    ) -> Result<MinerPaymentSchedule, Error> {
        let coinbase_tx = block.get_coinbase_tx().ok_or(Error::InvalidStacksBlock(
            "No coinbase transaction".to_string(),
        ))?;
        let miner_auth = coinbase_tx.get_origin();
        let miner_addr = if mainnet {
            miner_auth.address_mainnet()
        } else {
            miner_auth.address_testnet()
        };

        let miner_reward = MinerPaymentSchedule {
            address: miner_addr,
            block_hash: block.block_hash(),
            consensus_hash: block_consensus_hash.clone(),
            parent_block_hash: parent_block_hash.clone(),
            parent_consensus_hash: parent_consensus_hash.clone(),
            coinbase: coinbase_reward_ustx,
            tx_fees_anchored: anchored_fees,
            tx_fees_streamed: streamed_fees,
            stx_burns: stx_burns,
            burnchain_commit_burn: burnchain_commit_burn,
            burnchain_sortition_burn: burnchain_sortition_burn,
            miner: true,
            stacks_block_height: block_height,
            vtxindex: 0,
        };

        Ok(miner_reward)
    }

    /// Given a staging block, load up its parent microblock stream from staging.
    /// All of the parent anchored block's microblocks will be loaded, if we have them and they're
    /// not orphaned.
    /// Return Ok(Some(microblocks)) if we got microblocks (even if it's an empty stream)
    /// Return Ok(None) if there are no staging microblocks yet
    fn find_parent_microblock_stream(
        blocks_conn: &DBConn,
        staging_block: &StagingBlock,
    ) -> Result<Option<Vec<StacksMicroblock>>, Error> {
        if staging_block.parent_microblock_hash == EMPTY_MICROBLOCK_PARENT_HASH
            && staging_block.parent_microblock_seq == 0
        {
            // no parent microblocks, ever
            return Ok(Some(vec![]));
        }

        // find the microblock stream fork that this block confirms
        match StacksChainState::load_microblock_stream_fork(
            blocks_conn,
            &staging_block.parent_consensus_hash,
            &staging_block.parent_anchored_block_hash,
            &staging_block.parent_microblock_hash,
        )? {
            Some(microblocks) => {
                return Ok(Some(microblocks));
            }
            None => {
                // parent microblocks haven't arrived yet, or there are none
                debug!(
                    "No parent microblock stream for {}: expected a stream with tail {},{}",
                    staging_block.anchored_block_hash,
                    staging_block.parent_microblock_hash,
                    staging_block.parent_microblock_seq
                );
                return Ok(None);
            }
        }
    }

    /// Find a block that we accepted to staging, but had a parent that we ended up
    /// rejecting.  Garbage-collect its data.
    /// Call this method repeatedly to remove long chains of orphaned blocks and microblocks from
    /// staging.
    /// Returns true if an orphan block was processed
    fn process_next_orphaned_staging_block<'a>(
        blocks_tx: &mut DBTx<'a>,
        blocks_path: &str,
    ) -> Result<bool, Error> {
        test_debug!("Find next orphaned block");

        // go through staging blocks and see if any of them have not been processed yet, but are
        // orphaned
        let sql = "SELECT * FROM staging_blocks WHERE processed = 0 AND orphaned = 1 ORDER BY RANDOM() LIMIT 1";
        let mut rows =
            query_rows::<StagingBlock, _>(blocks_tx, sql, NO_PARAMS).map_err(Error::DBError)?;
        if rows.len() == 0 {
            test_debug!("No orphans to remove");
            return Ok(false);
        }

        let orphan_block = rows.pop().unwrap();

        test_debug!(
            "Delete orphaned block {}/{} and its microblocks, and orphan its children",
            &orphan_block.consensus_hash,
            &orphan_block.anchored_block_hash
        );

        StacksChainState::delete_orphaned_epoch_data(
            blocks_tx,
            blocks_path,
            &orphan_block.consensus_hash,
            &orphan_block.anchored_block_hash,
        )?;
        Ok(true)
    }

    /// How many attachable staging blocks do we have, up to a limit, at or after the given
    /// timestamp?
    pub fn count_attachable_staging_blocks(
        blocks_conn: &DBConn,
        limit: u64,
        min_arrival_time: u64,
    ) -> Result<u64, Error> {
        let sql = "SELECT COUNT(*) FROM staging_blocks WHERE processed = 0 AND attachable = 1 AND orphaned = 0 AND arrival_time >= ?1 LIMIT ?2".to_string();
        let cnt = query_count(
            blocks_conn,
            &sql,
            &[&u64_to_sql(min_arrival_time)?, &u64_to_sql(limit)?],
        )
        .map_err(Error::DBError)?;
        Ok(cnt as u64)
    }

    /// How many processed staging blocks do we have, up to a limit, at or after the given
    /// timestamp?
    pub fn count_processed_staging_blocks(
        blocks_conn: &DBConn,
        limit: u64,
        min_arrival_time: u64,
    ) -> Result<u64, Error> {
        let sql = "SELECT COUNT(*) FROM staging_blocks WHERE processed = 1 AND orphaned = 0 AND processed_time > 0 AND processed_time >= ?1 LIMIT ?2".to_string();
        let cnt = query_count(
            blocks_conn,
            &sql,
            &[&u64_to_sql(min_arrival_time)?, &u64_to_sql(limit)?],
        )
        .map_err(Error::DBError)?;
        Ok(cnt as u64)
    }

    /// Measure how long a block waited in-between when it arrived and when it got processed.
    /// Includes both orphaned and accepted blocks.
    pub fn measure_block_wait_time(
        blocks_conn: &DBConn,
        start_height: u64,
        end_height: u64,
    ) -> Result<Vec<i64>, Error> {
        let sql = "SELECT processed_time - arrival_time FROM staging_blocks WHERE processed = 1 AND height >= ?1 AND height < ?2";
        let args: &[&dyn ToSql] = &[&u64_to_sql(start_height)?, &u64_to_sql(end_height)?];
        let list = query_rows::<i64, _>(blocks_conn, &sql, args)?;
        Ok(list)
    }

    /// Measure how long a block took to be downloaded (for blocks that we downloaded).
    /// Includes _all_ blocks.
    pub fn measure_block_download_time(
        blocks_conn: &DBConn,
        start_height: u64,
        end_height: u64,
    ) -> Result<Vec<i64>, Error> {
        let sql = "SELECT download_time FROM staging_blocks WHERE height >= ?1 AND height < ?2";
        let args: &[&dyn ToSql] = &[&u64_to_sql(start_height)?, &u64_to_sql(end_height)?];
        let list = query_rows::<i64, _>(blocks_conn, &sql, args)?;
        Ok(list)
    }

    /// Given access to the chain state (headers) and the staging blocks, find a staging block we
    /// can process, as well as its parent microblocks that it confirms
    /// Returns Some(microblocks, staging block) if we found a sequence of blocks to process.
    /// Returns None if not.
    fn find_next_staging_block<'a>(
        blocks_tx: &mut StacksDBTx<'a>,
        blocks_path: &str,
        sort_tx: &mut SortitionHandleTx,
    ) -> Result<Option<(Vec<StacksMicroblock>, StagingBlock)>, Error> {
        test_debug!("Find next staging block");

        let mut to_delete = vec![];

        // put this in a block so stmt goes out of scope before we start to delete PoX-orphaned
        // blocks
        {
            // go through staging blocks and see if any of them match headers, are attachable, and are
            // recent (i.e. less than 10 minutes old)
            // pick randomly -- don't allow the network sender to choose the processing order!
            let sql = "SELECT * FROM staging_blocks WHERE processed = 0 AND attachable = 1 AND orphaned = 0 ORDER BY RANDOM()".to_string();
            let mut stmt = blocks_tx
                .prepare(&sql)
                .map_err(|e| Error::DBError(db_error::SqliteError(e)))?;

            let mut rows = stmt
                .query(NO_PARAMS)
                .map_err(|e| Error::DBError(db_error::SqliteError(e)))?;

            while let Some(row) = rows.next().map_err(|e| db_error::SqliteError(e))? {
                let mut candidate = StagingBlock::from_row(&row).map_err(Error::DBError)?;

                // block must correspond to a valid PoX snapshot
                let sn_opt =
                    SortitionDB::get_block_snapshot_consensus(sort_tx, &candidate.consensus_hash)?;
                if sn_opt.is_none() {
                    info!(
                        "Block {}/{} does not correspond to a sortition",
                        &candidate.consensus_hash, &candidate.anchored_block_hash
                    );
                    to_delete.push((
                        candidate.consensus_hash.clone(),
                        candidate.anchored_block_hash.clone(),
                    ));
                    continue;
                } else if let Some(sn) = sn_opt {
                    if !sn.pox_valid {
                        info!(
                            "Block {}/{} corresponds to an invalid PoX sortition",
                            &candidate.consensus_hash, &candidate.anchored_block_hash
                        );
                        to_delete.push((
                            candidate.consensus_hash.clone(),
                            candidate.anchored_block_hash.clone(),
                        ));
                        continue;
                    }
                }

                debug!(
                    "Consider block {}/{} whose parent is {}/{} with {} parent microblocks tailed at {}",
                    &candidate.consensus_hash,
                    &candidate.anchored_block_hash,
                    &candidate.parent_consensus_hash,
                    &candidate.parent_anchored_block_hash,
                    if candidate.parent_microblock_hash != BlockHeaderHash([0u8; 32]) { (candidate.parent_microblock_seq as u32) + 1 } else { 0 },
                    &candidate.parent_microblock_hash
                );

                let can_attach = {
                    if candidate.parent_anchored_block_hash == FIRST_STACKS_BLOCK_HASH {
                        // this block's parent is the boot code -- it's the first-ever block,
                        // so it can be processed immediately
                        true
                    } else {
                        // not the first-ever block.  Does this connect to a previously-accepted
                        // block in the headers database?
                        let hdr_sql = "SELECT * FROM block_headers WHERE block_hash = ?1 AND consensus_hash = ?2".to_string();
                        let hdr_args: &[&dyn ToSql] = &[
                            &candidate.parent_anchored_block_hash,
                            &candidate.parent_consensus_hash,
                        ];
                        let hdr_row = query_row_panic::<StacksHeaderInfo, _, _>(
                            blocks_tx,
                            &hdr_sql,
                            hdr_args,
                            || {
                                format!(
                                    "Stored the same block twice: {}/{}",
                                    &candidate.parent_anchored_block_hash,
                                    &candidate.parent_consensus_hash
                                )
                            },
                        )?;
                        match hdr_row {
                            Some(_) => {
                                debug!(
                                    "Have parent {}/{} for this block, will process",
                                    &candidate.parent_consensus_hash,
                                    &candidate.parent_anchored_block_hash
                                );
                                true
                            }
                            None => {
                                // no parent processed for this block
                                debug!(
                                    "No such parent {}/{} for block, cannot process",
                                    &candidate.parent_consensus_hash,
                                    &candidate.parent_anchored_block_hash
                                );
                                false
                            }
                        }
                    }
                };

                if can_attach {
                    // load up the block data
                    candidate.block_data = match StacksChainState::load_block_bytes(
                        blocks_path,
                        &candidate.consensus_hash,
                        &candidate.anchored_block_hash,
                    )? {
                        Some(bytes) => {
                            if bytes.len() == 0 {
                                error!(
                                    "CORRUPTION: No block data for {}/{}",
                                    &candidate.consensus_hash, &candidate.anchored_block_hash
                                );
                                panic!();
                            }
                            bytes
                        }
                        None => {
                            error!(
                                "CORRUPTION: No block data for {}/{}",
                                &candidate.consensus_hash, &candidate.anchored_block_hash
                            );
                            panic!();
                        }
                    };

                    // find its microblock parent stream
                    match StacksChainState::find_parent_microblock_stream(blocks_tx, &candidate)? {
                        Some(parent_staging_microblocks) => {
                            return Ok(Some((parent_staging_microblocks, candidate)));
                        }
                        None => {
                            // no microblock data yet, so we can't process this block
                            continue;
                        }
                    }
                }
            }
        }

        for (consensus_hash, anchored_block_hash) in to_delete.into_iter() {
            info!("Orphan {}/{}: it does not connect to a previously-accepted block, because its consensus hash does not match an existing snapshot on the valid PoX fork.", &consensus_hash, &anchored_block_hash);
            let _ = StacksChainState::set_block_processed(
                blocks_tx,
                None,
                blocks_path,
                &consensus_hash,
                &anchored_block_hash,
                false,
            )
            .map_err(|e| {
                warn!(
                    "Failed to orphan {}/{}: {:?}",
                    &consensus_hash, &anchored_block_hash, &e
                );
                e
            });
        }

        // no blocks available
        Ok(None)
    }

    /// Process a stream of microblocks
    /// Return the fees and burns.
    pub fn process_microblocks_transactions(
        clarity_tx: &mut ClarityTx,
        microblocks: &Vec<StacksMicroblock>,
    ) -> Result<(u128, u128, Vec<StacksTransactionReceipt>), (Error, BlockHeaderHash)> {
        let mut fees = 0u128;
        let mut burns = 0u128;
        let mut receipts = vec![];
        for microblock in microblocks.iter() {
            debug!("Process microblock {}", &microblock.block_hash());
            for (tx_index, tx) in microblock.txs.iter().enumerate() {
                let (tx_fee, mut tx_receipt) =
                    StacksChainState::process_transaction(clarity_tx, tx, false)
                        .map_err(|e| (e, microblock.block_hash()))?;

                tx_receipt.microblock_header = Some(microblock.header.clone());
                tx_receipt.tx_index = tx_index as u32;
                fees = fees.checked_add(tx_fee as u128).expect("Fee overflow");
                burns = burns
                    .checked_add(tx_receipt.stx_burned as u128)
                    .expect("Burns overflow");
                receipts.push(tx_receipt);
            }
        }
        Ok((fees, burns, receipts))
    }

    /// If an epoch transition occurs at this Stacks block,
    ///   apply the transition and return any receipts from the transition.
    /// Return (applied?, receipts)
    pub fn process_epoch_transition(
        clarity_tx: &mut ClarityTx,
        chain_tip_burn_header_height: u32,
    ) -> Result<(bool, Vec<StacksTransactionReceipt>), Error> {
        // is this stacks block the first of a new epoch?
        let (stacks_parent_epoch, sortition_epoch) = clarity_tx.with_clarity_db_readonly(|db| {
            (
                db.get_clarity_epoch_version(),
                db.get_stacks_epoch(chain_tip_burn_header_height),
            )
        });

        let mut receipts = vec![];
        let mut applied = false;

        if let Some(sortition_epoch) = sortition_epoch {
            // the parent stacks block has a different epoch than what the Sortition DB
            //  thinks should be in place.
            if stacks_parent_epoch != sortition_epoch.epoch_id {
                info!("Applying epoch transition"; "new_epoch_id" => %sortition_epoch.epoch_id, "old_epoch_id" => %stacks_parent_epoch);
                // this assertion failing means that the _parent_ block was invalid: this is bad and should panic.
                assert!(stacks_parent_epoch < sortition_epoch.epoch_id, "The SortitionDB believes the epoch is earlier than this Stacks block's parent: sortition db epoch = {}, parent epoch = {}", sortition_epoch.epoch_id, stacks_parent_epoch);
                // time for special cases:
                match stacks_parent_epoch {
                    StacksEpochId::Epoch10 => {
                        panic!("Clarity VM believes it was running in 1.0: pre-Clarity.")
                    }
                    StacksEpochId::Epoch20 => {
                        assert_eq!(
                            sortition_epoch.epoch_id,
                            StacksEpochId::Epoch2_05,
                            "Should only transition from Epoch20 to Epoch2_05"
                        );
                        receipts.push(clarity_tx.block.initialize_epoch_2_05()?);
                        applied = true;
                    }
                    StacksEpochId::Epoch2_05 => {
                        panic!("No defined transition from Epoch2_05 forward")
                    }
                }
            }
        }
        Ok((applied, receipts))
    }

    /// Process any Stacking-related bitcoin operations
    ///  that haven't been processed in this Stacks fork yet.
    pub fn process_stacking_ops(
        clarity_tx: &mut ClarityTx,
        operations: Vec<StackStxOp>,
    ) -> Vec<StacksTransactionReceipt> {
        let mut all_receipts = vec![];
        let mainnet = clarity_tx.config.mainnet;
        let mut cost_so_far = clarity_tx.cost_so_far();
        for stack_stx_op in operations.into_iter() {
            let StackStxOp {
                sender,
                reward_addr,
                stacked_ustx,
                num_cycles,
                block_height,
                txid,
                burn_header_hash,
                ..
            } = stack_stx_op;
            let result = clarity_tx.connection().as_transaction(|tx| {
                tx.run_contract_call(
                    &sender.into(),
                    &boot_code_id("pox", mainnet),
                    "stack-stx",
                    &[
                        Value::UInt(stacked_ustx),
                        reward_addr.as_clarity_tuple().into(),
                        Value::UInt(u128::from(block_height)),
                        Value::UInt(u128::from(num_cycles)),
                    ],
                    |_, _| false,
                )
            });
            match result {
                Ok((value, _, events)) => {
                    if let Value::Response(ref resp) = value {
                        if !resp.committed {
                            debug!("StackStx burn op rejected by PoX contract.";
                                   "txid" => %txid,
                                   "burn_block" => %burn_header_hash,
                                   "contract_call_ecode" => %resp.data);
                        }
                        let mut execution_cost = clarity_tx.cost_so_far();
                        execution_cost
                            .sub(&cost_so_far)
                            .expect("BUG: cost declined between executions");
                        cost_so_far = clarity_tx.cost_so_far();

                        let receipt = StacksTransactionReceipt {
                            transaction: TransactionOrigin::Burn(txid),
                            events,
                            result: value,
                            post_condition_aborted: false,
                            stx_burned: 0,
                            contract_analysis: None,
                            execution_cost,
                            microblock_header: None,
                            tx_index: 0,
                        };

                        all_receipts.push(receipt);
                    } else {
                        unreachable!(
                            "BUG: Non-response value returned by Stacking STX burnchain op"
                        )
                    }
                }
                Err(e) => {
                    info!("StackStx burn op processing error.";
                           "error" => %format!("{:?}", e),
                           "txid" => %txid,
                           "burn_block" => %burn_header_hash);
                }
            };
        }

        all_receipts
    }

    /// Process any STX transfer bitcoin operations
    ///  that haven't been processed in this Stacks fork yet.
    pub fn process_transfer_ops(
        clarity_tx: &mut ClarityTx,
        mut operations: Vec<TransferStxOp>,
    ) -> Vec<StacksTransactionReceipt> {
        operations.sort_by_key(|op| op.vtxindex);
        let (all_receipts, _) =
            clarity_tx.with_temporary_cost_tracker(LimitedCostTracker::new_free(), |clarity_tx| {
                operations
                    .into_iter()
                    .filter_map(|transfer_stx_op| {
                        let TransferStxOp {
                            sender,
                            recipient,
                            transfered_ustx,
                            txid,
                            burn_header_hash,
                            ..
                        } = transfer_stx_op;
                        let result = clarity_tx.connection().as_transaction(|tx| {
                            tx.run_stx_transfer(&sender.into(), &recipient.into(), transfered_ustx)
                        });
                        match result {
                            Ok((value, _, events)) => Some(StacksTransactionReceipt {
                                transaction: TransactionOrigin::Burn(txid),
                                events,
                                result: value,
                                post_condition_aborted: false,
                                stx_burned: 0,
                                contract_analysis: None,
                                execution_cost: ExecutionCost::zero(),
                                microblock_header: None,
                                tx_index: 0,
                            }),
                            Err(e) => {
                                info!("TransferStx burn op processing error.";
                              "error" => ?e,
                              "txid" => %txid,
                              "burn_block" => %burn_header_hash);
                                None
                            }
                        }
                    })
                    .collect()
            });

        all_receipts
    }

    /// Process a single anchored block.
    /// Return the fees and burns.
    fn process_block_transactions(
        clarity_tx: &mut ClarityTx,
        block: &StacksBlock,
        mut tx_index: u32,
    ) -> Result<(u128, u128, Vec<StacksTransactionReceipt>), Error> {
        let mut fees = 0u128;
        let mut burns = 0u128;
        let mut receipts = vec![];
        for tx in block.txs.iter() {
            let (tx_fee, mut tx_receipt) =
                StacksChainState::process_transaction(clarity_tx, tx, false)?;
            fees = fees.checked_add(tx_fee as u128).expect("Fee overflow");
            tx_receipt.tx_index = tx_index;
            burns = burns
                .checked_add(tx_receipt.stx_burned as u128)
                .expect("Burns overflow");
            receipts.push(tx_receipt);
            tx_index += 1;
        }
        Ok((fees, burns, receipts))
    }

    /// Process a single matured miner reward.
    /// Grant it STX tokens.
    fn process_matured_miner_reward<'a>(
        clarity_tx: &mut ClarityTx<'a>,
        miner_reward: &MinerReward,
    ) -> Result<(), Error> {
        let miner_reward_total = miner_reward.total();
        clarity_tx
            .connection()
            .as_transaction(|x| {
                x.with_clarity_db(|ref mut db| {
                    let miner_principal = PrincipalData::Standard(StandardPrincipalData::from(
                        miner_reward.address.clone(),
                    ));
                    let mut snapshot = db.get_stx_balance_snapshot(&miner_principal);
                    snapshot.credit(miner_reward_total);

                    debug!(
                        "Balance available for {} is {} STX",
                        &miner_reward.address,
                        snapshot.get_available_balance();
                    );
                    snapshot.save();

                    Ok(())
                })
            })
            .map_err(Error::ClarityError)?;
        Ok(())
    }

    /// Process matured miner rewards for this block.
    /// Returns the number of liquid uSTX created -- i.e. the coinbase
    pub fn process_matured_miner_rewards<'a>(
        clarity_tx: &mut ClarityTx<'a>,
        miner_share: &MinerReward,
        users_share: &Vec<MinerReward>,
        parent_share: &MinerReward,
    ) -> Result<u128, Error> {
        let mut coinbase_reward = miner_share.coinbase;
        StacksChainState::process_matured_miner_reward(clarity_tx, miner_share)?;
        for reward in users_share.iter() {
            coinbase_reward += reward.coinbase;
            StacksChainState::process_matured_miner_reward(clarity_tx, reward)?;
        }

        // give the parent its confirmed share of the streamed microblocks
        assert_eq!(parent_share.total(), parent_share.tx_fees_streamed_produced);
        StacksChainState::process_matured_miner_reward(clarity_tx, parent_share)?;
        Ok(coinbase_reward)
    }

    /// Process all STX that unlock at this block height.
    /// Return the total number of uSTX unlocked in this block
    pub fn process_stx_unlocks<'a>(
        clarity_tx: &mut ClarityTx<'a>,
    ) -> Result<(u128, Vec<StacksTransactionEvent>), Error> {
        let mainnet = clarity_tx.config.mainnet;
        let lockup_contract_id = boot_code_id("lockup", mainnet);
        clarity_tx
            .connection()
            .as_transaction(|tx_connection| {
                let result = tx_connection.with_clarity_db(|db| {
                    let block_height = Value::UInt(db.get_current_block_height().into());
                    let res = db.fetch_entry_unknown_descriptor(
                        &lockup_contract_id,
                        "lockups",
                        &block_height,
                    )?;
                    Ok(res)
                })?;

                let entries = match result {
                    Value::Optional(_) => match result.expect_optional() {
                        Some(Value::Sequence(SequenceData::List(entries))) => entries.data,
                        _ => return Ok((0, vec![])),
                    },
                    _ => return Ok((0, vec![])),
                };

                let mut total_minted = 0;
                let mut events = vec![];
                for entry in entries.into_iter() {
                    let schedule: TupleData = entry.expect_tuple();
                    let amount = schedule
                        .get("amount")
                        .expect("Lockup malformed")
                        .to_owned()
                        .expect_u128();
                    let recipient = schedule
                        .get("recipient")
                        .expect("Lockup malformed")
                        .to_owned()
                        .expect_principal();
                    total_minted += amount;
                    StacksChainState::account_credit(tx_connection, &recipient, amount as u64);
                    let event = STXEventType::STXMintEvent(STXMintEventData { recipient, amount });
                    events.push(StacksTransactionEvent::STXEvent(event));
                }
                Ok((total_minted, events))
            })
            .map_err(Error::ClarityError)
    }

    /// Given the list of matured miners, find the miner reward schedule that produced the parent
    /// of the block whose coinbase just matured.
    pub fn get_parent_matured_miner(
        stacks_tx: &mut StacksDBTx,
        mainnet: bool,
        latest_matured_miners: &Vec<MinerPaymentSchedule>,
    ) -> Result<MinerPaymentSchedule, Error> {
        let parent_miner = if let Some(ref miner) = latest_matured_miners.first().as_ref() {
            StacksChainState::get_scheduled_block_rewards_at_block(
                stacks_tx,
                &StacksBlockHeader::make_index_block_hash(
                    &miner.parent_consensus_hash,
                    &miner.parent_block_hash,
                ),
            )?
            .pop()
            .unwrap_or_else(|| {
                if miner.parent_consensus_hash == FIRST_BURNCHAIN_CONSENSUS_HASH
                    && miner.parent_block_hash == FIRST_STACKS_BLOCK_HASH
                {
                    MinerPaymentSchedule::genesis(mainnet)
                } else {
                    panic!(
                        "CORRUPTION: parent {}/{} of {}/{} not found in DB",
                        &miner.parent_consensus_hash,
                        &miner.parent_block_hash,
                        &miner.consensus_hash,
                        &miner.block_hash
                    );
                }
            })
        } else {
            MinerPaymentSchedule::genesis(mainnet)
        };

        Ok(parent_miner)
    }

    /// Called in both follower and miner block assembly paths.
    /// Returns clarity_tx, list of receipts, microblock execution cost,
    /// microblock fees, microblock burns, list of microblock tx receipts,
    /// miner rewards tuples, the stacks epoch id, and a boolean that
    /// represents whether the epoch transition has been applied.
    pub fn setup_block<'a>(
        chainstate_tx: &'a mut ChainstateTx,
        clarity_instance: &'a mut ClarityInstance,
        burn_dbconn: &'a dyn BurnStateDB,
        conn: &Connection,
        chain_tip: &StacksHeaderInfo,
        burn_tip: BurnchainHeaderHash,
        burn_tip_height: u32,
        parent_consensus_hash: ConsensusHash,
        parent_header_hash: BlockHeaderHash,
        parent_microblocks: &Vec<StacksMicroblock>,
        mainnet: bool,
        miner_id_opt: Option<usize>,
    ) -> Result<SetupBlockResult<'a>, Error> {
        let parent_index_hash =
            StacksBlockHeader::make_index_block_hash(&parent_consensus_hash, &parent_header_hash);

        // find matured miner rewards, so we can grant them within the Clarity DB tx.
        let (latest_matured_miners, matured_miner_parent) = {
            let latest_miners = StacksChainState::get_scheduled_block_rewards(
                chainstate_tx.deref_mut(),
                chain_tip,
            )?;
            let parent_miner = StacksChainState::get_parent_matured_miner(
                chainstate_tx.deref_mut(),
                mainnet,
                &latest_miners,
            )?;
            (latest_miners, parent_miner)
        };

        let stacking_burn_ops = SortitionDB::get_stack_stx_ops(conn, &burn_tip)?;
        let transfer_burn_ops = SortitionDB::get_transfer_stx_ops(conn, &burn_tip)?;

        // load the execution cost of the parent block if the executor is the follower.
        // otherwise, if the executor is the miner, only load the parent cost if the parent
        // microblock stream is non-empty.
        let parent_block_cost = if miner_id_opt.is_none() || !parent_microblocks.is_empty() {
            let cost = StacksChainState::get_stacks_block_anchored_cost(
                &chainstate_tx.deref().deref(),
                &parent_index_hash,
            )?
            .ok_or_else(|| {
                Error::InvalidStacksBlock(format!(
                    "Failed to load parent block cost. parent_stacks_block_id = {}",
                    &parent_index_hash
                ))
            })?;

            debug!(
                "Parent block {}/{} cost {:?}",
                &parent_consensus_hash, &parent_header_hash, &cost
            );
            cost
        } else {
            ExecutionCost::zero()
        };

        let mut clarity_tx = StacksChainState::chainstate_block_begin(
            chainstate_tx,
            clarity_instance,
            burn_dbconn,
            &parent_consensus_hash,
            &parent_header_hash,
            &MINER_BLOCK_CONSENSUS_HASH,
            &MINER_BLOCK_HEADER_HASH,
        );

        let evaluated_epoch = clarity_tx.get_epoch();
        clarity_tx.reset_cost(parent_block_cost.clone());

        let matured_miner_rewards_opt = match StacksChainState::find_mature_miner_rewards(
            &mut clarity_tx,
            &chain_tip,
            latest_matured_miners,
            matured_miner_parent,
        ) {
            Ok(miner_rewards_opt) => miner_rewards_opt,
            Err(e) => {
                if let Some(_) = miner_id_opt {
                    return Err(e);
                } else {
                    let msg = format!("Failed to load miner rewards: {:?}", &e);
                    warn!("{}", &msg);

                    clarity_tx.rollback_block();
                    return Err(Error::InvalidStacksBlock(msg));
                }
            }
        };

        if let Some(miner_id) = miner_id_opt {
            debug!(
                "Miner {}: Apply {} parent microblocks",
                miner_id,
                parent_microblocks.len()
            );
        }

        let t1 = get_epoch_time_ms();

        // process microblock stream.
        // If we go over-budget, then we can't process this block either (which is by design)
        let (microblock_fees, microblock_burns, microblock_txs_receipts) =
            match StacksChainState::process_microblocks_transactions(
                &mut clarity_tx,
                &parent_microblocks,
            ) {
                Ok((fees, burns, events)) => (fees, burns, events),
                Err((e, mblock_header_hash)) => {
                    let msg = format!(
                        "Invalid Stacks microblocks {},{} (offender {}): {:?}",
                        parent_consensus_hash, parent_header_hash, mblock_header_hash, &e
                    );
                    warn!("{}", &msg);

                    if miner_id_opt.is_none() {
                        clarity_tx.rollback_block();
                    }
                    return Err(Error::InvalidStacksMicroblock(msg, mblock_header_hash));
                }
            };

        let t2 = get_epoch_time_ms();

        if let Some(miner_id) = miner_id_opt {
            debug!(
                "Miner {}: Finished applying {} parent microblocks in {}ms\n",
                miner_id,
                parent_microblocks.len(),
                t2.saturating_sub(t1)
            );
        }
        // find microblock cost
        let mut microblock_execution_cost = clarity_tx.cost_so_far();
        microblock_execution_cost
            .sub(&parent_block_cost)
            .expect("BUG: block_cost + microblock_cost < block_cost");

        // if we get here, then we need to reset the block-cost back to 0 since this begins the
        // epoch defined by this miner.
        clarity_tx.reset_cost(ExecutionCost::zero());

        // is this stacks block the first of a new epoch?
        let (applied_epoch_transition, mut tx_receipts) =
            StacksChainState::process_epoch_transition(&mut clarity_tx, burn_tip_height)?;

        // process stacking & transfer operations from bitcoin ops
        tx_receipts.extend(StacksChainState::process_stacking_ops(
            &mut clarity_tx,
            stacking_burn_ops,
        ));
        tx_receipts.extend(StacksChainState::process_transfer_ops(
            &mut clarity_tx,
            transfer_burn_ops,
        ));

        Ok(SetupBlockResult {
            clarity_tx,
            tx_receipts,
            microblock_execution_cost,
            microblock_fees,
            microblock_burns,
            microblock_txs_receipts,
            matured_miner_rewards_opt,
            evaluated_epoch,
            applied_epoch_transition,
        })
    }

    /// This function is called in both `append_block` in blocks.rs (follower) and
    /// `mine_anchored_block` in miner.rs.
    /// Processes matured miner rewards, alters liquid supply of ustx, processes
    /// stx lock events, and marks the microblock public key as used
    /// Returns stx lockup events.
    pub fn finish_block(
        clarity_tx: &mut ClarityTx,
        miner_payouts: Option<(MinerReward, Vec<MinerReward>, MinerReward)>,
        block_height: u32,
        mblock_pubkey_hash: Hash160,
    ) -> Result<Vec<StacksTransactionEvent>, Error> {
        // add miner payments
        if let Some((ref miner_reward, ref user_rewards, ref parent_reward)) =
            miner_payouts.as_ref()
        {
            // grant in order by miner, then users
            let matured_ustx = StacksChainState::process_matured_miner_rewards(
                clarity_tx,
                miner_reward,
                user_rewards,
                parent_reward,
            )?;

            clarity_tx.increment_ustx_liquid_supply(matured_ustx);
        }

        // process unlocks
        let (new_unlocked_ustx, lockup_events) = StacksChainState::process_stx_unlocks(clarity_tx)?;

        clarity_tx.increment_ustx_liquid_supply(new_unlocked_ustx);

        // mark microblock public key as used
        match StacksChainState::insert_microblock_pubkey_hash(
            clarity_tx,
            block_height,
            &mblock_pubkey_hash,
        ) {
            Ok(_) => {
                debug!(
                    "Added microblock public key {} at height {}",
                    &mblock_pubkey_hash, block_height
                );
            }
            Err(e) => {
                let msg = format!(
                    "Failed to insert microblock pubkey hash {} at height {}: {:?}",
                    &mblock_pubkey_hash, block_height, &e
                );
                warn!("{}", &msg);

                return Err(Error::InvalidStacksBlock(msg));
            }
        }

        Ok(lockup_events)
    }

    /// Process the next pre-processed staging block.
    /// We've already processed parent_chain_tip.  chain_tip refers to a block we have _not_
    /// processed yet.
    /// Returns a StacksHeaderInfo with the microblock stream and chain state index root hash filled in, corresponding to the next block to process.
    /// In addition, returns the list of transaction receipts for both the preceeding microblock
    /// stream that the block confirms, as well as the transaction receipts for the anchored
    /// block's transactions.  Finally, it returns the execution costs for the microblock stream
    /// and for the anchored block (separately).
    /// Returns None if we're out of blocks to process.
    fn append_block(
        chainstate_tx: &mut ChainstateTx,
        clarity_instance: &mut ClarityInstance,
        burn_dbconn: &mut SortitionHandleTx,
        parent_chain_tip: &StacksHeaderInfo,
        chain_tip_consensus_hash: &ConsensusHash,
        chain_tip_burn_header_hash: &BurnchainHeaderHash,
        chain_tip_burn_header_height: u32,
        chain_tip_burn_header_timestamp: u64,
        block: &StacksBlock,
        block_size: u64,
        microblocks: &Vec<StacksMicroblock>, // parent microblocks
        burnchain_commit_burn: u64,
        burnchain_sortition_burn: u64,
        user_burns: &Vec<StagingUserBurnSupport>,
    ) -> Result<StacksEpochReceipt, Error> {
        debug!(
            "Process block {:?} with {} transactions",
            &block.block_hash().to_hex(),
            block.txs.len()
        );

        let mainnet = chainstate_tx.get_config().mainnet;
        let next_block_height = block.header.total_work.work;

        // NEW in 2.05
        // if the parent marked an epoch transition -- i.e. its children necessarily run in
        // different Clarity epochs -- then this block cannot confirm any of its microblocks.
        if StacksChainState::block_crosses_epoch_boundary(
            chainstate_tx.deref(),
            &parent_chain_tip.consensus_hash,
            &parent_chain_tip.anchored_header.block_hash(),
        )? {
            debug!(
                "Block {}/{} (mblock parent {}) crosses epoch boundary from parent {}/{}",
                chain_tip_consensus_hash,
                &block.block_hash(),
                &block.header.parent_microblock,
                &parent_chain_tip.consensus_hash,
                &parent_chain_tip.anchored_header.block_hash()
            );
            if block.has_microblock_parent() {
                let msg =
                    "Invalid block, mined in different epoch than parent but confirms microblocks";
                warn!("{}", &msg);
                return Err(Error::InvalidStacksBlock(msg.to_string()));
            }
        }

        let (parent_consensus_hash, parent_block_hash) = if block.is_first_mined() {
            // has to be the sentinal hashes if this block has no parent
            (
                FIRST_BURNCHAIN_CONSENSUS_HASH.clone(),
                FIRST_STACKS_BLOCK_HASH.clone(),
            )
        } else {
            (
                parent_chain_tip.consensus_hash.clone(),
                parent_chain_tip.anchored_header.block_hash(),
            )
        };

        let (last_microblock_hash, last_microblock_seq) = if microblocks.len() > 0 {
            let _first_mblock_hash = microblocks[0].block_hash();
            let num_mblocks = microblocks.len();
            let last_microblock_hash = microblocks[num_mblocks - 1].block_hash();
            let last_microblock_seq = microblocks[num_mblocks - 1].header.sequence;

            debug!(
                "\n\nAppend {} microblocks {}/{}-{} off of {}/{}\n",
                num_mblocks,
                chain_tip_consensus_hash,
                _first_mblock_hash,
                last_microblock_hash,
                parent_consensus_hash,
                parent_block_hash
            );
            (last_microblock_hash, last_microblock_seq)
        } else {
            (EMPTY_MICROBLOCK_PARENT_HASH.clone(), 0)
        };

        if last_microblock_hash != block.header.parent_microblock
            || last_microblock_seq != block.header.parent_microblock_sequence
        {
            // the pre-processing step should prevent this from being reached
            panic!("BUG: received discontiguous headers for processing: {} (seq={}) does not connect to {} (microblock parent is {} (seq {}))",
                   last_microblock_hash, last_microblock_seq, block.block_hash(), block.header.parent_microblock, block.header.parent_microblock_sequence);
        }

        // get the burnchain block that precedes this block's sortition
        let parent_burn_hash = SortitionDB::get_block_snapshot_consensus(
            &burn_dbconn.tx(),
            &chain_tip_consensus_hash,
        )?
        .expect("BUG: Failed to load snapshot for block snapshot during Stacks block processing")
        .parent_burn_header_hash;

        let SetupBlockResult {
            mut clarity_tx,
            mut tx_receipts,
            microblock_execution_cost,
            microblock_fees,
            microblock_burns,
            microblock_txs_receipts,
            matured_miner_rewards_opt,
            evaluated_epoch,
            applied_epoch_transition,
        } = StacksChainState::setup_block(
            chainstate_tx,
            clarity_instance,
            burn_dbconn,
            &burn_dbconn.tx(),
            &parent_chain_tip,
            parent_burn_hash,
            chain_tip_burn_header_height,
            parent_consensus_hash,
            parent_block_hash,
            microblocks,
            mainnet,
            None,
        )?;

        let block_limit = clarity_tx.block_limit().unwrap_or_else(|| {
            warn!("Failed to read transaction block limit");
            ExecutionCost::max_value()
        });

        let (
            scheduled_miner_reward,
            block_execution_cost,
            matured_rewards,
            matured_rewards_info,
            parent_burn_block_hash,
            parent_burn_block_height,
            parent_burn_block_timestamp,
        ) = {
            // get previous burn block stats
            let (parent_burn_block_hash, parent_burn_block_height, parent_burn_block_timestamp) =
                if block.is_first_mined() {
                    (BurnchainHeaderHash([0; 32]), 0, 0)
                } else {
                    match SortitionDB::get_block_snapshot_consensus(
                        burn_dbconn,
                        &parent_consensus_hash,
                    )? {
                        Some(sn) => (
                            sn.burn_header_hash,
                            sn.block_height as u32,
                            sn.burn_header_timestamp,
                        ),
                        None => {
                            // shouldn't happen
                            warn!(
                                "CORRUPTION: block {}/{} does not correspond to a burn block",
                                &parent_consensus_hash, &parent_block_hash
                            );
                            (BurnchainHeaderHash([0; 32]), 0, 0)
                        }
                    }
                };
<<<<<<< HEAD

            let (last_microblock_hash, last_microblock_seq) = if microblocks.len() > 0 {
                let _first_mblock_hash = microblocks[0].block_hash();
                let num_mblocks = microblocks.len();
                let last_microblock_hash = microblocks[num_mblocks - 1].block_hash();
                let last_microblock_seq = microblocks[num_mblocks - 1].header.sequence;

                debug!(
                    "\n\nAppend {} microblocks {}/{}-{} off of {}/{}\n",
                    num_mblocks,
                    chain_tip_consensus_hash,
                    _first_mblock_hash,
                    last_microblock_hash,
                    parent_consensus_hash,
                    parent_block_hash
                );
                (last_microblock_hash, last_microblock_seq)
            } else {
                (EMPTY_MICROBLOCK_PARENT_HASH.clone(), 0)
            };

            if last_microblock_hash != block.header.parent_microblock
                || last_microblock_seq != block.header.parent_microblock_sequence
            {
                // the pre-processing step should prevent this from being reached
                panic!("BUG: received discontiguous headers for processing: {} (seq={}) does not connect to {} (microblock parent is {} (seq {}))",
                       last_microblock_hash, last_microblock_seq, block.block_hash(), block.header.parent_microblock, block.header.parent_microblock_sequence);
            }

            let parent_block_cost = StacksChainState::get_stacks_block_anchored_cost(
                &chainstate_tx.deref().deref(),
                &StacksBlockHeader::make_index_block_hash(
                    &parent_consensus_hash,
                    &parent_block_hash,
                ),
            )?
            .expect(&format!(
                "BUG: no execution cost found for parent block {}/{}",
                parent_consensus_hash, parent_block_hash
            ));

            let mut clarity_tx = StacksChainState::chainstate_block_begin(
                chainstate_tx,
                clarity_instance,
                burn_dbconn,
                &parent_consensus_hash,
                &parent_block_hash,
                &MINER_BLOCK_CONSENSUS_HASH,
                &MINER_BLOCK_HEADER_HASH,
            );

            let evaluated_epoch = clarity_tx.get_epoch();

            debug!(
                "Parent block {}/{} cost {:?}",
                &parent_consensus_hash, &parent_block_hash, &parent_block_cost
            );
            clarity_tx.reset_cost(parent_block_cost.clone());

            let matured_miner_rewards_opt = match StacksChainState::find_mature_miner_rewards(
                &mut clarity_tx,
                parent_chain_tip,
                latest_matured_miners,
                matured_miner_parent,
            ) {
                Ok(miner_rewards_opt) => miner_rewards_opt,
                Err(e) => {
                    let msg = format!("Failed to load miner rewards: {:?}", &e);
                    warn!("{}", &msg);

                    clarity_tx.rollback_block();
                    return Err(Error::InvalidStacksBlock(msg));
                }
            };
=======
>>>>>>> 2a13d6a6

            // validation check -- is this microblock public key hash new to this fork?  It must
            // be, or this block is invalid.
            match StacksChainState::has_microblock_pubkey_hash(
                &mut clarity_tx,
                &block.header.microblock_pubkey_hash,
            ) {
                Ok(Some(height)) => {
                    // already used
                    let msg = format!(
                        "Invalid stacks block {}/{} -- already used microblock pubkey hash {} at height {}",
                        chain_tip_consensus_hash,
                        block.block_hash(),
                        &block.header.microblock_pubkey_hash,
                        height
                    );
                    warn!("{}", &msg);

                    clarity_tx.rollback_block();
                    return Err(Error::InvalidStacksBlock(msg));
                }
                Ok(None) => {}
                Err(e) => {
                    let msg = format!(
                        "Failed to determine microblock if public key hash {} is used: {:?}",
                        &block.header.microblock_pubkey_hash, &e
                    );
                    warn!("{}", &msg);

                    clarity_tx.rollback_block();
                    return Err(e);
                }
            }

            debug!("Append block";
                   "block" => %format!("{}/{}", chain_tip_consensus_hash, block.block_hash()),
                   "parent_block" => %format!("{}/{}", parent_consensus_hash, parent_block_hash),
                   "stacks_height" => %block.header.total_work.work,
                   "total_burns" => %block.header.total_work.burn,
                   "microblock_parent" => %last_microblock_hash,
                   "microblock_parent_seq" => %last_microblock_seq,
                   "microblock_parent_count" => %microblocks.len(),
                   "evaluated_epoch" => %evaluated_epoch);

<<<<<<< HEAD
            // is this stacks block the first of a new epoch?
            let (epoch_transition, mut receipts) = StacksChainState::process_epoch_transition(
                &mut clarity_tx,
                chain_tip_burn_header_height,
            )?;

            applied_epoch_transition = epoch_transition;

=======
>>>>>>> 2a13d6a6
            // process anchored block
            let (block_fees, block_burns, txs_receipts) =
                match StacksChainState::process_block_transactions(
                    &mut clarity_tx,
                    &block,
                    microblock_txs_receipts.len() as u32,
                ) {
                    Err(e) => {
                        let msg = format!("Invalid Stacks block {}: {:?}", block.block_hash(), &e);
                        warn!("{}", &msg);

                        clarity_tx.rollback_block();
                        return Err(Error::InvalidStacksBlock(msg));
                    }
                    Ok((block_fees, block_burns, txs_receipts)) => {
                        (block_fees, block_burns, txs_receipts)
                    }
                };

            tx_receipts.extend(txs_receipts.into_iter());

            let block_cost = clarity_tx.cost_so_far();

            // obtain reward info for receipt
            let (matured_rewards, matured_rewards_info, miner_payouts_opt) =
                if let Some((miner_reward, mut user_rewards, parent_reward, reward_ptr)) =
                    matured_miner_rewards_opt
                {
                    let mut ret = vec![];
                    ret.push(miner_reward.clone());
                    ret.append(&mut user_rewards);
                    ret.push(parent_reward.clone());
                    (
                        ret,
                        Some(reward_ptr),
                        Some((miner_reward, user_rewards, parent_reward)),
                    )
                } else {
                    (vec![], None, None)
                };

            // total burns
            let total_burnt = block_burns
                .checked_add(microblock_burns)
                .expect("Overflow: Too many STX burnt");

            let mut lockup_events = match StacksChainState::finish_block(
                &mut clarity_tx,
                miner_payouts_opt,
                block.header.total_work.work as u32,
                block.header.microblock_pubkey_hash,
            ) {
                Err(Error::InvalidStacksBlock(e)) => {
                    clarity_tx.rollback_block();
                    return Err(Error::InvalidStacksBlock(e));
                }
                Err(e) => return Err(e),
                Ok(lockup_events) => lockup_events,
            };

            // if any, append lockups events to the coinbase receipt
            if lockup_events.len() > 0 {
                // Receipts are appended in order, so the first receipt should be
                // the one of the coinbase transaction
                if let Some(receipt) = tx_receipts.get_mut(0) {
                    if receipt.is_coinbase_tx() {
                        receipt.events.append(&mut lockup_events);
                    }
                } else {
                    warn!("Unable to attach lockups events, block's first transaction is not a coinbase transaction")
                }
            }

            let root_hash = clarity_tx.get_root_hash();
            if root_hash != block.header.state_index_root {
                let msg = format!(
                    "Block {} state root mismatch: expected {}, got {}",
                    block.block_hash(),
                    root_hash,
                    block.header.state_index_root
                );
                warn!("{}", &msg);

                clarity_tx.rollback_block();
                return Err(Error::InvalidStacksBlock(msg));
            }

            debug!("Reached state root {}", root_hash;
                   "microblock cost" => %microblock_execution_cost,
                   "block cost" => %block_cost);

            // good to go!
            clarity_tx.commit_to_block(chain_tip_consensus_hash, &block.block_hash());

            // figure out if there any accumulated rewards by
            //   getting the snapshot that elected this block.
            let accumulated_rewards = SortitionDB::get_block_snapshot_consensus(
                burn_dbconn.tx(),
                chain_tip_consensus_hash,
            )?
            .expect("CORRUPTION: failed to load snapshot that elected processed block")
            .accumulated_coinbase_ustx;

            let coinbase_at_block = StacksChainState::get_coinbase_reward(
                chain_tip_burn_header_height as u64,
                burn_dbconn.context.first_block_height,
            );

            let total_coinbase = coinbase_at_block.saturating_add(accumulated_rewards);

            // calculate reward for this block's miner
            let scheduled_miner_reward = StacksChainState::make_scheduled_miner_reward(
                mainnet,
                &parent_block_hash,
                &parent_consensus_hash,
                &block,
                chain_tip_consensus_hash,
                next_block_height,
                block_fees,
                microblock_fees,
                total_burnt,
                burnchain_commit_burn,
                burnchain_sortition_burn,
                total_coinbase,
            )
            .expect("FATAL: parsed and processed a block without a coinbase");

            tx_receipts.extend(microblock_txs_receipts.into_iter());

            (
                scheduled_miner_reward,
                block_cost,
                matured_rewards,
                matured_rewards_info,
                parent_burn_block_hash,
                parent_burn_block_height,
                parent_burn_block_timestamp,
            )
        };

        let microblock_tail_opt = match microblocks.len() {
            0 => None,
            x => Some(microblocks[x - 1].header.clone()),
        };

        let new_tip = StacksChainState::advance_tip(
            &mut chainstate_tx.tx,
            &parent_chain_tip.anchored_header,
            &parent_chain_tip.consensus_hash,
            &block.header,
            chain_tip_consensus_hash,
            chain_tip_burn_header_hash,
            chain_tip_burn_header_height,
            chain_tip_burn_header_timestamp,
            microblock_tail_opt,
            &scheduled_miner_reward,
            user_burns,
            &block_execution_cost,
            block_size,
            applied_epoch_transition,
        )
        .expect("FATAL: failed to advance chain tip");

        chainstate_tx.log_transactions_processed(&new_tip.index_block_hash(), &tx_receipts);

        set_last_execution_cost_observed(&block_execution_cost, &block_limit);

        let epoch_receipt = StacksEpochReceipt {
            header: new_tip,
            tx_receipts,
            matured_rewards,
            matured_rewards_info,
            parent_microblocks_cost: microblock_execution_cost,
            anchored_block_cost: block_execution_cost,
            parent_burn_block_hash,
            parent_burn_block_height,
            parent_burn_block_timestamp,
            evaluated_epoch,
        };

        Ok(epoch_receipt)
    }

    /// Verify that a Stacks anchored block attaches to its parent anchored block.
    /// * checks .header.total_work.work
    /// * checks .header.parent_block
    fn check_block_attachment(
        parent_block_header: &StacksBlockHeader,
        block_header: &StacksBlockHeader,
    ) -> bool {
        // must have the right height
        if parent_block_header
            .total_work
            .work
            .checked_add(1)
            .expect("Blockchain height overflow")
            != block_header.total_work.work
        {
            return false;
        }

        // must have right hash linkage
        if parent_block_header.block_hash() != block_header.parent_block {
            return false;
        }

        return true;
    }

    /// Get the parent header info for a block we're processing, if it's known.
    /// The header info will be pulled from the headers DB, so this method only succeeds if the
    /// parent block has been processed.
    /// If it's not known, return None.
    fn get_parent_header_info(
        chainstate_tx: &mut ChainstateTx,
        next_staging_block: &StagingBlock,
    ) -> Result<Option<StacksHeaderInfo>, Error> {
        let parent_block_header_info = match StacksChainState::get_anchored_block_header_info(
            &chainstate_tx.tx,
            &next_staging_block.parent_consensus_hash,
            &next_staging_block.parent_anchored_block_hash,
        )? {
            Some(parent_info) => {
                debug!(
                    "Found parent info {}/{}",
                    next_staging_block.parent_consensus_hash,
                    next_staging_block.parent_anchored_block_hash
                );
                parent_info
            }
            None => {
                if next_staging_block.is_first_mined() {
                    // this is the first-ever mined block
                    debug!("This is the first-ever block in this fork.  Parent is 00000000..00000000/00000000..00000000");
                    StacksChainState::get_anchored_block_header_info(
                        &chainstate_tx.tx,
                        &FIRST_BURNCHAIN_CONSENSUS_HASH,
                        &FIRST_STACKS_BLOCK_HASH,
                    )
                    .expect("FATAL: failed to load initial block header")
                    .expect("FATAL: initial block header not found in headers DB")
                } else {
                    // no parent stored
                    debug!(
                        "No parent block for {}/{} processed yet",
                        next_staging_block.consensus_hash, next_staging_block.anchored_block_hash
                    );
                    return Ok(None);
                }
            }
        };
        Ok(Some(parent_block_header_info))
    }

    /// Extract and parse the block from a loaded staging block, and verify its integrity.
    fn extract_stacks_block(next_staging_block: &StagingBlock) -> Result<StacksBlock, Error> {
        let block = {
            StacksBlock::consensus_deserialize(&mut &next_staging_block.block_data[..])
                .map_err(Error::CodecError)?
        };

        let block_hash = block.block_hash();
        if block_hash != next_staging_block.anchored_block_hash {
            // database corruption
            error!(
                "Staging DB corruption: expected block {}, got {} from disk",
                next_staging_block.anchored_block_hash, block_hash
            );
            return Err(Error::DBError(db_error::Corruption));
        }
        Ok(block)
    }

    /// Given the list of microblocks produced by the given block's parent (and given the parent's
    /// header info), determine which branch connects to the given block.  If there are multiple
    /// branches, punish the parent.  Return the portion of the branch that actually connects to
    /// the given block.
    fn extract_connecting_microblocks(
        parent_block_header_info: &StacksHeaderInfo,
        next_staging_block: &StagingBlock,
        block: &StacksBlock,
        mut next_microblocks: Vec<StacksMicroblock>,
    ) -> Result<Vec<StacksMicroblock>, Error> {
        // NOTE: since we got the microblocks from staging, where their signatures were already
        // validated, we don't need to validate them again.
        let microblock_terminus = match StacksChainState::validate_parent_microblock_stream(
            &parent_block_header_info.anchored_header,
            &block.header,
            &next_microblocks,
            false,
        ) {
            Some((terminus, _)) => terminus,
            None => {
                debug!(
                    "Stopping at block {}/{} -- discontiguous header stream",
                    next_staging_block.consensus_hash, next_staging_block.anchored_block_hash,
                );
                return Ok(vec![]);
            }
        };

        // do not consider trailing microblocks that this anchored block does _not_ confirm
        if microblock_terminus < next_microblocks.len() {
            debug!(
                "Truncate microblock stream from parent {}/{} from {} to {} items",
                parent_block_header_info.consensus_hash,
                parent_block_header_info.anchored_header.block_hash(),
                next_microblocks.len(),
                microblock_terminus
            );
            next_microblocks.truncate(microblock_terminus);
        }

        Ok(next_microblocks)
    }

    /// Find and process the next staging block.
    /// Return the next chain tip if we processed this block, or None if we couldn't.
    /// Return a poison microblock transaction payload if the microblock stream contains a
    /// deliberate miner fork (this is NOT consensus-critical information, but is instead meant for
    /// consumption by future miners).
    pub fn process_next_staging_block(
        &mut self,
        sort_tx: &mut SortitionHandleTx,
    ) -> Result<(Option<StacksEpochReceipt>, Option<TransactionPayload>), Error> {
        let blocks_path = self.blocks_path.clone();
        let (mut chainstate_tx, clarity_instance) = self.chainstate_tx_begin()?;

        // this is a transaction against both the headers and staging blocks databases!
        let (next_microblocks, next_staging_block) =
            match StacksChainState::find_next_staging_block(
                &mut chainstate_tx.tx,
                &blocks_path,
                sort_tx,
            )? {
                Some((next_microblocks, next_staging_block)) => {
                    (next_microblocks, next_staging_block)
                }
                None => {
                    // no more work to do!
                    debug!("No staging blocks");
                    return Ok((None, None));
                }
            };

        let (burn_header_hash, burn_header_height, burn_header_timestamp) =
            match SortitionDB::get_block_snapshot_consensus(
                sort_tx,
                &next_staging_block.consensus_hash,
            )? {
                Some(sn) => (
                    sn.burn_header_hash,
                    sn.block_height as u32,
                    sn.burn_header_timestamp,
                ),
                None => {
                    // shouldn't happen
                    panic!(
                        "CORRUPTION: staging block {}/{} does not correspond to a burn block",
                        &next_staging_block.consensus_hash, &next_staging_block.anchored_block_hash
                    );
                }
            };

        debug!(
            "Process staging block {}/{} in burn block {}, parent microblock {}",
            next_staging_block.consensus_hash,
            next_staging_block.anchored_block_hash,
            &burn_header_hash,
            &next_staging_block.parent_microblock_hash,
        );

        let parent_header_info = match StacksChainState::get_parent_header_info(
            &mut chainstate_tx,
            &next_staging_block,
        )? {
            Some(hinfo) => hinfo,
            None => return Ok((None, None)),
        };

        let block = StacksChainState::extract_stacks_block(&next_staging_block)?;
        let block_size = next_staging_block.block_data.len() as u64;

        // sanity check -- don't process this block again if we already did so
        if StacksChainState::has_stored_block(
            chainstate_tx.tx.deref().deref(),
            &blocks_path,
            &next_staging_block.consensus_hash,
            &next_staging_block.anchored_block_hash,
        )? {
            debug!(
                "Block already processed: {}/{}",
                &next_staging_block.consensus_hash, &next_staging_block.anchored_block_hash
            );

            // clear out
            StacksChainState::set_block_processed(
                chainstate_tx.deref_mut(),
                Some(sort_tx),
                &blocks_path,
                &next_staging_block.consensus_hash,
                &next_staging_block.anchored_block_hash,
                true,
            )?;
            chainstate_tx.commit().map_err(Error::DBError)?;

            return Ok((None, None));
        }

        // validation check -- the block must attach to its accepted parent
        if !StacksChainState::check_block_attachment(
            &parent_header_info.anchored_header,
            &block.header,
        ) {
            let msg = format!(
                "Invalid stacks block {}/{} -- does not attach to parent {}/{}",
                &next_staging_block.consensus_hash,
                block.block_hash(),
                parent_header_info.anchored_header.block_hash(),
                &parent_header_info.consensus_hash
            );
            warn!("{}", &msg);

            // clear out
            StacksChainState::set_block_processed(
                chainstate_tx.deref_mut(),
                None,
                &blocks_path,
                &next_staging_block.consensus_hash,
                &next_staging_block.anchored_block_hash,
                false,
            )?;
            chainstate_tx.commit().map_err(Error::DBError)?;

            return Err(Error::InvalidStacksBlock(msg));
        }

        // validation check -- validate parent microblocks and find the ones that connect the
        // block's parent to this block.
        let next_microblocks = StacksChainState::extract_connecting_microblocks(
            &parent_header_info,
            &next_staging_block,
            &block,
            next_microblocks,
        )?;
        let (last_microblock_hash, last_microblock_seq) = match next_microblocks.len() {
            0 => (EMPTY_MICROBLOCK_PARENT_HASH.clone(), 0),
            _ => {
                let l = next_microblocks.len();
                (
                    next_microblocks[l - 1].block_hash(),
                    next_microblocks[l - 1].header.sequence,
                )
            }
        };
        assert_eq!(
            next_staging_block.parent_microblock_hash,
            last_microblock_hash
        );
        assert_eq!(
            next_staging_block.parent_microblock_seq,
            last_microblock_seq
        );

        // find users that burned in support of this block, so we can calculate the miner reward
        let user_supports = StacksChainState::load_staging_block_user_supports(
            chainstate_tx.deref().deref(),
            &next_staging_block.consensus_hash,
            &next_staging_block.anchored_block_hash,
        )?;

        // attach the block to the chain state and calculate the next chain tip.
        // Execute the confirmed microblocks' transactions against the chain state, and then
        // execute the anchored block's transactions against the chain state.
        let epoch_receipt = match StacksChainState::append_block(
            &mut chainstate_tx,
            clarity_instance,
            sort_tx,
            &parent_header_info,
            &next_staging_block.consensus_hash,
            &burn_header_hash,
            burn_header_height,
            burn_header_timestamp,
            &block,
            block_size,
            &next_microblocks,
            next_staging_block.commit_burn,
            next_staging_block.sortition_burn,
            &user_supports,
        ) {
            Ok(next_chain_tip_info) => next_chain_tip_info,
            Err(e) => {
                // something's wrong with this epoch -- either a microblock was invalid, or the
                // anchored block was invalid.  Either way, the anchored block will _never be_
                // valid, so we can drop it from the chunk store and orphan all of its descendants.
                test_debug!(
                    "Failed to append {}/{}",
                    &next_staging_block.consensus_hash,
                    &block.block_hash()
                );
                StacksChainState::set_block_processed(
                    chainstate_tx.deref_mut(),
                    None,
                    &blocks_path,
                    &next_staging_block.consensus_hash,
                    &block.header.block_hash(),
                    false,
                )?;
                StacksChainState::free_block_state(
                    &blocks_path,
                    &next_staging_block.consensus_hash,
                    &block.header,
                );

                match e {
                    Error::InvalidStacksMicroblock(ref msg, ref header_hash) => {
                        // specifically, an ancestor microblock was invalid.  Drop any descendant microblocks --
                        // they're never going to be valid in _any_ fork, even if they have a clone
                        // in a neighboring burnchain fork.
                        error!(
                            "Parent microblock stream from {}/{} is invalid at microblock {}: {}",
                            parent_header_info.consensus_hash,
                            parent_header_info.anchored_header.block_hash(),
                            header_hash,
                            msg
                        );
                        StacksChainState::drop_staging_microblocks(
                            chainstate_tx.deref_mut(),
                            &parent_header_info.consensus_hash,
                            &parent_header_info.anchored_header.block_hash(),
                            header_hash,
                        )?;
                    }
                    _ => {
                        // block was invalid, but this means all the microblocks it confirmed are
                        // still (potentially) valid.  However, they are not confirmed yet, so
                        // leave them in the staging database.
                    }
                }

                chainstate_tx.commit().map_err(Error::DBError)?;

                return Err(e);
            }
        };

        assert_eq!(
            epoch_receipt.header.anchored_header.block_hash(),
            block.block_hash()
        );
        assert_eq!(
            epoch_receipt.header.consensus_hash,
            next_staging_block.consensus_hash
        );
        assert_eq!(
            epoch_receipt.header.anchored_header.parent_microblock,
            last_microblock_hash
        );
        assert_eq!(
            epoch_receipt
                .header
                .anchored_header
                .parent_microblock_sequence,
            last_microblock_seq
        );

        debug!(
            "Reached chain tip {}/{} from {}/{}",
            epoch_receipt.header.consensus_hash,
            epoch_receipt.header.anchored_header.block_hash(),
            next_staging_block.parent_consensus_hash,
            next_staging_block.parent_anchored_block_hash
        );

        if next_staging_block.parent_microblock_hash != EMPTY_MICROBLOCK_PARENT_HASH
            || next_staging_block.parent_microblock_seq != 0
        {
            // confirmed one or more parent microblocks
            StacksChainState::set_microblocks_processed(
                chainstate_tx.deref_mut(),
                &next_staging_block.consensus_hash,
                &next_staging_block.anchored_block_hash,
                &next_staging_block.parent_microblock_hash,
            )?;
        }

        StacksChainState::set_block_processed(
            chainstate_tx.deref_mut(),
            Some(sort_tx),
            &blocks_path,
            &epoch_receipt.header.consensus_hash,
            &epoch_receipt.header.anchored_header.block_hash(),
            true,
        )?;

        chainstate_tx.commit().map_err(Error::DBError)?;

        Ok((Some(epoch_receipt), None))
    }

    /// Process staging blocks at the canonical chain tip,
    ///  this only needs to be used in contexts that aren't
    ///  PoX aware (i.e., unit tests, and old stacks-node loops),
    /// Elsewhere, block processing is invoked by the ChainsCoordinator,
    ///  which handles tracking the chain tip itself
    #[cfg(test)]
    pub fn process_blocks_at_tip(
        &mut self,
        sort_db: &mut SortitionDB,
        max_blocks: usize,
    ) -> Result<Vec<(Option<StacksEpochReceipt>, Option<TransactionPayload>)>, Error> {
        let tx = sort_db.tx_begin_at_tip();
        self.process_blocks(tx, max_blocks)
    }

    /// Process some staging blocks, up to max_blocks.
    /// Return new chain tips, and optionally any poison microblock payloads for each chain tip
    /// found.  For each chain tip produced, return the header info, receipts, parent microblock
    /// stream execution cost, and block execution cost
    pub fn process_blocks(
        &mut self,
        mut sort_tx: SortitionHandleTx,
        max_blocks: usize,
    ) -> Result<Vec<(Option<StacksEpochReceipt>, Option<TransactionPayload>)>, Error> {
        debug!("Process up to {} blocks", max_blocks);

        let mut ret = vec![];

        if max_blocks == 0 {
            // nothing to do
            return Ok(vec![]);
        }

        for i in 0..max_blocks {
            // process up to max_blocks pending blocks
            match self.process_next_staging_block(&mut sort_tx) {
                Ok((next_tip_opt, next_microblock_poison_opt)) => match next_tip_opt {
                    Some(next_tip) => {
                        ret.push((Some(next_tip), next_microblock_poison_opt));
                    }
                    None => match next_microblock_poison_opt {
                        Some(poison) => {
                            ret.push((None, Some(poison)));
                        }
                        None => {
                            debug!("No more staging blocks -- processed {} in total", i);
                            break;
                        }
                    },
                },
                Err(Error::InvalidStacksBlock(msg)) => {
                    warn!("Encountered invalid block: {}", &msg);
                    continue;
                }
                Err(Error::InvalidStacksMicroblock(msg, hash)) => {
                    warn!("Encountered invalid microblock {}: {}", hash, &msg);
                    continue;
                }
                Err(Error::NetError(net_error::DeserializeError(msg))) => {
                    // happens if we load a zero-sized block (i.e. an invalid block)
                    warn!("Encountered invalid block: {}", &msg);
                    continue;
                }
                Err(e) => {
                    error!("Unrecoverable error when processing blocks: {:?}", &e);
                    return Err(e);
                }
            }
        }

        sort_tx.commit()?;

        let blocks_path = self.blocks_path.clone();
        let mut block_tx = self.db_tx_begin()?;
        for _ in 0..max_blocks {
            // delete up to max_blocks blocks
            let deleted =
                StacksChainState::process_next_orphaned_staging_block(&mut block_tx, &blocks_path)?;
            if !deleted {
                break;
            }
        }
        block_tx.commit()?;

        Ok(ret)
    }

    /// Is the given address version currently supported?
    /// NOTE: not consensus-critical; only used for mempool admission
    fn is_valid_address_version(mainnet: bool, version: u8) -> bool {
        if mainnet {
            version == C32_ADDRESS_VERSION_MAINNET_SINGLESIG
                || version == C32_ADDRESS_VERSION_MAINNET_MULTISIG
        } else {
            version == C32_ADDRESS_VERSION_TESTNET_SINGLESIG
                || version == C32_ADDRESS_VERSION_TESTNET_MULTISIG
        }
    }

    /// Get the highest processed block on the canonical burn chain.
    /// Break ties on lexigraphical ordering of the block hash
    /// (i.e. arbitrarily).  The staging block will be returned, but no block data will be filled
    /// in.
    pub fn get_stacks_chain_tip(
        &self,
        sortdb: &SortitionDB,
    ) -> Result<Option<StagingBlock>, Error> {
        let (consensus_hash, block_bhh) =
            SortitionDB::get_canonical_stacks_chain_tip_hash(sortdb.conn())?;
        let sql = "SELECT * FROM staging_blocks WHERE processed = 1 AND orphaned = 0 AND consensus_hash = ?1 AND anchored_block_hash = ?2";
        let args: &[&dyn ToSql] = &[&consensus_hash, &block_bhh];
        query_row(&self.db(), sql, args).map_err(Error::DBError)
    }

    /// Get the height of a staging block
    pub fn get_stacks_block_height(
        &self,
        consensus_hash: &ConsensusHash,
        block_hash: &BlockHeaderHash,
    ) -> Result<Option<u64>, Error> {
        let sql = "SELECT height FROM staging_blocks WHERE consensus_hash = ?1 AND anchored_block_hash = ?2";
        let args: &[&dyn ToSql] = &[consensus_hash, block_hash];
        query_row(&self.db(), sql, args).map_err(Error::DBError)
    }

    /// This runs checks for the validity of a transaction that
    ///   can be performed just by inspecting the transaction itself (i.e., without
    ///   consulting chain state).
    fn can_admit_mempool_semantic(
        tx: &StacksTransaction,
        is_mainnet: bool,
    ) -> Result<(), MemPoolRejection> {
        if is_mainnet != tx.is_mainnet() {
            return Err(MemPoolRejection::BadTransactionVersion);
        }
        match tx.payload {
            TransactionPayload::TokenTransfer(ref recipient, amount, ref _memo) => {
                let origin = PrincipalData::from(tx.origin_address());
                if &origin == recipient {
                    return Err(MemPoolRejection::TransferRecipientIsSender(origin));
                }
                if amount == 0 {
                    return Err(MemPoolRejection::TransferAmountMustBePositive);
                }
                if !StacksChainState::is_valid_address_version(is_mainnet, recipient.version()) {
                    return Err(MemPoolRejection::BadAddressVersionByte);
                }
                Ok(())
            }
            _ => Ok(()),
        }
    }

    /// Check to see if a transaction can be (potentially) appended on top of a given chain tip.
    /// Note that this only checks the transaction against the _anchored chain tip_, not the
    /// unconfirmed microblock stream trailing off of it.
    pub fn will_admit_mempool_tx(
        &mut self,
        current_consensus_hash: &ConsensusHash,
        current_block: &BlockHeaderHash,
        tx: &StacksTransaction,
        tx_size: u64,
    ) -> Result<(), MemPoolRejection> {
        let is_mainnet = self.clarity_state.is_mainnet();
        StacksChainState::can_admit_mempool_semantic(tx, is_mainnet)?;

        let conf = self.config();
        let staging_height =
            match self.get_stacks_block_height(current_consensus_hash, current_block) {
                Ok(Some(height)) => height,
                Ok(None) => {
                    if *current_consensus_hash == FIRST_BURNCHAIN_CONSENSUS_HASH {
                        0
                    } else {
                        return Err(MemPoolRejection::NoSuchChainTip(
                            current_consensus_hash.clone(),
                            current_block.clone(),
                        ));
                    }
                }
                Err(_e) => {
                    panic!("DB CORRUPTION: failed to query block height");
                }
            };

        let has_microblock_pubk = match tx.payload {
            TransactionPayload::PoisonMicroblock(ref microblock_header_1, _) => {
                let microblock_pkh_1 = microblock_header_1
                    .check_recover_pubkey()
                    .map_err(|_e| MemPoolRejection::InvalidMicroblocks)?;

                StacksChainState::has_blocks_with_microblock_pubkh(
                    &self.db(),
                    &microblock_pkh_1,
                    staging_height as i64,
                )
            }
            _ => false, // unused
        };

        let current_tip =
            StacksChainState::get_parent_index_block(current_consensus_hash, current_block);
        let res = match self.with_read_only_clarity_tx(&NULL_BURN_STATE_DB, &current_tip, |conn| {
            StacksChainState::can_include_tx(conn, &conf, has_microblock_pubk, tx, tx_size)
        }) {
            Some(r) => r,
            None => Err(MemPoolRejection::NoSuchChainTip(
                current_consensus_hash.clone(),
                current_block.clone(),
            )),
        };

        match res {
            Ok(x) => Ok(x),
            Err(MemPoolRejection::BadNonces(mismatch_error)) => {
                // try again, but against the _unconfirmed_ chain tip, if we
                // (a) have one, and (b) the expected nonce is less than the given one.
                if self.unconfirmed_state.is_some()
                    && mismatch_error.expected < mismatch_error.actual
                {
                    debug!("Transaction {} is unminable in the confirmed chain tip due to nonce {} != {}; trying the unconfirmed chain tip",
                           &tx.txid(), mismatch_error.expected, mismatch_error.actual);
                    self.with_read_only_unconfirmed_clarity_tx(&NULL_BURN_STATE_DB, |conn| {
                        StacksChainState::can_include_tx(
                            conn,
                            &conf,
                            has_microblock_pubk,
                            tx,
                            tx_size,
                        )
                    })
                    .map_err(|_| {
                        MemPoolRejection::NoSuchChainTip(
                            current_consensus_hash.clone(),
                            current_block.clone(),
                        )
                    })?
                    .expect("BUG: do not have unconfirmed state, despite being Some(..)")
                } else {
                    Err(MemPoolRejection::BadNonces(mismatch_error))
                }
            }
            Err(e) => Err(e),
        }
    }

    /// Given an outstanding clarity connection, can we append the tx to the chain state?
    /// Used when mining transactions.
    fn can_include_tx<T: ClarityConnection>(
        clarity_connection: &mut T,
        chainstate_config: &DBConfig,
        has_microblock_pubkey: bool,
        tx: &StacksTransaction,
        tx_size: u64,
    ) -> Result<(), MemPoolRejection> {
        // 1: must parse (done)

        // 2: it must be validly signed.
        StacksChainState::process_transaction_precheck(&chainstate_config, &tx)
            .map_err(|e| MemPoolRejection::FailedToValidate(e))?;

        // 3: it must pay a tx fee
        let fee = tx.get_tx_fee();

        if fee < MINIMUM_TX_FEE || fee / tx_size < MINIMUM_TX_FEE_RATE_PER_BYTE {
            return Err(MemPoolRejection::FeeTooLow(
                fee,
                cmp::max(MINIMUM_TX_FEE, tx_size * MINIMUM_TX_FEE_RATE_PER_BYTE),
            ));
        }

        // 4: the account nonces must be correct
        let (origin, payer) =
            match StacksChainState::check_transaction_nonces(clarity_connection, &tx, true) {
                Ok(x) => x,
                // if errored, check if MEMPOOL_TX_CHAINING would admit this TX
                Err((e, (origin, payer))) => {
                    // if the nonce is less than expected, then TX_CHAINING would not allow in any case
                    if e.actual < e.expected {
                        return Err(e.into());
                    }

                    let tx_origin_nonce = tx.get_origin().nonce();

                    let origin_max_nonce = origin.nonce + 1 + MAXIMUM_MEMPOOL_TX_CHAINING;
                    if origin_max_nonce < tx_origin_nonce {
                        return Err(MemPoolRejection::TooMuchChaining {
                            max_nonce: origin_max_nonce,
                            actual_nonce: tx_origin_nonce,
                            principal: tx.origin_address().into(),
                            is_origin: true,
                        });
                    }

                    if let Some(sponsor_addr) = tx.sponsor_address() {
                        let tx_sponsor_nonce = tx.get_payer().nonce();
                        let sponsor_max_nonce = payer.nonce + 1 + MAXIMUM_MEMPOOL_TX_CHAINING;
                        if sponsor_max_nonce < tx_sponsor_nonce {
                            return Err(MemPoolRejection::TooMuchChaining {
                                max_nonce: sponsor_max_nonce,
                                actual_nonce: tx_sponsor_nonce,
                                principal: sponsor_addr.into(),
                                is_origin: false,
                            });
                        }
                    }
                    (origin, payer)
                }
            };

        if !StacksChainState::is_valid_address_version(
            chainstate_config.mainnet,
            origin.principal.version(),
        ) || !StacksChainState::is_valid_address_version(
            chainstate_config.mainnet,
            payer.principal.version(),
        ) {
            return Err(MemPoolRejection::BadAddressVersionByte);
        }

        let block_height = clarity_connection
            .with_clarity_db_readonly(|ref mut db| db.get_current_burnchain_block_height() as u64);

        // 5: the paying account must have enough funds
        if !payer
            .stx_balance
            .can_transfer_at_burn_block(fee as u128, block_height)
        {
            match &tx.payload {
                TransactionPayload::TokenTransfer(..) => {
                    // pass: we'll return a total_spent failure below.
                }
                _ => {
                    return Err(MemPoolRejection::NotEnoughFunds(
                        fee as u128,
                        payer.stx_balance.amount_unlocked,
                    ));
                }
            }
        }

        // 6: payload-specific checks
        match &tx.payload {
            TransactionPayload::TokenTransfer(addr, amount, _memo) => {
                // version byte matches?
                if !StacksChainState::is_valid_address_version(
                    chainstate_config.mainnet,
                    addr.version(),
                ) {
                    return Err(MemPoolRejection::BadAddressVersionByte);
                }

                // does the owner have the funds for the token transfer?
                let total_spent = (*amount as u128) + if origin == payer { fee as u128 } else { 0 };
                if !origin
                    .stx_balance
                    .can_transfer_at_burn_block(total_spent, block_height)
                {
                    return Err(MemPoolRejection::NotEnoughFunds(
                        total_spent,
                        origin
                            .stx_balance
                            .get_available_balance_at_burn_block(block_height),
                    ));
                }

                // if the payer for the tx is different from owner, check if they can afford fee
                if origin != payer {
                    if !payer
                        .stx_balance
                        .can_transfer_at_burn_block(fee as u128, block_height)
                    {
                        return Err(MemPoolRejection::NotEnoughFunds(
                            fee as u128,
                            payer.stx_balance.amount_unlocked,
                        ));
                    }
                }
            }
            TransactionPayload::ContractCall(TransactionContractCall {
                address,
                contract_name,
                function_name,
                function_args,
            }) => {
                // version byte matches?
                if !StacksChainState::is_valid_address_version(
                    chainstate_config.mainnet,
                    address.version,
                ) {
                    return Err(MemPoolRejection::BadAddressVersionByte);
                }

                let contract_identifier =
                    QualifiedContractIdentifier::new(address.clone().into(), contract_name.clone());

                clarity_connection.with_analysis_db_readonly(|db| {
                    let function_type = db
                        .get_public_function_type(&contract_identifier, &function_name)
                        .map_err(|_e| MemPoolRejection::NoSuchContract)?
                        .ok_or_else(|| MemPoolRejection::NoSuchPublicFunction)?;
                    function_type
                        .check_args_by_allowing_trait_cast(db, &function_args)
                        .map_err(|e| MemPoolRejection::BadFunctionArgument(e))
                })?;
            }
            TransactionPayload::SmartContract(TransactionSmartContract { name, code_body: _ }) => {
                let contract_identifier =
                    QualifiedContractIdentifier::new(tx.origin_address().into(), name.clone());

                let exists = clarity_connection
                    .with_analysis_db_readonly(|db| db.has_contract(&contract_identifier));

                if exists {
                    return Err(MemPoolRejection::ContractAlreadyExists(contract_identifier));
                }
            }
            TransactionPayload::PoisonMicroblock(microblock_header_1, microblock_header_2) => {
                if microblock_header_1.sequence != microblock_header_2.sequence
                    || microblock_header_1.prev_block != microblock_header_2.prev_block
                    || microblock_header_1.version != microblock_header_2.version
                {
                    return Err(MemPoolRejection::PoisonMicroblocksDoNotConflict);
                }

                let microblock_pkh_1 = microblock_header_1
                    .check_recover_pubkey()
                    .map_err(|_e| MemPoolRejection::InvalidMicroblocks)?;
                let microblock_pkh_2 = microblock_header_2
                    .check_recover_pubkey()
                    .map_err(|_e| MemPoolRejection::InvalidMicroblocks)?;

                if microblock_pkh_1 != microblock_pkh_2 {
                    return Err(MemPoolRejection::PoisonMicroblocksDoNotConflict);
                }

                if !has_microblock_pubkey {
                    return Err(MemPoolRejection::NoAnchorBlockWithPubkeyHash(
                        microblock_pkh_1,
                    ));
                }
            }
            TransactionPayload::Coinbase(_) => return Err(MemPoolRejection::NoCoinbaseViaMempool),
        };

        Ok(())
    }
}

#[cfg(test)]
pub mod test {
    use std::fs;

    use rand::thread_rng;
    use rand::Rng;

    use burnchains::*;
    use chainstate::burn::db::sortdb::*;
    use chainstate::burn::*;
    use chainstate::stacks::db::test::*;
    use chainstate::stacks::db::*;
    use chainstate::stacks::miner::test::*;
    use chainstate::stacks::miner::*;
    use chainstate::stacks::test::*;
    use chainstate::stacks::Error as chainstate_error;
    use chainstate::stacks::*;
    use core::mempool::*;
    use net::test::*;
    use net::ExtendedStacksHeader;
    use util::hash::*;
    use util::retry::*;
    use util_lib::db::Error as db_error;
    use util_lib::db::*;

    use crate::cost_estimates::metrics::UnitMetric;
    use crate::cost_estimates::UnitEstimator;
    use crate::types::chainstate::{BlockHeaderHash, StacksWorkScore};

    use super::*;

    use serde_json;

    pub fn make_empty_coinbase_block(mblock_key: &StacksPrivateKey) -> StacksBlock {
        let privk = StacksPrivateKey::from_hex(
            "59e4d5e18351d6027a37920efe53c2f1cbadc50dca7d77169b7291dff936ed6d01",
        )
        .unwrap();
        let auth = TransactionAuth::from_p2pkh(&privk).unwrap();
        let proof_bytes = hex_bytes("9275df67a68c8745c0ff97b48201ee6db447f7c93b23ae24cdc2400f52fdb08a1a6ac7ec71bf9c9c76e96ee4675ebff60625af28718501047bfd87b810c2d2139b73c23bd69de66360953a642c2a330a").unwrap();
        let proof = VRFProof::from_bytes(&proof_bytes[..].to_vec()).unwrap();

        let mut tx_coinbase = StacksTransaction::new(
            TransactionVersion::Testnet,
            auth,
            TransactionPayload::Coinbase(CoinbasePayload([0u8; 32])),
        );
        tx_coinbase.anchor_mode = TransactionAnchorMode::OnChainOnly;
        let mut tx_signer = StacksTransactionSigner::new(&tx_coinbase);

        tx_signer.sign_origin(&privk).unwrap();

        let tx_coinbase_signed = tx_signer.get_tx().unwrap();
        let txs = vec![tx_coinbase_signed];

        let work_score = StacksWorkScore {
            burn: 123,
            work: 456,
        };

        let parent_header = StacksBlockHeader {
            version: 0x01,
            total_work: StacksWorkScore {
                burn: 234,
                work: 567,
            },
            proof: proof.clone(),
            parent_block: BlockHeaderHash([5u8; 32]),
            parent_microblock: BlockHeaderHash([6u8; 32]),
            parent_microblock_sequence: 4,
            tx_merkle_root: Sha512Trunc256Sum([7u8; 32]),
            state_index_root: TrieHash([8u8; 32]),
            microblock_pubkey_hash: Hash160([9u8; 20]),
        };

        let parent_microblock_header = StacksMicroblockHeader {
            version: 0x12,
            sequence: 0x34,
            prev_block: BlockHeaderHash([0x0au8; 32]),
            tx_merkle_root: Sha512Trunc256Sum([0x0bu8; 32]),
            signature: MessageSignature([0x0cu8; 65]),
        };

        let mblock_pubkey_hash =
            Hash160::from_node_public_key(&StacksPublicKey::from_private(mblock_key));
        let mut block = StacksBlock::from_parent(
            &parent_header,
            &parent_microblock_header,
            txs.clone(),
            &work_score,
            &proof,
            &TrieHash([2u8; 32]),
            &mblock_pubkey_hash,
        );
        block.header.version = 0x24;
        block
    }

    pub fn make_16k_block(mblock_key: &StacksPrivateKey) -> StacksBlock {
        let privk = StacksPrivateKey::from_hex(
            "59e4d5e18351d6027a37920efe53c2f1cbadc50dca7d77169b7291dff936ed6d01",
        )
        .unwrap();
        let auth = TransactionAuth::from_p2pkh(&privk).unwrap();
        let proof_bytes = hex_bytes("9275df67a68c8745c0ff97b48201ee6db447f7c93b23ae24cdc2400f52fdb08a1a6ac7ec71bf9c9c76e96ee4675ebff60625af28718501047bfd87b810c2d2139b73c23bd69de66360953a642c2a330a").unwrap();
        let proof = VRFProof::from_bytes(&proof_bytes[..].to_vec()).unwrap();

        let mut tx_coinbase = StacksTransaction::new(
            TransactionVersion::Testnet,
            auth.clone(),
            TransactionPayload::Coinbase(CoinbasePayload([0u8; 32])),
        );
        tx_coinbase.anchor_mode = TransactionAnchorMode::OnChainOnly;
        let mut tx_signer = StacksTransactionSigner::new(&tx_coinbase);

        tx_signer.sign_origin(&privk).unwrap();

        let tx_coinbase_signed = tx_signer.get_tx().unwrap();

        // 16k + 8 contract
        let contract_16k = {
            let mut parts = vec![];
            parts.push("(begin ".to_string());
            for i in 0..1024 {
                parts.push("(print \"abcdef\")".to_string()); // 16 bytes
            }
            parts.push(")".to_string());
            parts.join("")
        };

        let mut tx_big_contract = StacksTransaction::new(
            TransactionVersion::Testnet,
            auth.clone(),
            TransactionPayload::new_smart_contract(
                &format!("hello-world-{}", &thread_rng().gen::<u32>()),
                &contract_16k.to_string(),
            )
            .unwrap(),
        );

        tx_big_contract.anchor_mode = TransactionAnchorMode::OnChainOnly;
        let mut tx_signer = StacksTransactionSigner::new(&tx_big_contract);
        tx_signer.sign_origin(&privk).unwrap();

        let tx_big_contract_signed = tx_signer.get_tx().unwrap();

        let txs = vec![tx_coinbase_signed, tx_big_contract_signed];

        let work_score = StacksWorkScore {
            burn: 123,
            work: 456,
        };

        let parent_header = StacksBlockHeader {
            version: 0x01,
            total_work: StacksWorkScore {
                burn: 234,
                work: 567,
            },
            proof: proof.clone(),
            parent_block: BlockHeaderHash([5u8; 32]),
            parent_microblock: BlockHeaderHash([6u8; 32]),
            parent_microblock_sequence: 4,
            tx_merkle_root: Sha512Trunc256Sum([7u8; 32]),
            state_index_root: TrieHash([8u8; 32]),
            microblock_pubkey_hash: Hash160([9u8; 20]),
        };

        let parent_microblock_header = StacksMicroblockHeader {
            version: 0x12,
            sequence: 0x34,
            prev_block: BlockHeaderHash([0x0au8; 32]),
            tx_merkle_root: Sha512Trunc256Sum([0x0bu8; 32]),
            signature: MessageSignature([0x0cu8; 65]),
        };

        let mblock_pubkey_hash =
            Hash160::from_node_public_key(&StacksPublicKey::from_private(mblock_key));
        let mut block = StacksBlock::from_parent(
            &parent_header,
            &parent_microblock_header,
            txs.clone(),
            &work_score,
            &proof,
            &TrieHash([2u8; 32]),
            &mblock_pubkey_hash,
        );
        block.header.version = 0x24;
        block
    }

    pub fn make_sample_microblock_stream_fork(
        privk: &StacksPrivateKey,
        base: &BlockHeaderHash,
        initial_seq: u16,
    ) -> Vec<StacksMicroblock> {
        let mut all_txs = vec![];
        let mut microblocks: Vec<StacksMicroblock> = vec![];

        let mut rng = thread_rng();
        for i in 0..49 {
            let random_bytes = rng.gen::<[u8; 8]>();
            let random_bytes_str = to_hex(&random_bytes);
            let auth = TransactionAuth::from_p2pkh(&privk).unwrap();

            // 16k + 8 contract
            let contract_16k = {
                let mut parts = vec![];
                parts.push("(begin ".to_string());
                for i in 0..1024 {
                    parts.push("(print \"abcdef\")".to_string()); // 16 bytes
                }
                parts.push(")".to_string());
                parts.join("")
            };

            let mut tx_big_contract = StacksTransaction::new(
                TransactionVersion::Testnet,
                auth.clone(),
                TransactionPayload::new_smart_contract(
                    &format!("hello-world-{}", &thread_rng().gen::<u32>()),
                    &contract_16k.to_string(),
                )
                .unwrap(),
            );

            tx_big_contract.anchor_mode = TransactionAnchorMode::OffChainOnly;
            let mut tx_signer = StacksTransactionSigner::new(&tx_big_contract);
            tx_signer.sign_origin(&privk).unwrap();

            let tx_big_contract_signed = tx_signer.get_tx().unwrap();
            all_txs.push(tx_big_contract_signed);
        }

        // make microblocks with 3 transactions each (or fewer)
        for i in 0..(all_txs.len() / 3) {
            let txs = vec![
                all_txs[3 * i].clone(),
                all_txs[3 * i + 1].clone(),
                all_txs[3 * i + 2].clone(),
            ];

            let txid_vecs = txs.iter().map(|tx| tx.txid().as_bytes().to_vec()).collect();

            let merkle_tree = MerkleTree::<Sha512Trunc256Sum>::new(&txid_vecs);
            let tx_merkle_root = merkle_tree.root();

            let prev_block = if i == 0 {
                base.clone()
            } else {
                let l = microblocks.len();
                microblocks[l - 1].block_hash()
            };

            let header = StacksMicroblockHeader {
                version: 0x12,
                sequence: initial_seq + (i as u16),
                prev_block: prev_block,
                tx_merkle_root: tx_merkle_root,
                signature: MessageSignature([0u8; 65]),
            };

            let mut mblock = StacksMicroblock {
                header: header,
                txs: txs,
            };

            mblock.sign(privk).unwrap();
            microblocks.push(mblock);
        }

        microblocks
    }

    pub fn make_sample_microblock_stream(
        privk: &StacksPrivateKey,
        anchored_block_hash: &BlockHeaderHash,
    ) -> Vec<StacksMicroblock> {
        make_sample_microblock_stream_fork(privk, anchored_block_hash, 0)
    }

    fn resign_microblocks(
        microblocks: &mut Vec<StacksMicroblock>,
        privk: &StacksPrivateKey,
    ) -> BlockHeaderHash {
        for i in 0..microblocks.len() {
            microblocks[i].header.signature = MessageSignature([0u8; 65]);
            microblocks[i].sign(privk).unwrap();
            if i + 1 < microblocks.len() {
                microblocks[i + 1].header.prev_block = microblocks[i].block_hash();
            }
        }
        let l = microblocks.len();
        microblocks[l - 1].block_hash()
    }

    fn assert_block_staging_not_processed(
        chainstate: &mut StacksChainState,
        consensus_hash: &ConsensusHash,
        block: &StacksBlock,
    ) -> () {
        assert!(StacksChainState::load_staging_block_data(
            &chainstate.db(),
            &chainstate.blocks_path,
            consensus_hash,
            &block.block_hash()
        )
        .unwrap()
        .is_some());
        assert_eq!(
            StacksChainState::load_staging_block_data(
                &chainstate.db(),
                &chainstate.blocks_path,
                consensus_hash,
                &block.block_hash()
            )
            .unwrap()
            .unwrap(),
            *block
        );
        assert_eq!(
            StacksChainState::get_staging_block_status(
                &chainstate.db(),
                consensus_hash,
                &block.block_hash()
            )
            .unwrap()
            .unwrap(),
            false
        );

        let index_block_hash =
            StacksBlockHeader::make_index_block_hash(consensus_hash, &block.block_hash());
        assert!(
            StacksChainState::has_block_indexed(&chainstate.blocks_path, &index_block_hash)
                .unwrap()
        );
    }

    fn assert_block_not_stored(
        chainstate: &mut StacksChainState,
        consensus_hash: &ConsensusHash,
        block: &StacksBlock,
    ) -> () {
        assert!(!StacksChainState::has_stored_block(
            &chainstate.db(),
            &chainstate.blocks_path,
            consensus_hash,
            &block.block_hash()
        )
        .unwrap());
        assert_eq!(
            StacksChainState::load_staging_block_pubkey_hash(
                &chainstate.db(),
                consensus_hash,
                &block.block_hash()
            )
            .unwrap()
            .unwrap(),
            block.header.microblock_pubkey_hash
        );
    }

    fn assert_block_stored_rejected(
        chainstate: &mut StacksChainState,
        consensus_hash: &ConsensusHash,
        block: &StacksBlock,
    ) -> () {
        assert!(StacksChainState::has_stored_block(
            &chainstate.db(),
            &chainstate.blocks_path,
            consensus_hash,
            &block.block_hash()
        )
        .unwrap());
        assert!(StacksChainState::load_block(
            &chainstate.blocks_path,
            consensus_hash,
            &block.block_hash()
        )
        .unwrap()
        .is_none());
        assert!(StacksChainState::load_block_header(
            &chainstate.blocks_path,
            consensus_hash,
            &block.block_hash()
        )
        .unwrap()
        .is_none());
        assert!(StacksChainState::load_staging_block_pubkey_hash(
            &chainstate.db(),
            consensus_hash,
            &block.block_hash()
        )
        .unwrap()
        .is_none());

        assert_eq!(
            StacksChainState::get_staging_block_status(
                &chainstate.db(),
                consensus_hash,
                &block.block_hash()
            )
            .unwrap()
            .unwrap(),
            true
        );
        assert!(StacksChainState::load_staging_block_data(
            &chainstate.db(),
            &chainstate.blocks_path,
            consensus_hash,
            &block.block_hash()
        )
        .unwrap()
        .is_none());

        let index_block_hash =
            StacksBlockHeader::make_index_block_hash(consensus_hash, &block.block_hash());
        assert!(
            StacksChainState::has_block_indexed(&chainstate.blocks_path, &index_block_hash)
                .unwrap()
        );
    }

    fn assert_block_stored_not_staging(
        chainstate: &mut StacksChainState,
        consensus_hash: &ConsensusHash,
        block: &StacksBlock,
    ) -> () {
        assert!(StacksChainState::has_stored_block(
            &chainstate.db(),
            &chainstate.blocks_path,
            consensus_hash,
            &block.block_hash()
        )
        .unwrap());
        assert!(StacksChainState::load_block(
            &chainstate.blocks_path,
            consensus_hash,
            &block.block_hash()
        )
        .unwrap()
        .is_some());
        assert_eq!(
            StacksChainState::load_block(
                &chainstate.blocks_path,
                consensus_hash,
                &block.block_hash()
            )
            .unwrap()
            .unwrap(),
            *block
        );
        assert_eq!(
            StacksChainState::load_block_header(
                &chainstate.blocks_path,
                consensus_hash,
                &block.block_hash()
            )
            .unwrap()
            .unwrap(),
            block.header
        );
        assert!(StacksChainState::load_staging_block_pubkey_hash(
            &chainstate.db(),
            consensus_hash,
            &block.block_hash()
        )
        .unwrap()
        .is_none());

        assert_eq!(
            StacksChainState::get_staging_block_status(
                &chainstate.db(),
                consensus_hash,
                &block.block_hash()
            )
            .unwrap()
            .unwrap(),
            true
        );
        assert!(StacksChainState::load_staging_block_data(
            &chainstate.db(),
            &chainstate.blocks_path,
            consensus_hash,
            &block.block_hash()
        )
        .unwrap()
        .is_none());

        let index_block_hash =
            StacksBlockHeader::make_index_block_hash(consensus_hash, &block.block_hash());
        assert!(
            StacksChainState::has_block_indexed(&chainstate.blocks_path, &index_block_hash)
                .unwrap()
        );
    }

    pub fn store_staging_block(
        chainstate: &mut StacksChainState,
        consensus_hash: &ConsensusHash,
        block: &StacksBlock,
        parent_consensus_hash: &ConsensusHash,
        commit_burn: u64,
        sortition_burn: u64,
    ) {
        let blocks_path = chainstate.blocks_path.clone();
        let mut tx = chainstate.db_tx_begin().unwrap();
        StacksChainState::store_staging_block(
            &mut tx,
            &blocks_path,
            consensus_hash,
            block,
            parent_consensus_hash,
            commit_burn,
            sortition_burn,
            5,
        )
        .unwrap();
        tx.commit().unwrap();

        let index_block_hash =
            StacksBlockHeader::make_index_block_hash(consensus_hash, &block.block_hash());
        assert!(
            StacksChainState::has_block_indexed(&chainstate.blocks_path, &index_block_hash)
                .unwrap()
        );
    }

    pub fn store_staging_microblock(
        chainstate: &mut StacksChainState,
        parent_consensus_hash: &ConsensusHash,
        parent_anchored_block_hash: &BlockHeaderHash,
        microblock: &StacksMicroblock,
    ) {
        let mut tx = chainstate.db_tx_begin().unwrap();
        StacksChainState::store_staging_microblock(
            &mut tx,
            parent_consensus_hash,
            parent_anchored_block_hash,
            microblock,
        )
        .unwrap();
        tx.commit().unwrap();

        let parent_index_block_hash = StacksBlockHeader::make_index_block_hash(
            parent_consensus_hash,
            parent_anchored_block_hash,
        );
        assert!(chainstate
            .has_microblocks_indexed(&parent_index_block_hash)
            .unwrap());
    }

    pub fn set_block_processed(
        chainstate: &mut StacksChainState,
        consensus_hash: &ConsensusHash,
        anchored_block_hash: &BlockHeaderHash,
        accept: bool,
    ) {
        let index_block_hash =
            StacksBlockHeader::make_index_block_hash(consensus_hash, anchored_block_hash);
        assert!(
            StacksChainState::has_block_indexed(&chainstate.blocks_path, &index_block_hash)
                .unwrap()
        );
        let blocks_path = chainstate.blocks_path.clone();

        let mut tx = chainstate.db_tx_begin().unwrap();
        StacksChainState::set_block_processed(
            &mut tx,
            None,
            &blocks_path,
            consensus_hash,
            anchored_block_hash,
            accept,
        )
        .unwrap();
        tx.commit().unwrap();

        assert!(
            StacksChainState::has_block_indexed(&chainstate.blocks_path, &index_block_hash)
                .unwrap()
        );
    }

    pub fn set_block_orphaned(
        chainstate: &mut StacksChainState,
        consensus_hash: &ConsensusHash,
        anchored_block_hash: &BlockHeaderHash,
    ) {
        let blocks_path = chainstate.blocks_path.clone();

        let mut tx = chainstate.db_tx_begin().unwrap();
        StacksChainState::set_block_orphaned(
            &mut tx,
            &blocks_path,
            consensus_hash,
            anchored_block_hash,
        )
        .unwrap();
        tx.commit().unwrap();
    }

    pub fn set_microblocks_processed(
        chainstate: &mut StacksChainState,
        child_consensus_hash: &ConsensusHash,
        child_anchored_block_hash: &BlockHeaderHash,
        tail_microblock_hash: &BlockHeaderHash,
    ) {
        let child_index_block_hash = StacksBlockHeader::make_index_block_hash(
            child_consensus_hash,
            child_anchored_block_hash,
        );
        let (parent_consensus_hash, parent_block_hash) =
            StacksChainState::get_parent_block_header_hashes(
                &chainstate.db(),
                &child_index_block_hash,
            )
            .unwrap()
            .unwrap();
        let parent_index_block_hash =
            StacksBlockHeader::make_index_block_hash(&parent_consensus_hash, &parent_block_hash);

        let parent_microblock_index_hash =
            StacksBlockHeader::make_index_block_hash(&parent_consensus_hash, &tail_microblock_hash);

        let mut tx = chainstate.db_tx_begin().unwrap();

        StacksChainState::set_microblocks_processed(
            &mut tx,
            child_consensus_hash,
            child_anchored_block_hash,
            &tail_microblock_hash,
        )
        .unwrap();
        tx.commit().unwrap();

        assert!(chainstate
            .has_microblocks_indexed(&parent_index_block_hash)
            .unwrap());
        assert!(StacksChainState::has_processed_microblocks_indexed(
            chainstate.db(),
            &parent_microblock_index_hash
        )
        .unwrap());
    }

    fn process_next_orphaned_staging_block(chainstate: &mut StacksChainState) -> bool {
        let blocks_path = chainstate.blocks_path.clone();
        let mut tx = chainstate.db_tx_begin().unwrap();
        let res =
            StacksChainState::process_next_orphaned_staging_block(&mut tx, &blocks_path).unwrap();
        tx.commit().unwrap();
        res
    }

    fn drop_staging_microblocks(
        chainstate: &mut StacksChainState,
        consensus_hash: &ConsensusHash,
        anchored_block_hash: &BlockHeaderHash,
        invalid_microblock: &BlockHeaderHash,
    ) {
        let mut tx = chainstate.db_tx_begin().unwrap();
        StacksChainState::drop_staging_microblocks(
            &mut tx,
            consensus_hash,
            anchored_block_hash,
            invalid_microblock,
        )
        .unwrap();
        tx.commit().unwrap();
    }

    #[test]
    fn stacks_db_block_load_store_empty() {
        let chainstate =
            instantiate_chainstate(false, 0x80000000, "stacks_db_block_load_store_empty");

        let path = StacksChainState::get_block_path(
            &chainstate.blocks_path,
            &ConsensusHash([1u8; 20]),
            &BlockHeaderHash([2u8; 32]),
        )
        .unwrap();
        assert!(fs::metadata(&path).is_err());
        assert!(!StacksChainState::has_stored_block(
            &chainstate.db(),
            &chainstate.blocks_path,
            &ConsensusHash([1u8; 20]),
            &BlockHeaderHash([2u8; 32])
        )
        .unwrap());

        StacksChainState::store_empty_block(
            &chainstate.blocks_path,
            &ConsensusHash([1u8; 20]),
            &BlockHeaderHash([2u8; 32]),
        )
        .unwrap();
        assert!(fs::metadata(&path).is_ok());
        assert!(StacksChainState::has_stored_block(
            &chainstate.db(),
            &chainstate.blocks_path,
            &ConsensusHash([1u8; 20]),
            &BlockHeaderHash([2u8; 32])
        )
        .unwrap());
        assert!(StacksChainState::load_block(
            &chainstate.blocks_path,
            &ConsensusHash([1u8; 20]),
            &BlockHeaderHash([2u8; 32])
        )
        .unwrap()
        .is_none());
    }

    #[test]
    fn stacks_db_block_load_store() {
        let chainstate = instantiate_chainstate(false, 0x80000000, "stacks_db_block_load_store");
        let privk = StacksPrivateKey::from_hex(
            "eb05c83546fdd2c79f10f5ad5434a90dd28f7e3acb7c092157aa1bc3656b012c01",
        )
        .unwrap();

        let mut block = make_empty_coinbase_block(&privk);

        // don't worry about freeing microblcok state yet
        block.header.parent_microblock_sequence = 0;
        block.header.parent_microblock = EMPTY_MICROBLOCK_PARENT_HASH.clone();

        let path = StacksChainState::get_block_path(
            &chainstate.blocks_path,
            &ConsensusHash([1u8; 20]),
            &block.block_hash(),
        )
        .unwrap();
        assert!(fs::metadata(&path).is_err());
        assert!(!StacksChainState::has_stored_block(
            &chainstate.db(),
            &chainstate.blocks_path,
            &ConsensusHash([1u8; 20]),
            &block.block_hash()
        )
        .unwrap());

        StacksChainState::store_block(&chainstate.blocks_path, &ConsensusHash([1u8; 20]), &block)
            .unwrap();
        assert!(fs::metadata(&path).is_ok());
        assert!(StacksChainState::has_stored_block(
            &chainstate.db(),
            &chainstate.blocks_path,
            &ConsensusHash([1u8; 20]),
            &block.block_hash()
        )
        .unwrap());
        assert!(StacksChainState::load_block(
            &chainstate.blocks_path,
            &ConsensusHash([1u8; 20]),
            &block.block_hash()
        )
        .unwrap()
        .is_some());
        assert_eq!(
            StacksChainState::load_block(
                &chainstate.blocks_path,
                &ConsensusHash([1u8; 20]),
                &block.block_hash()
            )
            .unwrap()
            .unwrap(),
            block
        );
        assert_eq!(
            StacksChainState::load_block_header(
                &chainstate.blocks_path,
                &ConsensusHash([1u8; 20]),
                &block.block_hash()
            )
            .unwrap()
            .unwrap(),
            block.header
        );

        StacksChainState::free_block_state(
            &chainstate.blocks_path,
            &ConsensusHash([1u8; 20]),
            &block.header,
        );

        assert!(StacksChainState::has_stored_block(
            &chainstate.db(),
            &chainstate.blocks_path,
            &ConsensusHash([1u8; 20]),
            &block.block_hash()
        )
        .unwrap());
        assert!(StacksChainState::load_block(
            &chainstate.blocks_path,
            &ConsensusHash([1u8; 20]),
            &block.block_hash()
        )
        .unwrap()
        .is_none());
        assert!(StacksChainState::load_block_header(
            &chainstate.blocks_path,
            &ConsensusHash([1u8; 20]),
            &block.block_hash()
        )
        .unwrap()
        .is_none());
    }

    #[test]
    fn stacks_db_staging_block_load_store_accept() {
        let mut chainstate = instantiate_chainstate(
            false,
            0x80000000,
            "stacks_db_staging_block_load_store_accept",
        );
        let privk = StacksPrivateKey::from_hex(
            "eb05c83546fdd2c79f10f5ad5434a90dd28f7e3acb7c092157aa1bc3656b012c01",
        )
        .unwrap();

        let block = make_empty_coinbase_block(&privk);

        assert!(StacksChainState::load_staging_block_data(
            &chainstate.db(),
            &chainstate.blocks_path,
            &ConsensusHash([2u8; 20]),
            &block.block_hash()
        )
        .unwrap()
        .is_none());

        store_staging_block(
            &mut chainstate,
            &ConsensusHash([2u8; 20]),
            &block,
            &ConsensusHash([1u8; 20]),
            1,
            2,
        );

        assert_block_staging_not_processed(&mut chainstate, &ConsensusHash([2u8; 20]), &block);
        assert_block_not_stored(&mut chainstate, &ConsensusHash([2u8; 20]), &block);

        set_block_processed(
            &mut chainstate,
            &ConsensusHash([2u8; 20]),
            &block.block_hash(),
            true,
        );

        assert_block_stored_not_staging(&mut chainstate, &ConsensusHash([2u8; 20]), &block);

        // should be idempotent
        set_block_processed(
            &mut chainstate,
            &ConsensusHash([2u8; 20]),
            &block.block_hash(),
            true,
        );

        assert_block_stored_not_staging(&mut chainstate, &ConsensusHash([2u8; 20]), &block);
    }

    #[test]
    fn stacks_db_staging_block_load_store_reject() {
        let mut chainstate = instantiate_chainstate(
            false,
            0x80000000,
            "stacks_db_staging_block_load_store_reject",
        );
        let privk = StacksPrivateKey::from_hex(
            "eb05c83546fdd2c79f10f5ad5434a90dd28f7e3acb7c092157aa1bc3656b012c01",
        )
        .unwrap();

        let block = make_empty_coinbase_block(&privk);

        assert!(StacksChainState::load_staging_block_data(
            &chainstate.db(),
            &chainstate.blocks_path,
            &ConsensusHash([2u8; 20]),
            &block.block_hash()
        )
        .unwrap()
        .is_none());

        store_staging_block(
            &mut chainstate,
            &ConsensusHash([2u8; 20]),
            &block,
            &ConsensusHash([1u8; 20]),
            1,
            2,
        );

        assert_block_staging_not_processed(&mut chainstate, &ConsensusHash([2u8; 20]), &block);
        assert_block_not_stored(&mut chainstate, &ConsensusHash([2u8; 20]), &block);

        set_block_processed(
            &mut chainstate,
            &ConsensusHash([2u8; 20]),
            &block.block_hash(),
            false,
        );

        assert_block_stored_rejected(&mut chainstate, &ConsensusHash([2u8; 20]), &block);

        // should be idempotent
        set_block_processed(
            &mut chainstate,
            &ConsensusHash([2u8; 20]),
            &block.block_hash(),
            false,
        );

        assert_block_stored_rejected(&mut chainstate, &ConsensusHash([2u8; 20]), &block);
    }

    #[test]
    fn stacks_db_load_store_microblock_stream() {
        let mut chainstate =
            instantiate_chainstate(false, 0x80000000, "stacks_db_load_store_microblock_stream");
        let privk = StacksPrivateKey::from_hex(
            "eb05c83546fdd2c79f10f5ad5434a90dd28f7e3acb7c092157aa1bc3656b012c01",
        )
        .unwrap();

        let block = make_empty_coinbase_block(&privk);
        let microblocks = make_sample_microblock_stream(&privk, &block.block_hash());

        assert!(!StacksChainState::has_stored_block(
            &chainstate.db(),
            &chainstate.blocks_path,
            &ConsensusHash([2u8; 20]),
            &microblocks[0].block_hash()
        )
        .unwrap());

        assert!(StacksChainState::load_microblock_stream_fork(
            &chainstate.db(),
            &ConsensusHash([2u8; 20]),
            &block.block_hash(),
            &microblocks.last().as_ref().unwrap().block_hash(),
        )
        .unwrap()
        .is_none());

        for mblock in microblocks.iter() {
            store_staging_microblock(
                &mut chainstate,
                &ConsensusHash([2u8; 20]),
                &block.block_hash(),
                mblock,
            );
        }

        assert_eq!(
            StacksChainState::load_microblock_stream_fork(
                &chainstate.db(),
                &ConsensusHash([2u8; 20]),
                &block.block_hash(),
                &microblocks.last().as_ref().unwrap().block_hash(),
            )
            .unwrap()
            .unwrap(),
            microblocks
        );

        // not processed
        assert!(StacksChainState::load_processed_microblock_stream_fork(
            &chainstate.db(),
            &ConsensusHash([2u8; 20]),
            &block.block_hash(),
            &microblocks.last().as_ref().unwrap().block_hash(),
        )
        .unwrap()
        .is_none());
    }

    #[test]
    fn stacks_db_staging_microblock_stream_load_store_confirm_all() {
        let mut chainstate = instantiate_chainstate(
            false,
            0x80000000,
            "stacks_db_staging_microblock_stream_load_store_confirm_all",
        );
        let privk = StacksPrivateKey::from_hex(
            "eb05c83546fdd2c79f10f5ad5434a90dd28f7e3acb7c092157aa1bc3656b012c01",
        )
        .unwrap();

        let block = make_empty_coinbase_block(&privk);
        let microblocks = make_sample_microblock_stream(&privk, &block.block_hash());
        let mut child_block = make_empty_coinbase_block(&privk);

        child_block.header.parent_block = block.block_hash();
        child_block.header.parent_microblock = microblocks.last().as_ref().unwrap().block_hash();
        child_block.header.parent_microblock_sequence =
            microblocks.last().as_ref().unwrap().header.sequence;

        assert!(StacksChainState::load_staging_microblock(
            &chainstate.db(),
            &ConsensusHash([2u8; 20]),
            &block.block_hash(),
            &microblocks[0].block_hash()
        )
        .unwrap()
        .is_none());

        assert!(StacksChainState::load_descendant_staging_microblock_stream(
            &chainstate.db(),
            &StacksBlockHeader::make_index_block_hash(
                &ConsensusHash([2u8; 20]),
                &block.block_hash()
            ),
            0,
            u16::MAX
        )
        .unwrap()
        .is_none());

        store_staging_block(
            &mut chainstate,
            &ConsensusHash([2u8; 20]),
            &block,
            &ConsensusHash([1u8; 20]),
            1,
            2,
        );
        for mb in microblocks.iter() {
            store_staging_microblock(
                &mut chainstate,
                &ConsensusHash([2u8; 20]),
                &block.block_hash(),
                mb,
            );
        }
        store_staging_block(
            &mut chainstate,
            &ConsensusHash([3u8; 20]),
            &child_block,
            &ConsensusHash([2u8; 20]),
            1,
            2,
        );

        // block should be stored to staging
        assert_block_staging_not_processed(&mut chainstate, &ConsensusHash([2u8; 20]), &block);
        assert_block_staging_not_processed(
            &mut chainstate,
            &ConsensusHash([3u8; 20]),
            &child_block,
        );

        // microblock stream should be stored to staging
        assert!(StacksChainState::load_staging_microblock(
            &chainstate.db(),
            &ConsensusHash([2u8; 20]),
            &block.block_hash(),
            &microblocks[0].block_hash()
        )
        .unwrap()
        .is_some());

        assert_eq!(
            StacksChainState::load_staging_microblock(
                &chainstate.db(),
                &ConsensusHash([2u8; 20]),
                &block.block_hash(),
                &microblocks[0].block_hash()
            )
            .unwrap()
            .unwrap()
            .try_into_microblock()
            .unwrap(),
            microblocks[0]
        );
        assert_eq!(
            StacksChainState::load_descendant_staging_microblock_stream(
                &chainstate.db(),
                &StacksBlockHeader::make_index_block_hash(
                    &ConsensusHash([2u8; 20]),
                    &block.block_hash()
                ),
                0,
                u16::MAX
            )
            .unwrap()
            .unwrap(),
            microblocks
        );

        // block should _not_ be in the chunk store
        assert_block_not_stored(&mut chainstate, &ConsensusHash([2u8; 20]), &block);

        // microblocks present
        assert_eq!(
            StacksChainState::load_microblock_stream_fork(
                &chainstate.db(),
                &ConsensusHash([2u8; 20]),
                &block.block_hash(),
                &microblocks.last().as_ref().unwrap().block_hash(),
            )
            .unwrap()
            .unwrap(),
            microblocks
        );

        // microblocks not processed yet
        assert!(StacksChainState::load_processed_microblock_stream_fork(
            &chainstate.db(),
            &ConsensusHash([2u8; 20]),
            &block.block_hash(),
            &microblocks.last().as_ref().unwrap().block_hash(),
        )
        .unwrap()
        .is_none());

        set_block_processed(
            &mut chainstate,
            &ConsensusHash([2u8; 20]),
            &block.block_hash(),
            true,
        );
        set_block_processed(
            &mut chainstate,
            &ConsensusHash([3u8; 20]),
            &child_block.block_hash(),
            true,
        );
        set_microblocks_processed(
            &mut chainstate,
            &ConsensusHash([3u8; 20]),
            &child_block.block_hash(),
            &microblocks.last().as_ref().unwrap().block_hash(),
        );

        // block should be stored to chunk store now
        assert_block_stored_not_staging(&mut chainstate, &ConsensusHash([2u8; 20]), &block);
        assert_block_stored_not_staging(&mut chainstate, &ConsensusHash([3u8; 20]), &child_block);

        assert_eq!(
            StacksChainState::load_microblock_stream_fork(
                &chainstate.db(),
                &ConsensusHash([2u8; 20]),
                &block.block_hash(),
                &microblocks.last().as_ref().unwrap().block_hash(),
            )
            .unwrap()
            .unwrap(),
            microblocks
        );

        // microblocks should be absent from staging
        for mb in microblocks.iter() {
            assert!(chainstate
                .get_microblock_status(
                    &ConsensusHash([2u8; 20]),
                    &block.block_hash(),
                    &mb.block_hash()
                )
                .unwrap()
                .is_some());
            assert_eq!(
                chainstate
                    .get_microblock_status(
                        &ConsensusHash([2u8; 20]),
                        &block.block_hash(),
                        &mb.block_hash()
                    )
                    .unwrap()
                    .unwrap(),
                true
            );
        }

        // but we should still load the full stream if asked
        assert!(StacksChainState::load_descendant_staging_microblock_stream(
            &chainstate.db(),
            &StacksBlockHeader::make_index_block_hash(
                &ConsensusHash([2u8; 20]),
                &block.block_hash()
            ),
            0,
            u16::MAX
        )
        .unwrap()
        .is_some());
        assert_eq!(
            StacksChainState::load_descendant_staging_microblock_stream(
                &chainstate.db(),
                &StacksBlockHeader::make_index_block_hash(
                    &ConsensusHash([2u8; 20]),
                    &block.block_hash()
                ),
                0,
                u16::MAX
            )
            .unwrap()
            .unwrap(),
            microblocks
        );
    }

    #[test]
    fn stacks_db_staging_microblock_stream_load_store_partial_confirm() {
        let mut chainstate = instantiate_chainstate(
            false,
            0x80000000,
            "stacks_db_staging_microblock_stream_load_store_partial_confirm",
        );
        let privk = StacksPrivateKey::from_hex(
            "eb05c83546fdd2c79f10f5ad5434a90dd28f7e3acb7c092157aa1bc3656b012c01",
        )
        .unwrap();

        let block = make_empty_coinbase_block(&privk);
        let microblocks = make_sample_microblock_stream(&privk, &block.block_hash());
        let mut child_block = make_empty_coinbase_block(&privk);

        child_block.header.parent_block = block.block_hash();
        child_block.header.parent_microblock = microblocks.first().as_ref().unwrap().block_hash();
        child_block.header.parent_microblock_sequence =
            microblocks.first().as_ref().unwrap().header.sequence;

        assert!(StacksChainState::load_staging_microblock(
            &chainstate.db(),
            &ConsensusHash([2u8; 20]),
            &block.block_hash(),
            &microblocks[0].block_hash()
        )
        .unwrap()
        .is_none());
        assert!(StacksChainState::load_descendant_staging_microblock_stream(
            &chainstate.db(),
            &StacksBlockHeader::make_index_block_hash(
                &ConsensusHash([2u8; 20]),
                &block.block_hash()
            ),
            0,
            u16::MAX
        )
        .unwrap()
        .is_none());

        store_staging_block(
            &mut chainstate,
            &ConsensusHash([2u8; 20]),
            &block,
            &ConsensusHash([1u8; 20]),
            1,
            2,
        );
        for mb in microblocks.iter() {
            store_staging_microblock(
                &mut chainstate,
                &ConsensusHash([2u8; 20]),
                &block.block_hash(),
                mb,
            );
        }
        store_staging_block(
            &mut chainstate,
            &ConsensusHash([3u8; 20]),
            &child_block,
            &ConsensusHash([2u8; 20]),
            1,
            2,
        );

        // block should be stored to staging
        assert_block_staging_not_processed(&mut chainstate, &ConsensusHash([2u8; 20]), &block);
        assert_block_staging_not_processed(
            &mut chainstate,
            &ConsensusHash([3u8; 20]),
            &child_block,
        );
        assert_block_not_stored(&mut chainstate, &ConsensusHash([2u8; 20]), &block);
        assert_block_not_stored(&mut chainstate, &ConsensusHash([3u8; 20]), &child_block);

        // microblock stream should be stored to staging
        assert!(StacksChainState::load_staging_microblock(
            &chainstate.db(),
            &ConsensusHash([2u8; 20]),
            &block.block_hash(),
            &microblocks[0].block_hash()
        )
        .unwrap()
        .is_some());
        assert_eq!(
            StacksChainState::load_staging_microblock(
                &chainstate.db(),
                &ConsensusHash([2u8; 20]),
                &block.block_hash(),
                &microblocks[0].block_hash()
            )
            .unwrap()
            .unwrap()
            .try_into_microblock()
            .unwrap(),
            microblocks[0]
        );
        assert_eq!(
            StacksChainState::load_descendant_staging_microblock_stream(
                &chainstate.db(),
                &StacksBlockHeader::make_index_block_hash(
                    &ConsensusHash([2u8; 20]),
                    &block.block_hash()
                ),
                0,
                u16::MAX
            )
            .unwrap()
            .unwrap(),
            microblocks
        );
        assert_eq!(
            StacksChainState::load_microblock_stream_fork(
                &chainstate.db(),
                &ConsensusHash([2u8; 20]),
                &block.block_hash(),
                &microblocks.last().as_ref().unwrap().block_hash(),
            )
            .unwrap()
            .unwrap(),
            microblocks
        );

        // not processed
        assert!(StacksChainState::load_processed_microblock_stream_fork(
            &chainstate.db(),
            &ConsensusHash([2u8; 20]),
            &block.block_hash(),
            &microblocks.last().as_ref().unwrap().block_hash(),
        )
        .unwrap()
        .is_none());

        // confirm the 0th microblock, but not the 1st or later.
        // do not confirm the block.
        set_block_processed(
            &mut chainstate,
            &ConsensusHash([2u8; 20]),
            &block.block_hash(),
            true,
        );
        set_block_processed(
            &mut chainstate,
            &ConsensusHash([3u8; 20]),
            &child_block.block_hash(),
            true,
        );
        set_microblocks_processed(
            &mut chainstate,
            &ConsensusHash([3u8; 20]),
            &child_block.block_hash(),
            &microblocks[0].block_hash(),
        );

        // block should be processed in staging, but the data should not be in the staging DB
        assert_block_stored_not_staging(&mut chainstate, &ConsensusHash([2u8; 20]), &block);
        assert_block_stored_not_staging(&mut chainstate, &ConsensusHash([3u8; 20]), &child_block);

        // microblocks should not be in the chunk store, except for block 0 which was confirmed
        assert_eq!(
            StacksChainState::load_microblock_stream_fork(
                &chainstate.db(),
                &ConsensusHash([2u8; 20]),
                &block.block_hash(),
                &microblocks.last().as_ref().unwrap().block_hash(),
            )
            .unwrap()
            .unwrap(),
            microblocks
        );

        assert_eq!(
            StacksChainState::load_processed_microblock_stream_fork(
                &chainstate.db(),
                &ConsensusHash([2u8; 20]),
                &block.block_hash(),
                &microblocks.first().as_ref().unwrap().block_hash(),
            )
            .unwrap()
            .unwrap(),
            vec![microblocks[0].clone()]
        );

        assert_eq!(
            StacksChainState::load_processed_microblock_stream_fork(
                &chainstate.db(),
                &ConsensusHash([2u8; 20]),
                &block.block_hash(),
                &microblocks[1].block_hash(),
            )
            .unwrap(),
            None
        );

        // microblocks should be present in staging, except for block 0
        for mb in microblocks.iter() {
            assert!(chainstate
                .get_microblock_status(
                    &ConsensusHash([2u8; 20]),
                    &block.block_hash(),
                    &mb.block_hash()
                )
                .unwrap()
                .is_some());

            if mb.header.sequence == 0 {
                assert_eq!(
                    chainstate
                        .get_microblock_status(
                            &ConsensusHash([2u8; 20]),
                            &block.block_hash(),
                            &mb.block_hash()
                        )
                        .unwrap()
                        .unwrap(),
                    true
                );
            } else {
                // not processed since seq=0 was the last block to be accepted
                assert_eq!(
                    chainstate
                        .get_microblock_status(
                            &ConsensusHash([2u8; 20]),
                            &block.block_hash(),
                            &mb.block_hash()
                        )
                        .unwrap()
                        .unwrap(),
                    false
                );
            }
        }

        // can load the entire stream still
        assert!(StacksChainState::load_descendant_staging_microblock_stream(
            &chainstate.db(),
            &StacksBlockHeader::make_index_block_hash(
                &ConsensusHash([2u8; 20]),
                &block.block_hash()
            ),
            0,
            u16::MAX
        )
        .unwrap()
        .is_some());
        assert_eq!(
            StacksChainState::load_descendant_staging_microblock_stream(
                &chainstate.db(),
                &StacksBlockHeader::make_index_block_hash(
                    &ConsensusHash([2u8; 20]),
                    &block.block_hash()
                ),
                0,
                u16::MAX
            )
            .unwrap()
            .unwrap(),
            microblocks
        );
    }

    #[test]
    fn stacks_db_staging_microblock_stream_load_continuous_streams() {
        let mut chainstate = instantiate_chainstate(
            false,
            0x80000000,
            "stacks_db_staging_microblock_stream_load_continuous_streams",
        );
        let privk = StacksPrivateKey::from_hex(
            "eb05c83546fdd2c79f10f5ad5434a90dd28f7e3acb7c092157aa1bc3656b012c01",
        )
        .unwrap();

        let block = make_empty_coinbase_block(&privk);
        let microblocks = make_sample_microblock_stream(&privk, &block.block_hash());
        let mut child_block = make_empty_coinbase_block(&privk);

        child_block.header.parent_block = block.block_hash();
        child_block.header.parent_microblock = microblocks.first().as_ref().unwrap().block_hash();
        child_block.header.parent_microblock_sequence =
            microblocks.first().as_ref().unwrap().header.sequence;

        assert!(StacksChainState::load_staging_microblock(
            &chainstate.db(),
            &ConsensusHash([2u8; 20]),
            &block.block_hash(),
            &microblocks[0].block_hash()
        )
        .unwrap()
        .is_none());
        assert!(StacksChainState::load_descendant_staging_microblock_stream(
            &chainstate.db(),
            &StacksBlockHeader::make_index_block_hash(
                &ConsensusHash([2u8; 20]),
                &block.block_hash()
            ),
            0,
            u16::MAX
        )
        .unwrap()
        .is_none());

        store_staging_block(
            &mut chainstate,
            &ConsensusHash([2u8; 20]),
            &block,
            &ConsensusHash([1u8; 20]),
            1,
            2,
        );

        // don't store the first microblock, but store the rest
        for (i, mb) in microblocks.iter().enumerate() {
            if i > 0 {
                store_staging_microblock(
                    &mut chainstate,
                    &ConsensusHash([2u8; 20]),
                    &block.block_hash(),
                    mb,
                );
            }
        }
        store_staging_block(
            &mut chainstate,
            &ConsensusHash([3u8; 20]),
            &child_block,
            &ConsensusHash([2u8; 20]),
            1,
            2,
        );

        // block should be stored to staging
        assert_block_staging_not_processed(&mut chainstate, &ConsensusHash([2u8; 20]), &block);
        assert_block_staging_not_processed(
            &mut chainstate,
            &ConsensusHash([3u8; 20]),
            &child_block,
        );
        assert_block_not_stored(&mut chainstate, &ConsensusHash([2u8; 20]), &block);
        assert_block_not_stored(&mut chainstate, &ConsensusHash([3u8; 20]), &child_block);

        // missing head
        assert!(StacksChainState::load_staging_microblock(
            &chainstate.db(),
            &ConsensusHash([2u8; 20]),
            &block.block_hash(),
            &microblocks[0].block_hash()
        )
        .unwrap()
        .is_none());

        // subsequent microblock stream should be stored to staging
        assert!(StacksChainState::load_staging_microblock(
            &chainstate.db(),
            &ConsensusHash([2u8; 20]),
            &block.block_hash(),
            &microblocks[1].block_hash()
        )
        .unwrap()
        .is_some());
        assert_eq!(
            StacksChainState::load_staging_microblock(
                &chainstate.db(),
                &ConsensusHash([2u8; 20]),
                &block.block_hash(),
                &microblocks[1].block_hash()
            )
            .unwrap()
            .unwrap()
            .try_into_microblock()
            .unwrap(),
            microblocks[1]
        );

        // can't load descendent stream because missing head
        assert!(StacksChainState::load_descendant_staging_microblock_stream(
            &chainstate.db(),
            &StacksBlockHeader::make_index_block_hash(
                &ConsensusHash([2u8; 20]),
                &block.block_hash()
            ),
            0,
            u16::MAX
        )
        .unwrap()
        .is_none());
    }

    #[test]
    fn stacks_db_validate_parent_microblock_stream() {
        let privk = StacksPrivateKey::from_hex(
            "eb05c83546fdd2c79f10f5ad5434a90dd28f7e3acb7c092157aa1bc3656b012c01",
        )
        .unwrap();
        let block = make_empty_coinbase_block(&privk);
        let microblocks = make_sample_microblock_stream(&privk, &block.block_hash());
        let num_mblocks = microblocks.len();

        let proof_bytes = hex_bytes("9275df67a68c8745c0ff97b48201ee6db447f7c93b23ae24cdc2400f52fdb08a1a6ac7ec71bf9c9c76e96ee4675ebff60625af28718501047bfd87b810c2d2139b73c23bd69de66360953a642c2a330a").unwrap();
        let proof = VRFProof::from_bytes(&proof_bytes[..].to_vec()).unwrap();

        let child_block_header = StacksBlockHeader {
            version: 0x01,
            total_work: StacksWorkScore {
                burn: 234,
                work: 567,
            },
            proof: proof.clone(),
            parent_block: block.block_hash(),
            parent_microblock: microblocks[num_mblocks - 1].block_hash(),
            parent_microblock_sequence: microblocks[num_mblocks - 1].header.sequence,
            tx_merkle_root: Sha512Trunc256Sum([7u8; 32]),
            state_index_root: TrieHash([8u8; 32]),
            microblock_pubkey_hash: Hash160([9u8; 20]),
        };

        // contiguous, non-empty stream
        {
            let res = StacksChainState::validate_parent_microblock_stream(
                &block.header,
                &child_block_header,
                &microblocks,
                true,
            );
            assert!(res.is_some());

            let (cutoff, poison_opt) = res.unwrap();
            assert!(poison_opt.is_none());
            assert_eq!(cutoff, num_mblocks);
        }

        // empty stream
        {
            let mut child_block_header_empty = child_block_header.clone();
            child_block_header_empty.parent_microblock = EMPTY_MICROBLOCK_PARENT_HASH.clone();
            child_block_header_empty.parent_microblock_sequence = 0;

            let res = StacksChainState::validate_parent_microblock_stream(
                &block.header,
                &child_block_header_empty,
                &vec![],
                true,
            );
            assert!(res.is_some());

            let (cutoff, poison_opt) = res.unwrap();
            assert!(poison_opt.is_none());
            assert_eq!(cutoff, 0);
        }

        // non-empty stream, but child drops all microblocks
        {
            let mut child_block_header_empty = child_block_header.clone();
            child_block_header_empty.parent_microblock = EMPTY_MICROBLOCK_PARENT_HASH.clone();
            child_block_header_empty.parent_microblock_sequence = 0;

            let res = StacksChainState::validate_parent_microblock_stream(
                &block.header,
                &child_block_header_empty,
                &microblocks,
                true,
            );
            assert!(res.is_some());

            let (cutoff, poison_opt) = res.unwrap();
            assert!(poison_opt.is_none());
            assert_eq!(cutoff, 0);
        }

        // non-empty stream, but child drops some microblocks
        {
            for i in 0..num_mblocks - 1 {
                let mut child_block_header_trunc = child_block_header.clone();
                child_block_header_trunc.parent_microblock = microblocks[i].block_hash();
                child_block_header_trunc.parent_microblock_sequence =
                    microblocks[i].header.sequence;

                let res = StacksChainState::validate_parent_microblock_stream(
                    &block.header,
                    &child_block_header_trunc,
                    &microblocks,
                    true,
                );
                assert!(res.is_some());

                let (cutoff, poison_opt) = res.unwrap();
                assert!(poison_opt.is_none());
                assert_eq!(cutoff, i + 1);
            }
        }

        // non-empty stream, but child does not identify any block as its parent
        {
            let mut child_block_header_broken = child_block_header.clone();
            child_block_header_broken.parent_microblock = BlockHeaderHash([1u8; 32]);
            child_block_header_broken.parent_microblock_sequence = 5;

            let res = StacksChainState::validate_parent_microblock_stream(
                &block.header,
                &child_block_header_broken,
                &microblocks,
                true,
            );
            assert!(res.is_none());
        }

        // non-empty stream, but missing first microblock
        {
            let mut broken_microblocks = vec![];
            for i in 1..num_mblocks {
                broken_microblocks.push(microblocks[i].clone());
            }

            let mut new_child_block_header = child_block_header.clone();
            new_child_block_header.parent_microblock =
                resign_microblocks(&mut broken_microblocks, &privk);

            let res = StacksChainState::validate_parent_microblock_stream(
                &block.header,
                &new_child_block_header,
                &broken_microblocks,
                true,
            );
            assert!(res.is_none());
        }

        // non-empty stream, but missing intermediate microblock
        {
            let mut broken_microblocks = vec![];
            let missing = num_mblocks / 2;
            for i in 0..num_mblocks {
                if i != missing {
                    broken_microblocks.push(microblocks[i].clone());
                }
            }

            let mut new_child_block_header = child_block_header.clone();
            new_child_block_header.parent_microblock =
                resign_microblocks(&mut broken_microblocks, &privk);

            let res = StacksChainState::validate_parent_microblock_stream(
                &block.header,
                &new_child_block_header,
                &broken_microblocks,
                true,
            );
            assert!(res.is_none());
        }

        // nonempty stream, but discontiguous first microblock (doesn't connect to parent block)
        {
            let mut broken_microblocks = microblocks.clone();
            broken_microblocks[0].header.prev_block = BlockHeaderHash([1u8; 32]);

            let mut new_child_block_header = child_block_header.clone();
            new_child_block_header.parent_microblock =
                resign_microblocks(&mut broken_microblocks, &privk);

            let res = StacksChainState::validate_parent_microblock_stream(
                &block.header,
                &new_child_block_header,
                &broken_microblocks,
                true,
            );
            assert!(res.is_none());
        }

        // nonempty stream, but discontiguous first microblock (wrong sequence)
        {
            let mut broken_microblocks = microblocks.clone();
            broken_microblocks[0].header.sequence = 1;

            let mut new_child_block_header = child_block_header.clone();
            new_child_block_header.parent_microblock =
                resign_microblocks(&mut broken_microblocks, &privk);

            let res = StacksChainState::validate_parent_microblock_stream(
                &block.header,
                &new_child_block_header,
                &broken_microblocks,
                true,
            );
            assert!(res.is_none());
        }

        // nonempty stream, but discontiguous hash chain
        {
            let mut broken_microblocks = microblocks.clone();

            let mut new_child_block_header = child_block_header.clone();

            for i in 0..broken_microblocks.len() {
                broken_microblocks[i].header.signature = MessageSignature([0u8; 65]);
                broken_microblocks[i].sign(&privk).unwrap();
                if i + 1 < broken_microblocks.len() {
                    if i != num_mblocks / 2 {
                        broken_microblocks[i + 1].header.prev_block =
                            broken_microblocks[i].block_hash();
                    } else {
                        broken_microblocks[i + 1].header.prev_block = BlockHeaderHash([1u8; 32]);
                    }
                }
            }
            let l = broken_microblocks.len();
            new_child_block_header.parent_microblock = broken_microblocks[l - 1].block_hash();

            let res = StacksChainState::validate_parent_microblock_stream(
                &block.header,
                &new_child_block_header,
                &broken_microblocks,
                true,
            );
            assert!(res.is_none());
        }

        // nonempty string, but bad signature
        {
            let mut broken_microblocks = microblocks.clone();
            broken_microblocks[num_mblocks / 2].header.signature = MessageSignature([1u8; 65]);

            let res = StacksChainState::validate_parent_microblock_stream(
                &block.header,
                &child_block_header,
                &broken_microblocks,
                true,
            );
            assert!(res.is_none());
        }

        // deliberate miner fork
        {
            let mut broken_microblocks = microblocks.clone();
            let mut forked_microblocks = vec![];

            let mut new_child_block_header = child_block_header.clone();
            let mut conflicting_microblock = microblocks[0].clone();

            for i in 0..broken_microblocks.len() {
                broken_microblocks[i].header.signature = MessageSignature([0u8; 65]);
                broken_microblocks[i].sign(&privk).unwrap();
                if i + 1 < broken_microblocks.len() {
                    broken_microblocks[i + 1].header.prev_block =
                        broken_microblocks[i].block_hash();
                }

                forked_microblocks.push(broken_microblocks[i].clone());
                if i == num_mblocks / 2 {
                    conflicting_microblock = broken_microblocks[i].clone();

                    let extra_tx = {
                        let auth = TransactionAuth::from_p2pkh(&privk).unwrap();
                        let tx_smart_contract = StacksTransaction::new(
                            TransactionVersion::Testnet,
                            auth.clone(),
                            TransactionPayload::new_smart_contract(
                                &"name-contract".to_string(),
                                &format!("conflicting smart contract {}", i),
                            )
                            .unwrap(),
                        );
                        let mut tx_signer = StacksTransactionSigner::new(&tx_smart_contract);
                        tx_signer.sign_origin(&privk).unwrap();
                        tx_signer.get_tx().unwrap()
                    };

                    conflicting_microblock.txs.push(extra_tx);

                    let txid_vecs = conflicting_microblock
                        .txs
                        .iter()
                        .map(|tx| tx.txid().as_bytes().to_vec())
                        .collect();

                    let merkle_tree = MerkleTree::<Sha512Trunc256Sum>::new(&txid_vecs);

                    conflicting_microblock.header.tx_merkle_root = merkle_tree.root();

                    conflicting_microblock.sign(&privk).unwrap();
                    forked_microblocks.push(conflicting_microblock.clone());
                }
            }

            let l = broken_microblocks.len();
            new_child_block_header.parent_microblock = broken_microblocks[l - 1].block_hash();

            let res = StacksChainState::validate_parent_microblock_stream(
                &block.header,
                &child_block_header,
                &forked_microblocks,
                true,
            );
            assert!(res.is_some());

            let (cutoff, poison_opt) = res.unwrap();
            assert_eq!(cutoff, num_mblocks / 2);
            assert!(poison_opt.is_some());

            let poison = poison_opt.unwrap();
            match poison {
                TransactionPayload::PoisonMicroblock(ref h1, ref h2) => {
                    assert_eq!(*h2, forked_microblocks[num_mblocks / 2].header);
                    assert_eq!(*h1, conflicting_microblock.header);
                }
                _ => {
                    assert!(false);
                }
            }
        }
    }

    #[test]
    fn stacks_db_staging_block_load_store_accept_attachable() {
        let mut chainstate = instantiate_chainstate(
            false,
            0x80000000,
            "stacks_db_staging_block_load_store_accept_attachable",
        );
        let privk = StacksPrivateKey::from_hex(
            "eb05c83546fdd2c79f10f5ad5434a90dd28f7e3acb7c092157aa1bc3656b012c01",
        )
        .unwrap();

        let mut block_1 = make_empty_coinbase_block(&privk);
        let mut block_2 = make_empty_coinbase_block(&privk);
        let mut block_3 = make_empty_coinbase_block(&privk);
        let mut block_4 = make_empty_coinbase_block(&privk);

        block_1.header.parent_block = FIRST_STACKS_BLOCK_HASH;
        block_2.header.parent_block = block_1.block_hash();
        block_3.header.parent_block = block_2.block_hash();
        block_4.header.parent_block = block_3.block_hash();

        let consensus_hashes = vec![
            ConsensusHash([2u8; 20]),
            ConsensusHash([3u8; 20]),
            ConsensusHash([4u8; 20]),
            ConsensusHash([5u8; 20]),
        ];

        let parent_consensus_hashes = vec![
            FIRST_BURNCHAIN_CONSENSUS_HASH,
            ConsensusHash([2u8; 20]),
            ConsensusHash([3u8; 20]),
            ConsensusHash([4u8; 20]),
        ];

        let blocks = &[&block_1, &block_2, &block_3, &block_4];

        // store each block
        for ((block, consensus_hash), parent_consensus_hash) in blocks
            .iter()
            .zip(&consensus_hashes)
            .zip(&parent_consensus_hashes)
        {
            assert!(StacksChainState::load_staging_block_data(
                &chainstate.db(),
                &chainstate.blocks_path,
                consensus_hash,
                &block.block_hash()
            )
            .unwrap()
            .is_none());
            store_staging_block(
                &mut chainstate,
                consensus_hash,
                block,
                parent_consensus_hash,
                1,
                2,
            );
            assert_block_staging_not_processed(&mut chainstate, consensus_hash, block);
        }

        // first block is attachable, but all the rest are not
        assert_eq!(
            StacksChainState::load_staging_block(
                &chainstate.db(),
                &chainstate.blocks_path,
                &consensus_hashes[0],
                &block_1.block_hash()
            )
            .unwrap()
            .unwrap()
            .attachable,
            true
        );

        for (block, consensus_hash) in blocks[1..].iter().zip(&consensus_hashes[1..]) {
            assert_eq!(
                StacksChainState::load_staging_block(
                    &chainstate.db(),
                    &chainstate.blocks_path,
                    consensus_hash,
                    &block.block_hash()
                )
                .unwrap()
                .unwrap()
                .attachable,
                false
            );
        }

        // process all blocks, and check that processing a parent makes the child attachable
        for (i, (block, consensus_hash)) in blocks.iter().zip(&consensus_hashes).enumerate() {
            // child block is not attachable
            if i + 1 < consensus_hashes.len() {
                let child_consensus_hash = &consensus_hashes[i + 1];
                let child_block = &blocks[i + 1];
                assert_eq!(
                    StacksChainState::load_staging_block(
                        &chainstate.db(),
                        &chainstate.blocks_path,
                        child_consensus_hash,
                        &child_block.block_hash()
                    )
                    .unwrap()
                    .unwrap()
                    .attachable,
                    false
                );
            }

            // block not stored yet
            assert_block_not_stored(&mut chainstate, consensus_hash, block);

            set_block_processed(&mut chainstate, consensus_hash, &block.block_hash(), true);

            // block is now stored
            assert_block_stored_not_staging(&mut chainstate, consensus_hash, block);

            // child block is attachable
            if i + 1 < consensus_hashes.len() {
                let child_consensus_hash = &consensus_hashes[i + 1];
                let child_block = &blocks[i + 1];
                assert_eq!(
                    StacksChainState::load_staging_block(
                        &chainstate.db(),
                        &chainstate.blocks_path,
                        child_consensus_hash,
                        &child_block.block_hash()
                    )
                    .unwrap()
                    .unwrap()
                    .attachable,
                    true
                );
            }
        }
    }

    #[test]
    fn stacks_db_staging_block_load_store_accept_attachable_reversed() {
        let mut chainstate = instantiate_chainstate(
            false,
            0x80000000,
            "stx_db_staging_block_load_store_accept_attachable_r",
        );
        let privk = StacksPrivateKey::from_hex(
            "eb05c83546fdd2c79f10f5ad5434a90dd28f7e3acb7c092157aa1bc3656b012c01",
        )
        .unwrap();

        let mut block_1 = make_empty_coinbase_block(&privk);
        let mut block_2 = make_empty_coinbase_block(&privk);
        let mut block_3 = make_empty_coinbase_block(&privk);
        let mut block_4 = make_empty_coinbase_block(&privk);

        block_1.header.parent_block = FIRST_STACKS_BLOCK_HASH;
        block_2.header.parent_block = block_1.block_hash();
        block_3.header.parent_block = block_2.block_hash();
        block_4.header.parent_block = block_3.block_hash();

        let consensus_hashes = vec![
            ConsensusHash([2u8; 20]),
            ConsensusHash([3u8; 20]),
            ConsensusHash([4u8; 20]),
            ConsensusHash([5u8; 20]),
        ];

        let parent_consensus_hashes = vec![
            FIRST_BURNCHAIN_CONSENSUS_HASH,
            ConsensusHash([2u8; 20]),
            ConsensusHash([3u8; 20]),
            ConsensusHash([4u8; 20]),
        ];

        let blocks = &[&block_1, &block_2, &block_3, &block_4];

        // store each block, in reverse order!
        for ((block, consensus_hash), parent_consensus_hash) in blocks
            .iter()
            .zip(&consensus_hashes)
            .zip(&parent_consensus_hashes)
            .rev()
        {
            assert!(StacksChainState::load_staging_block_data(
                &chainstate.db(),
                &chainstate.blocks_path,
                consensus_hash,
                &block.block_hash()
            )
            .unwrap()
            .is_none());
            store_staging_block(
                &mut chainstate,
                consensus_hash,
                block,
                parent_consensus_hash,
                1,
                2,
            );
            assert_block_staging_not_processed(&mut chainstate, consensus_hash, block);
        }

        // first block is accepted, but all the rest are not
        assert_eq!(
            StacksChainState::load_staging_block(
                &chainstate.db(),
                &chainstate.blocks_path,
                &consensus_hashes[0],
                &block_1.block_hash()
            )
            .unwrap()
            .unwrap()
            .attachable,
            true
        );

        for (block, consensus_hash) in blocks[1..].iter().zip(&consensus_hashes[1..]) {
            assert_eq!(
                StacksChainState::load_staging_block(
                    &chainstate.db(),
                    &chainstate.blocks_path,
                    consensus_hash,
                    &block.block_hash()
                )
                .unwrap()
                .unwrap()
                .attachable,
                false
            );
        }

        // process all blocks, and check that processing a parent makes the child attachable
        for (i, (block, consensus_hash)) in blocks.iter().zip(&consensus_hashes).enumerate() {
            // child block is not attachable
            if i + 1 < consensus_hashes.len() {
                let child_consensus_hash = &consensus_hashes[i + 1];
                let child_block = &blocks[i + 1];
                assert_eq!(
                    StacksChainState::load_staging_block(
                        &chainstate.db(),
                        &chainstate.blocks_path,
                        child_consensus_hash,
                        &child_block.block_hash()
                    )
                    .unwrap()
                    .unwrap()
                    .attachable,
                    false
                );
            }

            // block not stored yet
            assert_block_not_stored(&mut chainstate, consensus_hash, block);

            set_block_processed(&mut chainstate, consensus_hash, &block.block_hash(), true);

            // block is now stored
            assert_block_stored_not_staging(&mut chainstate, consensus_hash, block);

            // child block is attachable
            if i + 1 < consensus_hashes.len() {
                let child_consensus_hash = &consensus_hashes[i + 1];
                let child_block = &blocks[i + 1];
                assert_eq!(
                    StacksChainState::load_staging_block(
                        &chainstate.db(),
                        &chainstate.blocks_path,
                        child_consensus_hash,
                        &child_block.block_hash()
                    )
                    .unwrap()
                    .unwrap()
                    .attachable,
                    true
                );
            }
        }
    }

    #[test]
    fn stacks_db_staging_block_load_store_accept_attachable_fork() {
        let mut chainstate = instantiate_chainstate(
            false,
            0x80000000,
            "stx_db_staging_block_load_store_accept_attachable_f",
        );
        let privk = StacksPrivateKey::from_hex(
            "eb05c83546fdd2c79f10f5ad5434a90dd28f7e3acb7c092157aa1bc3656b012c01",
        )
        .unwrap();

        let mut block_1 = make_empty_coinbase_block(&privk);
        let mut block_2 = make_empty_coinbase_block(&privk);
        let mut block_3 = make_empty_coinbase_block(&privk);
        let mut block_4 = make_empty_coinbase_block(&privk);

        //            block_3 -- block_4
        // block_1 --/
        //           \
        //            block_2
        //
        // storing block_1 to staging renders block_2 and block_3 unattachable
        // processing and accepting block_1 renders both block_2 and block_3 attachable again

        block_1.header.parent_block = FIRST_STACKS_BLOCK_HASH;
        block_2.header.parent_block = block_1.block_hash();
        block_3.header.parent_block = block_1.block_hash();
        block_4.header.parent_block = block_3.block_hash();

        let consensus_hashes = vec![
            ConsensusHash([2u8; 20]),
            ConsensusHash([3u8; 20]),
            ConsensusHash([4u8; 20]),
            ConsensusHash([5u8; 20]),
        ];

        let parent_consensus_hashes = vec![
            FIRST_BURNCHAIN_CONSENSUS_HASH,
            ConsensusHash([2u8; 20]),
            ConsensusHash([3u8; 20]),
            ConsensusHash([4u8; 20]),
        ];

        let blocks = &[&block_1, &block_2, &block_3, &block_4];

        // store each block in reverse order, except for block_1
        for ((block, consensus_hash), parent_consensus_hash) in blocks[1..]
            .iter()
            .zip(&consensus_hashes[1..])
            .zip(&parent_consensus_hashes[1..])
            .rev()
        {
            assert!(StacksChainState::load_staging_block_data(
                &chainstate.db(),
                &chainstate.blocks_path,
                consensus_hash,
                &block.block_hash()
            )
            .unwrap()
            .is_none());
            store_staging_block(
                &mut chainstate,
                consensus_hash,
                block,
                parent_consensus_hash,
                1,
                2,
            );
            assert_block_staging_not_processed(&mut chainstate, consensus_hash, block);
        }

        // blocks 2, 3, and 4 are not attachable since block 1 isn't in staging_blocks
        for (block, consensus_hash) in [&block_2, &block_3, &block_4].iter().zip(&[
            &consensus_hashes[1],
            &consensus_hashes[2],
            &consensus_hashes[3],
        ]) {
            assert_eq!(
                StacksChainState::load_staging_block(
                    &chainstate.db(),
                    &chainstate.blocks_path,
                    consensus_hash,
                    &block.block_hash()
                )
                .unwrap()
                .unwrap()
                .attachable,
                false
            );
        }

        // store block 1
        assert!(StacksChainState::load_staging_block_data(
            &chainstate.db(),
            &chainstate.blocks_path,
            &consensus_hashes[0],
            &block_1.block_hash()
        )
        .unwrap()
        .is_none());
        store_staging_block(
            &mut chainstate,
            &consensus_hashes[0],
            &block_1,
            &parent_consensus_hashes[0],
            1,
            2,
        );
        assert_block_staging_not_processed(&mut chainstate, &consensus_hashes[0], &block_1);

        // first block is attachable
        assert_eq!(
            StacksChainState::load_staging_block(
                &chainstate.db(),
                &chainstate.blocks_path,
                &consensus_hashes[0],
                &block_1.block_hash()
            )
            .unwrap()
            .unwrap()
            .attachable,
            true
        );

        // blocks 2 and 3 are not attachable
        for (block, consensus_hash) in [&block_2, &block_3]
            .iter()
            .zip(&[&consensus_hashes[1], &consensus_hashes[2]])
        {
            assert_eq!(
                StacksChainState::load_staging_block(
                    &chainstate.db(),
                    &chainstate.blocks_path,
                    consensus_hash,
                    &block.block_hash()
                )
                .unwrap()
                .unwrap()
                .attachable,
                false
            );
        }

        // process block 1, and confirm that it makes block 2 and 3 attachable
        assert_block_not_stored(&mut chainstate, &consensus_hashes[0], &block_1);
        set_block_processed(
            &mut chainstate,
            &consensus_hashes[0],
            &block_1.block_hash(),
            true,
        );
        assert_block_stored_not_staging(&mut chainstate, &consensus_hashes[0], &block_1);

        // now block 2 and 3 are attachable
        for (block, consensus_hash) in blocks[1..3].iter().zip(&consensus_hashes[1..3]) {
            assert_eq!(
                StacksChainState::load_staging_block(
                    &chainstate.db(),
                    &chainstate.blocks_path,
                    consensus_hash,
                    &block.block_hash()
                )
                .unwrap()
                .unwrap()
                .attachable,
                true
            );
        }

        // and block 4 is still not
        assert_eq!(
            StacksChainState::load_staging_block(
                &chainstate.db(),
                &chainstate.blocks_path,
                &consensus_hashes[3],
                &block_4.block_hash()
            )
            .unwrap()
            .unwrap()
            .attachable,
            false
        );
    }

    #[test]
    fn stacks_db_staging_microblocks_multiple_descendants() {
        // multiple anchored blocks build off of different microblock parents
        let mut chainstate = instantiate_chainstate(
            false,
            0x80000000,
            "stacks_db_staging_microblocks_multiple_descendants",
        );
        let privk = StacksPrivateKey::from_hex(
            "eb05c83546fdd2c79f10f5ad5434a90dd28f7e3acb7c092157aa1bc3656b012c01",
        )
        .unwrap();

        let block_1 = make_empty_coinbase_block(&privk);
        let mut block_2 = make_empty_coinbase_block(&privk);
        let mut block_3 = make_empty_coinbase_block(&privk);
        let mut block_4 = make_empty_coinbase_block(&privk);

        let mut mblocks = make_sample_microblock_stream(&privk, &block_1.block_hash());
        mblocks.truncate(3);

        //
        //
        // block_1 --> mblocks[0] --> mblocks[1] --> mblocks[2] --> block_4
        //             \              \
        //              block_2        block_3
        //

        block_2.header.parent_block = block_1.block_hash();
        block_3.header.parent_block = block_1.block_hash();
        block_4.header.parent_block = block_1.block_hash();

        block_2.header.parent_microblock = mblocks[0].block_hash();
        block_2.header.parent_microblock_sequence = mblocks[0].header.sequence;

        block_3.header.parent_microblock = mblocks[1].block_hash();
        block_3.header.parent_microblock_sequence = mblocks[1].header.sequence;

        block_4.header.parent_microblock = mblocks[2].block_hash();
        block_4.header.parent_microblock_sequence = mblocks[2].header.sequence;

        let consensus_hashes = vec![
            ConsensusHash([2u8; 20]),
            ConsensusHash([3u8; 20]),
            ConsensusHash([4u8; 20]),
            ConsensusHash([5u8; 20]),
        ];

        let parent_consensus_hash = ConsensusHash([1u8; 20]);

        let blocks = &[&block_1, &block_2, &block_3, &block_4];

        // store all microblocks to staging
        for mblock in mblocks.iter() {
            store_staging_microblock(
                &mut chainstate,
                &consensus_hashes[0],
                &blocks[0].block_hash(),
                mblock,
            );
        }

        // store block 1 to staging
        assert!(StacksChainState::load_staging_block_data(
            &chainstate.db(),
            &chainstate.blocks_path,
            &consensus_hashes[0],
            &blocks[0].block_hash()
        )
        .unwrap()
        .is_none());
        store_staging_block(
            &mut chainstate,
            &consensus_hashes[0],
            &blocks[0],
            &parent_consensus_hash,
            1,
            2,
        );
        assert_block_staging_not_processed(&mut chainstate, &consensus_hashes[0], &blocks[0]);

        set_block_processed(
            &mut chainstate,
            &consensus_hashes[0],
            &blocks[0].block_hash(),
            true,
        );
        assert_block_stored_not_staging(&mut chainstate, &consensus_hashes[0], &blocks[0]);

        // process and store blocks 1 and N, as well as microblocks in-between
        let len = blocks.len();
        for i in 1..len {
            // this is what happens at the end of append_block()
            // store block to staging and process it
            assert!(StacksChainState::load_staging_block_data(
                &chainstate.db(),
                &chainstate.blocks_path,
                &consensus_hashes[i],
                &blocks[i].block_hash()
            )
            .unwrap()
            .is_none());
            store_staging_block(
                &mut chainstate,
                &consensus_hashes[i],
                &blocks[i],
                &consensus_hashes[0],
                1,
                2,
            );
            assert_block_staging_not_processed(&mut chainstate, &consensus_hashes[i], &blocks[i]);

            set_block_processed(
                &mut chainstate,
                &consensus_hashes[i],
                &blocks[i].block_hash(),
                true,
            );

            // set different parts of this stream as confirmed
            set_microblocks_processed(
                &mut chainstate,
                &consensus_hashes[i],
                &blocks[i].block_hash(),
                &blocks[i].header.parent_microblock,
            );

            assert_block_stored_not_staging(&mut chainstate, &consensus_hashes[i], &blocks[i]);

            let mblocks_confirmed = StacksChainState::load_processed_microblock_stream_fork(
                &chainstate.db(),
                &consensus_hashes[0],
                &blocks[0].block_hash(),
                &blocks[i].header.parent_microblock,
            )
            .unwrap()
            .unwrap();
            assert_eq!(mblocks_confirmed.as_slice(), &mblocks[0..i]);
        }
    }

    #[test]
    fn stacks_db_staging_blocks_orphaned() {
        let mut chainstate =
            instantiate_chainstate(false, 0x80000000, "stacks_db_staging_blocks_orphaned");
        let privk = StacksPrivateKey::from_hex(
            "eb05c83546fdd2c79f10f5ad5434a90dd28f7e3acb7c092157aa1bc3656b012c01",
        )
        .unwrap();

        let block_1 = make_empty_coinbase_block(&privk);
        let block_2 = make_empty_coinbase_block(&privk);
        let block_3 = make_empty_coinbase_block(&privk);
        let block_4 = make_empty_coinbase_block(&privk);

        let mut blocks = vec![block_1, block_2, block_3, block_4];

        let mut microblocks = vec![];

        for i in 0..blocks.len() {
            // make a sample microblock stream for block i
            let mut mblocks = make_sample_microblock_stream(&privk, &blocks[i].block_hash());
            mblocks.truncate(3);

            if i + 1 < blocks.len() {
                blocks[i + 1].header.parent_block = blocks[i].block_hash();
                blocks[i + 1].header.parent_microblock = mblocks[2].block_hash();
                blocks[i + 1].header.parent_microblock_sequence = mblocks[2].header.sequence;
            }

            microblocks.push(mblocks);
        }

        let consensus_hashes = vec![
            ConsensusHash([2u8; 20]),
            ConsensusHash([3u8; 20]),
            ConsensusHash([4u8; 20]),
            ConsensusHash([5u8; 20]),
        ];

        let parent_consensus_hashes = vec![
            ConsensusHash([1u8; 20]),
            ConsensusHash([2u8; 20]),
            ConsensusHash([3u8; 20]),
            ConsensusHash([4u8; 20]),
        ];

        // store all microblocks to staging
        for ((block, consensus_hash), mblocks) in
            blocks.iter().zip(&consensus_hashes).zip(&microblocks)
        {
            for mblock in mblocks {
                store_staging_microblock(
                    &mut chainstate,
                    consensus_hash,
                    &block.block_hash(),
                    mblock,
                );
                assert!(StacksChainState::load_staging_microblock(
                    &chainstate.db(),
                    consensus_hash,
                    &block.block_hash(),
                    &mblock.block_hash()
                )
                .unwrap()
                .is_some());
            }
        }

        // store blocks to staging
        for i in 0..blocks.len() {
            assert!(StacksChainState::load_staging_block_data(
                &chainstate.db(),
                &chainstate.blocks_path,
                &consensus_hashes[i],
                &blocks[i].block_hash()
            )
            .unwrap()
            .is_none());
            store_staging_block(
                &mut chainstate,
                &consensus_hashes[i],
                &blocks[i],
                &parent_consensus_hashes[i],
                1,
                2,
            );
            assert_block_staging_not_processed(&mut chainstate, &consensus_hashes[i], &blocks[i]);
        }

        // reject block 1
        set_block_processed(
            &mut chainstate,
            &consensus_hashes[0],
            &blocks[0].block_hash(),
            false,
        );

        // destroy all descendants
        for i in 0..blocks.len() {
            // confirm that block i is deleted, as are its microblocks
            assert_block_stored_rejected(&mut chainstate, &consensus_hashes[i], &blocks[i]);

            // block i's microblocks should all be marked as processed, orphaned, and deleted
            for mblock in microblocks[i].iter() {
                assert!(StacksChainState::load_staging_microblock(
                    &chainstate.db(),
                    &consensus_hashes[i],
                    &blocks[i].block_hash(),
                    &mblock.block_hash()
                )
                .unwrap()
                .is_none());

                assert!(StacksChainState::load_staging_microblock_bytes(
                    &chainstate.db(),
                    &mblock.block_hash()
                )
                .unwrap()
                .is_none());
            }

            if i + 1 < blocks.len() {
                // block i+1 should be marked as an orphan, but its data should still be there
                assert!(StacksChainState::load_staging_block(
                    &chainstate.db(),
                    &chainstate.blocks_path,
                    &consensus_hashes[i + 1],
                    &blocks[i + 1].block_hash()
                )
                .unwrap()
                .is_none());
                assert!(
                    StacksChainState::load_block_bytes(
                        &chainstate.blocks_path,
                        &consensus_hashes[i + 1],
                        &blocks[i + 1].block_hash()
                    )
                    .unwrap()
                    .unwrap()
                    .len()
                        > 0
                );

                for mblock in microblocks[i + 1].iter() {
                    let staging_mblock = StacksChainState::load_staging_microblock(
                        &chainstate.db(),
                        &consensus_hashes[i + 1],
                        &blocks[i + 1].block_hash(),
                        &mblock.block_hash(),
                    )
                    .unwrap()
                    .unwrap();
                    assert!(!staging_mblock.processed);
                    assert!(!staging_mblock.orphaned);
                    assert!(staging_mblock.block_data.len() > 0);
                }
            }

            // process next orphan block (should be block i+1)
            let res = process_next_orphaned_staging_block(&mut chainstate);

            if i < blocks.len() - 1 {
                // have more to do
                assert!(res);
            } else {
                // should be done
                assert!(!res);
            }
        }
    }

    #[test]
    fn stacks_db_drop_staging_microblocks() {
        let mut chainstate =
            instantiate_chainstate(false, 0x80000000, "stacks_db_drop_staging_microblocks_1");
        let privk = StacksPrivateKey::from_hex(
            "eb05c83546fdd2c79f10f5ad5434a90dd28f7e3acb7c092157aa1bc3656b012c01",
        )
        .unwrap();

        let block = make_empty_coinbase_block(&privk);
        let mut mblocks = make_sample_microblock_stream(&privk, &block.block_hash());
        mblocks.truncate(3);

        let consensus_hash = ConsensusHash([2u8; 20]);
        let parent_consensus_hash = ConsensusHash([1u8; 20]);

        // store microblocks to staging
        for mblock in mblocks.iter() {
            store_staging_microblock(
                &mut chainstate,
                &consensus_hash,
                &block.block_hash(),
                mblock,
            );
            assert!(StacksChainState::load_staging_microblock(
                &chainstate.db(),
                &consensus_hash,
                &block.block_hash(),
                &mblock.block_hash()
            )
            .unwrap()
            .is_some());
        }

        // store block to staging
        assert!(StacksChainState::load_staging_block_data(
            &chainstate.db(),
            &chainstate.blocks_path,
            &consensus_hash,
            &block.block_hash()
        )
        .unwrap()
        .is_none());
        store_staging_block(
            &mut chainstate,
            &consensus_hash,
            &block,
            &parent_consensus_hash,
            1,
            2,
        );
        assert_block_staging_not_processed(&mut chainstate, &consensus_hash, &block);

        // drop microblocks
        let len = mblocks.len();
        for i in 0..len {
            drop_staging_microblocks(
                &mut chainstate,
                &consensus_hash,
                &block.block_hash(),
                &mblocks[len - i - 1].block_hash(),
            );
            if i < len - 1 {
                assert_eq!(
                    StacksChainState::load_descendant_staging_microblock_stream(
                        &chainstate.db(),
                        &StacksBlockHeader::make_index_block_hash(
                            &consensus_hash,
                            &block.block_hash()
                        ),
                        0,
                        u16::MAX
                    )
                    .unwrap()
                    .unwrap()
                    .as_slice(),
                    &mblocks[0..len - i - 1]
                );
            } else {
                // last time we do this, there will be no more stream
                assert!(StacksChainState::load_descendant_staging_microblock_stream(
                    &chainstate.db(),
                    &StacksBlockHeader::make_index_block_hash(&consensus_hash, &block.block_hash()),
                    0,
                    u16::MAX
                )
                .unwrap()
                .is_none());
            }
        }
    }

    #[test]
    fn stacks_db_has_blocks_and_microblocks() {
        let mut chainstate =
            instantiate_chainstate(false, 0x80000000, "stacks_db_has_blocks_and_microblocks");
        let privk = StacksPrivateKey::from_hex(
            "eb05c83546fdd2c79f10f5ad5434a90dd28f7e3acb7c092157aa1bc3656b012c01",
        )
        .unwrap();

        let block = make_empty_coinbase_block(&privk);
        let mut mblocks = make_sample_microblock_stream(&privk, &block.block_hash());
        mblocks.truncate(3);

        let mut child_block = make_empty_coinbase_block(&privk);

        child_block.header.parent_block = block.block_hash();
        child_block.header.parent_microblock = mblocks.last().as_ref().unwrap().block_hash();
        child_block.header.parent_microblock_sequence =
            mblocks.last().as_ref().unwrap().header.sequence;

        let consensus_hash = ConsensusHash([2u8; 20]);
        let parent_consensus_hash = ConsensusHash([1u8; 20]);
        let child_consensus_hash = ConsensusHash([3u8; 20]);

        let index_block_header =
            StacksBlockHeader::make_index_block_hash(&consensus_hash, &block.block_hash());
        assert!(
            !StacksChainState::has_block_indexed(&chainstate.blocks_path, &index_block_header)
                .unwrap()
        );
        assert!(!chainstate
            .has_microblocks_indexed(&index_block_header)
            .unwrap());

        let child_index_block_header = StacksBlockHeader::make_index_block_hash(
            &child_consensus_hash,
            &child_block.block_hash(),
        );
        assert!(!StacksChainState::has_block_indexed(
            &chainstate.blocks_path,
            &child_index_block_header
        )
        .unwrap());
        assert!(!chainstate
            .has_microblocks_indexed(&child_index_block_header)
            .unwrap());

        assert_eq!(
            StacksChainState::stream_microblock_get_info(&chainstate.db(), &index_block_header)
                .unwrap()
                .len(),
            0
        );

        // store microblocks to staging
        for (i, mblock) in mblocks.iter().enumerate() {
            assert!(StacksChainState::stream_microblock_get_rowid(
                &chainstate.db(),
                &index_block_header,
                &mblock.header.block_hash(),
            )
            .unwrap()
            .is_none());

            store_staging_microblock(
                &mut chainstate,
                &consensus_hash,
                &block.block_hash(),
                mblock,
            );
            assert!(StacksChainState::load_staging_microblock(
                &chainstate.db(),
                &consensus_hash,
                &block.block_hash(),
                &mblock.block_hash()
            )
            .unwrap()
            .is_some());

            assert!(chainstate
                .has_microblocks_indexed(&index_block_header)
                .unwrap());
            assert!(StacksChainState::stream_microblock_get_rowid(
                &chainstate.db(),
                &index_block_header,
                &mblock.header.block_hash(),
            )
            .unwrap()
            .is_some());

            assert!(!StacksChainState::has_block_indexed(
                &chainstate.blocks_path,
                &index_block_header
            )
            .unwrap());

            let mblock_info =
                StacksChainState::stream_microblock_get_info(&chainstate.db(), &index_block_header)
                    .unwrap();
            assert_eq!(mblock_info.len(), i + 1);

            let last_mblock_info = mblock_info.last().unwrap();
            assert_eq!(last_mblock_info.consensus_hash, consensus_hash);
            assert_eq!(last_mblock_info.anchored_block_hash, block.block_hash());
            assert_eq!(last_mblock_info.microblock_hash, mblock.block_hash());
            assert_eq!(last_mblock_info.sequence, mblock.header.sequence);
            assert!(!last_mblock_info.processed);
            assert!(!last_mblock_info.orphaned);
            assert_eq!(last_mblock_info.block_data.len(), 0);
        }

        // store block to staging
        store_staging_block(
            &mut chainstate,
            &consensus_hash,
            &block,
            &parent_consensus_hash,
            1,
            2,
        );
        store_staging_block(
            &mut chainstate,
            &child_consensus_hash,
            &child_block,
            &consensus_hash,
            1,
            2,
        );

        assert!(
            StacksChainState::has_block_indexed(&chainstate.blocks_path, &index_block_header)
                .unwrap()
        );
        assert!(StacksChainState::has_block_indexed(
            &chainstate.blocks_path,
            &child_index_block_header
        )
        .unwrap());

        // accept it
        set_block_processed(&mut chainstate, &consensus_hash, &block.block_hash(), true);
        assert!(
            StacksChainState::has_block_indexed(&chainstate.blocks_path, &index_block_header)
                .unwrap()
        );
        set_block_processed(
            &mut chainstate,
            &child_consensus_hash,
            &child_block.block_hash(),
            true,
        );
        assert!(StacksChainState::has_block_indexed(
            &chainstate.blocks_path,
            &child_index_block_header
        )
        .unwrap());

        for i in 0..mblocks.len() {
            assert!(StacksChainState::stream_microblock_get_rowid(
                &chainstate.db(),
                &index_block_header,
                &mblocks[i].block_hash(),
            )
            .unwrap()
            .is_some());

            // set different parts of this stream as confirmed
            set_microblocks_processed(
                &mut chainstate,
                &child_consensus_hash,
                &child_block.block_hash(),
                &mblocks[i].block_hash(),
            );
            assert!(chainstate
                .has_microblocks_indexed(&index_block_header)
                .unwrap());

            let mblock_info =
                StacksChainState::stream_microblock_get_info(&chainstate.db(), &index_block_header)
                    .unwrap();
            assert_eq!(mblock_info.len(), mblocks.len());

            let this_mblock_info = &mblock_info[i];
            test_debug!("Pass {} (seq {})", &i, &this_mblock_info.sequence);

            assert_eq!(this_mblock_info.consensus_hash, consensus_hash);
            assert_eq!(this_mblock_info.anchored_block_hash, block.block_hash());
            assert_eq!(this_mblock_info.microblock_hash, mblocks[i].block_hash());
            assert_eq!(this_mblock_info.sequence, mblocks[i].header.sequence);
            assert!(this_mblock_info.processed);
            assert!(!this_mblock_info.orphaned);
            assert_eq!(this_mblock_info.block_data.len(), 0);
        }
    }

    fn stream_one_header_to_vec(
        blocks_conn: &DBConn,
        blocks_path: &str,
        stream: &mut StreamCursor,
        count: u64,
    ) -> Result<Vec<u8>, chainstate_error> {
        if let StreamCursor::Headers(ref mut stream) = stream {
            let mut bytes = vec![];
            StacksChainState::stream_one_header(blocks_conn, blocks_path, &mut bytes, stream, count)
                .map(|nr| {
                    assert_eq!(bytes.len(), nr as usize);

                    // truncate trailing ',' if it exists
                    let len = bytes.len();
                    if len > 0 {
                        if bytes[len - 1] == ',' as u8 {
                            let _ = bytes.pop();
                        }
                    }
                    bytes
                })
        } else {
            panic!("not a header stream");
        }
    }

    fn stream_one_staging_microblock_to_vec(
        blocks_conn: &DBConn,
        stream: &mut StreamCursor,
        count: u64,
    ) -> Result<Vec<u8>, chainstate_error> {
        if let StreamCursor::Microblocks(ref mut stream) = stream {
            let mut bytes = vec![];
            StacksChainState::stream_one_microblock(blocks_conn, &mut bytes, stream, count).map(
                |nr| {
                    assert_eq!(bytes.len(), nr as usize);
                    bytes
                },
            )
        } else {
            panic!("not a microblock stream");
        }
    }

    fn stream_chunk_to_vec(
        blocks_path: &str,
        stream: &mut StreamCursor,
        count: u64,
    ) -> Result<Vec<u8>, chainstate_error> {
        if let StreamCursor::Block(ref mut stream) = stream {
            let mut bytes = vec![];
            StacksChainState::stream_data_from_chunk_store(blocks_path, &mut bytes, stream, count)
                .map(|nr| {
                    assert_eq!(bytes.len(), nr as usize);
                    bytes
                })
        } else {
            panic!("not a block stream");
        }
    }

    fn stream_headers_to_vec(
        chainstate: &mut StacksChainState,
        stream: &mut StreamCursor,
        count: u64,
    ) -> Result<Vec<u8>, chainstate_error> {
        let mempool = MemPoolDB::open_test(
            chainstate.mainnet,
            chainstate.chain_id,
            &chainstate.root_path,
        )
        .unwrap();
        let mut bytes = vec![];
        stream
            .stream_to(&mempool, chainstate, &mut bytes, count)
            .map(|nr| {
                assert_eq!(bytes.len(), nr as usize);
                bytes
            })
    }

    fn stream_unconfirmed_microblocks_to_vec(
        chainstate: &mut StacksChainState,
        stream: &mut StreamCursor,
        count: u64,
    ) -> Result<Vec<u8>, chainstate_error> {
        let mempool = MemPoolDB::open_test(
            chainstate.mainnet,
            chainstate.chain_id,
            &chainstate.root_path,
        )
        .unwrap();
        let mut bytes = vec![];
        stream
            .stream_to(&mempool, chainstate, &mut bytes, count)
            .map(|nr| {
                assert_eq!(bytes.len(), nr as usize);
                bytes
            })
    }

    fn stream_confirmed_microblocks_to_vec(
        chainstate: &mut StacksChainState,
        stream: &mut StreamCursor,
        count: u64,
    ) -> Result<Vec<u8>, chainstate_error> {
        let mempool = MemPoolDB::open_test(
            chainstate.mainnet,
            chainstate.chain_id,
            &chainstate.root_path,
        )
        .unwrap();
        let mut bytes = vec![];
        stream
            .stream_to(&mempool, chainstate, &mut bytes, count)
            .map(|nr| {
                assert_eq!(bytes.len(), nr as usize);
                bytes
            })
    }

    fn decode_microblock_stream(mblock_bytes: &Vec<u8>) -> Vec<StacksMicroblock> {
        // decode stream
        let mut mblock_ptr = mblock_bytes.as_slice();
        let mut mblocks = vec![];
        loop {
            test_debug!("decoded {}", mblocks.len());
            {
                let mut debug_reader = LogReader::from_reader(&mut mblock_ptr);
                let next_mblock = StacksMicroblock::consensus_deserialize(&mut debug_reader)
                    .map_err(|e| {
                        eprintln!("Failed to decode microblock {}: {:?}", mblocks.len(), &e);
                        eprintln!("Bytes consumed:");
                        for buf in debug_reader.log().iter() {
                            eprintln!("  {}", to_hex(buf));
                        }
                        assert!(false);
                        unreachable!();
                    })
                    .unwrap();
                mblocks.push(next_mblock);
            }
            if mblock_ptr.len() == 0 {
                break;
            }
        }
        mblocks
    }

    #[test]
    fn stacks_db_stream_blocks() {
        let mut chainstate = instantiate_chainstate(false, 0x80000000, "stacks_db_stream_blocks");
        let privk = StacksPrivateKey::from_hex(
            "eb05c83546fdd2c79f10f5ad5434a90dd28f7e3acb7c092157aa1bc3656b012c01",
        )
        .unwrap();

        let block = make_16k_block(&privk);

        let consensus_hash = ConsensusHash([2u8; 20]);
        let parent_consensus_hash = ConsensusHash([1u8; 20]);
        let index_block_header =
            StacksBlockHeader::make_index_block_hash(&consensus_hash, &block.block_hash());

        // can't stream a non-existant block
        let mut stream = StreamCursor::new_block(index_block_header.clone());
        assert!(stream_chunk_to_vec(&chainstate.blocks_path, &mut stream, 123).is_err());

        // stream unmodified
        let stream_2 = StreamCursor::new_block(index_block_header.clone());
        assert_eq!(stream, stream_2);

        // store block to staging
        store_staging_block(
            &mut chainstate,
            &consensus_hash,
            &block,
            &parent_consensus_hash,
            1,
            2,
        );

        // stream it back
        let mut all_block_bytes = vec![];
        loop {
            let mut next_bytes =
                stream_chunk_to_vec(&chainstate.blocks_path, &mut stream, 16).unwrap();
            if next_bytes.len() == 0 {
                break;
            }
            test_debug!(
                "Got {} more bytes from staging; add to {} total",
                next_bytes.len(),
                all_block_bytes.len()
            );
            all_block_bytes.append(&mut next_bytes);
        }

        // should decode back into the block
        let staging_block = StacksBlock::consensus_deserialize(&mut &all_block_bytes[..]).unwrap();
        assert_eq!(staging_block, block);

        // accept it
        set_block_processed(&mut chainstate, &consensus_hash, &block.block_hash(), true);

        // can still stream it
        let mut stream = StreamCursor::new_block(index_block_header.clone());

        // stream from chunk store
        let mut all_block_bytes = vec![];
        loop {
            let mut next_bytes =
                stream_chunk_to_vec(&chainstate.blocks_path, &mut stream, 16).unwrap();
            if next_bytes.len() == 0 {
                break;
            }
            test_debug!(
                "Got {} more bytes from chunkstore; add to {} total",
                next_bytes.len(),
                all_block_bytes.len()
            );
            all_block_bytes.append(&mut next_bytes);
        }

        // should decode back into the block
        let staging_block = StacksBlock::consensus_deserialize(&mut &all_block_bytes[..]).unwrap();
        assert_eq!(staging_block, block);
    }

    #[test]
    fn stacks_db_stream_headers() {
        let mut chainstate = instantiate_chainstate(false, 0x80000000, "stacks_db_stream_headers");
        let privk = StacksPrivateKey::from_hex(
            "eb05c83546fdd2c79f10f5ad5434a90dd28f7e3acb7c092157aa1bc3656b012c01",
        )
        .unwrap();

        let mut blocks: Vec<StacksBlock> = vec![];
        let mut blocks_index_hashes: Vec<StacksBlockId> = vec![];

        // make a linear stream
        for i in 0..32 {
            let mut block = make_empty_coinbase_block(&privk);

            if i == 0 {
                block.header.total_work.work = 1;
                block.header.total_work.burn = 1;
            }
            if i > 0 {
                block.header.parent_block = blocks.get(i - 1).unwrap().block_hash();
                block.header.total_work.work =
                    blocks.get(i - 1).unwrap().header.total_work.work + 1;
                block.header.total_work.burn =
                    blocks.get(i - 1).unwrap().header.total_work.burn + 1;
            }

            let consensus_hash = ConsensusHash([((i + 1) as u8); 20]);
            let parent_consensus_hash = ConsensusHash([(i as u8); 20]);

            store_staging_block(
                &mut chainstate,
                &consensus_hash,
                &block,
                &parent_consensus_hash,
                i as u64,
                i as u64,
            );

            blocks_index_hashes.push(StacksBlockHeader::make_index_block_hash(
                &consensus_hash,
                &block.block_hash(),
            ));
            blocks.push(block);
        }

        let mut blocks_fork = blocks[0..16].to_vec();
        let mut blocks_fork_index_hashes = blocks_index_hashes[0..16].to_vec();

        // make a stream that branches off
        for i in 16..32 {
            let mut block = make_empty_coinbase_block(&privk);

            if i == 16 {
                block.header.parent_block = blocks.get(i - 1).unwrap().block_hash();
                block.header.total_work.work =
                    blocks.get(i - 1).unwrap().header.total_work.work + 1;
                block.header.total_work.burn =
                    blocks.get(i - 1).unwrap().header.total_work.burn + 2;
            } else {
                block.header.parent_block = blocks_fork.get(i - 1).unwrap().block_hash();
                block.header.total_work.work =
                    blocks_fork.get(i - 1).unwrap().header.total_work.work + 1;
                block.header.total_work.burn =
                    blocks_fork.get(i - 1).unwrap().header.total_work.burn + 2;
            }

            let consensus_hash = ConsensusHash([((i + 1) as u8) | 0x80; 20]);
            let parent_consensus_hash = if i == 16 {
                ConsensusHash([(i as u8); 20])
            } else {
                ConsensusHash([(i as u8) | 0x80; 20])
            };

            store_staging_block(
                &mut chainstate,
                &consensus_hash,
                &block,
                &parent_consensus_hash,
                i as u64,
                i as u64,
            );

            blocks_fork_index_hashes.push(StacksBlockHeader::make_index_block_hash(
                &consensus_hash,
                &block.block_hash(),
            ));
            blocks_fork.push(block);
        }

        // can't stream a non-existant header
        assert!(StreamCursor::new_headers(&chainstate, &StacksBlockId([0x11; 32]), 1).is_err());

        // stream back individual headers
        for i in 0..blocks.len() {
            let mut stream =
                StreamCursor::new_headers(&chainstate, &blocks_index_hashes[i], 1).unwrap();
            let mut next_header_bytes = vec![];
            loop {
                // torture test
                let mut next_bytes = stream_one_header_to_vec(
                    &chainstate.db(),
                    &chainstate.blocks_path,
                    &mut stream,
                    25,
                )
                .unwrap();
                if next_bytes.len() == 0 {
                    break;
                }
                next_header_bytes.append(&mut next_bytes);
            }
            test_debug!("Got {} total bytes", next_header_bytes.len());
            let header: ExtendedStacksHeader =
                serde_json::from_reader(&mut &next_header_bytes[..]).unwrap();

            assert_eq!(header.consensus_hash, ConsensusHash([(i + 1) as u8; 20]));
            assert_eq!(header.header, blocks[i].header);

            if i > 0 {
                assert_eq!(header.parent_block_id, blocks_index_hashes[i - 1]);
            }
        }

        // stream back a run of headers
        let block_expected_headers: Vec<StacksBlockHeader> =
            blocks.iter().rev().map(|blk| blk.header.clone()).collect();

        let block_expected_index_hashes: Vec<StacksBlockId> = blocks_index_hashes
            .iter()
            .rev()
            .map(|idx| idx.clone())
            .collect();

        let block_fork_expected_headers: Vec<StacksBlockHeader> = blocks_fork
            .iter()
            .rev()
            .map(|blk| blk.header.clone())
            .collect();

        let block_fork_expected_index_hashes: Vec<StacksBlockId> = blocks_fork_index_hashes
            .iter()
            .rev()
            .map(|idx| idx.clone())
            .collect();

        // get them all -- ask for more than there is
        let mut stream =
            StreamCursor::new_headers(&chainstate, blocks_index_hashes.last().unwrap(), 4096)
                .unwrap();
        let header_bytes =
            stream_headers_to_vec(&mut chainstate, &mut stream, 1024 * 1024).unwrap();

        eprintln!(
            "headers: {}",
            String::from_utf8(header_bytes.clone()).unwrap()
        );
        let headers: Vec<ExtendedStacksHeader> =
            serde_json::from_reader(&mut &header_bytes[..]).unwrap();

        assert_eq!(headers.len(), block_expected_headers.len());
        for ((i, h), eh) in headers
            .iter()
            .enumerate()
            .zip(block_expected_headers.iter())
        {
            assert_eq!(h.header, *eh);
            assert_eq!(h.consensus_hash, ConsensusHash([(32 - i) as u8; 20]));
            if i + 1 < block_expected_index_hashes.len() {
                assert_eq!(h.parent_block_id, block_expected_index_hashes[i + 1]);
            }
        }

        let mut stream =
            StreamCursor::new_headers(&chainstate, blocks_fork_index_hashes.last().unwrap(), 4096)
                .unwrap();
        let header_bytes =
            stream_headers_to_vec(&mut chainstate, &mut stream, 1024 * 1024).unwrap();
        let fork_headers: Vec<ExtendedStacksHeader> =
            serde_json::from_reader(&mut &header_bytes[..]).unwrap();

        assert_eq!(fork_headers.len(), block_fork_expected_headers.len());
        for ((i, h), eh) in fork_headers
            .iter()
            .enumerate()
            .zip(block_fork_expected_headers.iter())
        {
            let consensus_hash = if i >= 16 {
                ConsensusHash([((32 - i) as u8); 20])
            } else {
                ConsensusHash([((32 - i) as u8) | 0x80; 20])
            };

            assert_eq!(h.header, *eh);
            assert_eq!(h.consensus_hash, consensus_hash);
            if i + 1 < block_fork_expected_index_hashes.len() {
                assert_eq!(h.parent_block_id, block_fork_expected_index_hashes[i + 1]);
            }
        }

        assert_eq!(fork_headers[16..32], headers[16..32]);

        // ask for only a few
        let mut stream =
            StreamCursor::new_headers(&chainstate, blocks_index_hashes.last().unwrap(), 10)
                .unwrap();
        let mut header_bytes = vec![];
        loop {
            // torture test
            let mut next_bytes = stream_headers_to_vec(&mut chainstate, &mut stream, 17).unwrap();
            if next_bytes.len() == 0 {
                break;
            }
            header_bytes.append(&mut next_bytes);
        }

        eprintln!(
            "header bytes: {}",
            String::from_utf8(header_bytes.clone()).unwrap()
        );

        let headers: Vec<ExtendedStacksHeader> =
            serde_json::from_reader(&mut &header_bytes[..]).unwrap();

        assert_eq!(headers.len(), 10);
        for (i, hdr) in headers.iter().enumerate() {
            assert_eq!(hdr.header, block_expected_headers[i]);
            assert_eq!(hdr.parent_block_id, block_expected_index_hashes[i + 1]);
        }

        // ask for only a few
        let mut stream =
            StreamCursor::new_headers(&chainstate, blocks_fork_index_hashes.last().unwrap(), 10)
                .unwrap();
        let mut header_bytes = vec![];
        loop {
            // torture test
            let mut next_bytes = stream_headers_to_vec(&mut chainstate, &mut stream, 17).unwrap();
            if next_bytes.len() == 0 {
                break;
            }
            header_bytes.append(&mut next_bytes);
        }
        let headers: Vec<ExtendedStacksHeader> =
            serde_json::from_reader(&mut &header_bytes[..]).unwrap();

        assert_eq!(headers.len(), 10);
        for (i, hdr) in headers.iter().enumerate() {
            assert_eq!(hdr.header, block_fork_expected_headers[i]);
            assert_eq!(hdr.parent_block_id, block_fork_expected_index_hashes[i + 1]);
        }
    }

    #[test]
    fn stacks_db_stream_staging_microblocks() {
        let mut chainstate =
            instantiate_chainstate(false, 0x80000000, "stacks_db_stream_staging_microblocks");
        let privk = StacksPrivateKey::from_hex(
            "eb05c83546fdd2c79f10f5ad5434a90dd28f7e3acb7c092157aa1bc3656b012c01",
        )
        .unwrap();

        let block = make_empty_coinbase_block(&privk);
        let mut mblocks = make_sample_microblock_stream(&privk, &block.block_hash());
        mblocks.truncate(15);

        let consensus_hash = ConsensusHash([2u8; 20]);
        let parent_consensus_hash = ConsensusHash([1u8; 20]);
        let index_block_header =
            StacksBlockHeader::make_index_block_hash(&consensus_hash, &block.block_hash());

        // can't stream a non-existant microblock
        if let Err(super::Error::NoSuchBlockError) =
            StreamCursor::new_microblock_confirmed(&chainstate, index_block_header.clone())
        {
        } else {
            panic!("Opened nonexistant microblock");
        }

        if let Err(super::Error::NoSuchBlockError) =
            StreamCursor::new_microblock_unconfirmed(&chainstate, index_block_header.clone(), 0)
        {
        } else {
            panic!("Opened nonexistant microblock");
        }

        // store microblocks to staging and stream them back
        for (i, mblock) in mblocks.iter().enumerate() {
            store_staging_microblock(
                &mut chainstate,
                &consensus_hash,
                &block.block_hash(),
                mblock,
            );

            // read back all the data we have so far, block-by-block
            let mut staging_mblocks = vec![];
            for j in 0..(i + 1) {
                let mut next_mblock_bytes = vec![];
                let mut stream = StreamCursor::new_microblock_unconfirmed(
                    &chainstate,
                    index_block_header.clone(),
                    j as u16,
                )
                .unwrap();
                loop {
                    let mut next_bytes =
                        stream_one_staging_microblock_to_vec(&chainstate.db(), &mut stream, 4096)
                            .unwrap();
                    if next_bytes.len() == 0 {
                        break;
                    }
                    test_debug!(
                        "Got {} more bytes from staging; add to {} total",
                        next_bytes.len(),
                        next_mblock_bytes.len()
                    );
                    next_mblock_bytes.append(&mut next_bytes);
                }
                test_debug!("Got {} total bytes", next_mblock_bytes.len());

                // should deserialize to a microblock
                let staging_mblock =
                    StacksMicroblock::consensus_deserialize(&mut &next_mblock_bytes[..]).unwrap();
                staging_mblocks.push(staging_mblock);
            }

            assert_eq!(staging_mblocks.len(), mblocks[0..(i + 1)].len());
            for j in 0..(i + 1) {
                test_debug!("check {}", j);
                assert_eq!(staging_mblocks[j], mblocks[j])
            }

            // can also read partial stream in one shot, from any seq
            for k in 0..(i + 1) {
                test_debug!("start at seq {}", k);
                let mut staging_mblock_bytes = vec![];
                let mut stream = StreamCursor::new_microblock_unconfirmed(
                    &chainstate,
                    index_block_header.clone(),
                    k as u16,
                )
                .unwrap();
                loop {
                    let mut next_bytes =
                        stream_unconfirmed_microblocks_to_vec(&mut chainstate, &mut stream, 4096)
                            .unwrap();
                    if next_bytes.len() == 0 {
                        break;
                    }
                    test_debug!(
                        "Got {} more bytes from staging; add to {} total",
                        next_bytes.len(),
                        staging_mblock_bytes.len()
                    );
                    staging_mblock_bytes.append(&mut next_bytes);
                }

                test_debug!("Got {} total bytes", staging_mblock_bytes.len());

                // decode stream
                let staging_mblocks = decode_microblock_stream(&staging_mblock_bytes);

                assert_eq!(staging_mblocks.len(), mblocks[k..(i + 1)].len());
                for j in 0..staging_mblocks.len() {
                    test_debug!("check {}", j);
                    assert_eq!(staging_mblocks[j], mblocks[k + j])
                }
            }
        }
    }

    #[test]
    fn stacks_db_stream_confirmed_microblocks() {
        let mut chainstate =
            instantiate_chainstate(false, 0x80000000, "stacks_db_stream_confirmed_microblocks");
        let privk = StacksPrivateKey::from_hex(
            "eb05c83546fdd2c79f10f5ad5434a90dd28f7e3acb7c092157aa1bc3656b012c01",
        )
        .unwrap();

        let block = make_empty_coinbase_block(&privk);
        let mut mblocks = make_sample_microblock_stream(&privk, &block.block_hash());
        mblocks.truncate(5);

        let mut child_block = make_empty_coinbase_block(&privk);
        child_block.header.parent_block = block.block_hash();
        child_block.header.parent_microblock = mblocks.last().as_ref().unwrap().block_hash();
        child_block.header.parent_microblock_sequence =
            mblocks.last().as_ref().unwrap().header.sequence;

        let consensus_hash = ConsensusHash([2u8; 20]);
        let parent_consensus_hash = ConsensusHash([1u8; 20]);
        let child_consensus_hash = ConsensusHash([3u8; 20]);

        let index_block_header =
            StacksBlockHeader::make_index_block_hash(&consensus_hash, &block.block_hash());

        // store microblocks to staging
        for (i, mblock) in mblocks.iter().enumerate() {
            store_staging_microblock(
                &mut chainstate,
                &consensus_hash,
                &block.block_hash(),
                mblock,
            );
        }

        // store block to staging
        store_staging_block(
            &mut chainstate,
            &consensus_hash,
            &block,
            &parent_consensus_hash,
            1,
            2,
        );

        // store child block to staging
        store_staging_block(
            &mut chainstate,
            &child_consensus_hash,
            &child_block,
            &consensus_hash,
            1,
            2,
        );

        // accept it
        set_block_processed(&mut chainstate, &consensus_hash, &block.block_hash(), true);
        set_block_processed(
            &mut chainstate,
            &child_consensus_hash,
            &child_block.block_hash(),
            true,
        );

        for i in 0..mblocks.len() {
            // set different parts of this stream as confirmed
            set_microblocks_processed(
                &mut chainstate,
                &child_consensus_hash,
                &child_block.block_hash(),
                &mblocks[i].block_hash(),
            );

            // verify that we can stream everything
            let microblock_index_header =
                StacksBlockHeader::make_index_block_hash(&consensus_hash, &mblocks[i].block_hash());
            let mut stream = StreamCursor::new_microblock_confirmed(
                &chainstate,
                microblock_index_header.clone(),
            )
            .unwrap();

            let mut confirmed_mblock_bytes = vec![];
            loop {
                let mut next_bytes =
                    stream_confirmed_microblocks_to_vec(&mut chainstate, &mut stream, 16).unwrap();
                if next_bytes.len() == 0 {
                    break;
                }
                test_debug!(
                    "Got {} more bytes from staging; add to {} total",
                    next_bytes.len(),
                    confirmed_mblock_bytes.len()
                );
                confirmed_mblock_bytes.append(&mut next_bytes);
            }

            // decode stream (should be length-prefixed)
            let mut confirmed_mblocks =
                Vec::<StacksMicroblock>::consensus_deserialize(&mut &confirmed_mblock_bytes[..])
                    .unwrap();

            confirmed_mblocks.reverse();

            assert_eq!(confirmed_mblocks.len(), mblocks[0..(i + 1)].len());
            for j in 0..(i + 1) {
                test_debug!("check {}", j);
                assert_eq!(confirmed_mblocks[j], mblocks[j])
            }
        }
    }

    #[test]
    fn stacks_db_get_blocks_inventory() {
        let mut chainstate =
            instantiate_chainstate(false, 0x80000000, "stacks_db_get_blocks_inventory");

        let mut blocks: Vec<StacksBlock> = vec![];
        let mut privks = vec![];
        let mut microblocks = vec![];
        let mut consensus_hashes = vec![];
        let mut parent_consensus_hashes = vec![];

        for i in 0..32 {
            test_debug!("Making block {}", i);
            let privk = StacksPrivateKey::new();
            let block = make_empty_coinbase_block(&privk);

            blocks.push(block);
            privks.push(privk);

            let bhh = ConsensusHash([((i + 1) as u8); 20]);
            consensus_hashes.push(bhh);

            let parent_bhh = ConsensusHash([(i as u8); 20]);
            parent_consensus_hashes.push(parent_bhh);
        }

        for i in 0..blocks.len() {
            test_debug!("Making microblock stream {}", i);
            // make a sample microblock stream for block i
            let mut mblocks = make_sample_microblock_stream(&privks[i], &blocks[i].block_hash());
            mblocks.truncate(3);

            if i + 1 < blocks.len() {
                blocks[i + 1].header.parent_block = blocks[i].block_hash();
                blocks[i + 1].header.parent_microblock = mblocks[2].block_hash();
                blocks[i + 1].header.parent_microblock_sequence = mblocks[2].header.sequence;
            }

            microblocks.push(mblocks);
        }

        let block_hashes: Vec<BlockHeaderHash> =
            blocks.iter().map(|ref b| b.block_hash()).collect();
        let header_hashes_all: Vec<(ConsensusHash, Option<BlockHeaderHash>)> = consensus_hashes
            .iter()
            .zip(block_hashes.iter())
            .map(|(ref burn, ref block)| ((*burn).clone(), Some((*block).clone())))
            .collect();

        // nothing is stored, so our inventory should be empty
        let block_inv_all = chainstate.get_blocks_inventory(&header_hashes_all).unwrap();

        assert_eq!(block_inv_all.bitlen as usize, block_hashes.len());
        for i in 0..blocks.len() {
            assert!(!block_inv_all.has_ith_block(i as u16));
            assert!(!block_inv_all.has_ith_microblock_stream(i as u16));
        }

        // store all microblocks to staging
        for (i, ((block, consensus_hash), mblocks)) in blocks
            .iter()
            .zip(&consensus_hashes)
            .zip(&microblocks)
            .enumerate()
        {
            test_debug!("Store microblock stream {} to staging", i);
            for mblock in mblocks.iter() {
                test_debug!("Store microblock {}", &mblock.block_hash());
                store_staging_microblock(
                    &mut chainstate,
                    consensus_hash,
                    &block.block_hash(),
                    mblock,
                );
            }
        }

        // no anchored blocks are stored, so our block inventory should _still_ be empty
        let block_inv_all = chainstate.get_blocks_inventory(&header_hashes_all).unwrap();

        assert_eq!(block_inv_all.bitlen as usize, block_hashes.len());
        for i in 0..blocks.len() {
            assert!(!block_inv_all.has_ith_block(i as u16));
            assert!(!block_inv_all.has_ith_microblock_stream(i as u16)); // because anchord blocks are missing, microblocks won't be reported either
        }

        // store blocks to staging
        for i in 0..blocks.len() {
            test_debug!("Store block {} to staging", i);
            assert!(StacksChainState::load_staging_block_data(
                &chainstate.db(),
                &chainstate.blocks_path,
                &consensus_hashes[i],
                &blocks[i].block_hash()
            )
            .unwrap()
            .is_none());

            store_staging_block(
                &mut chainstate,
                &consensus_hashes[i],
                &blocks[i],
                &parent_consensus_hashes[i],
                1,
                2,
            );
            assert_block_staging_not_processed(&mut chainstate, &consensus_hashes[i], &blocks[i]);

            // some anchored blocks are stored (to staging)
            let block_inv_all = chainstate.get_blocks_inventory(&header_hashes_all).unwrap();
            assert_eq!(block_inv_all.bitlen as usize, block_hashes.len());
            for j in 0..(i + 1) {
                assert!(
                    block_inv_all.has_ith_block(j as u16),
                    "Missing block {} from bitvec {}",
                    j,
                    to_hex(&block_inv_all.block_bitvec)
                );

                // microblocks not stored yet, so they should be marked absent
                assert!(
                    !block_inv_all.has_ith_microblock_stream(j as u16),
                    "Have microblock {} from bitvec {}",
                    j,
                    to_hex(&block_inv_all.microblocks_bitvec)
                );
            }
            for j in i + 1..blocks.len() {
                assert!(!block_inv_all.has_ith_block(j as u16));
                assert!(!block_inv_all.has_ith_microblock_stream(j as u16));
            }
        }

        // confirm blocks and microblocks
        for i in 0..blocks.len() {
            test_debug!("Confirm block {} and its microblock stream", i);

            set_block_processed(
                &mut chainstate,
                &consensus_hashes[i],
                &block_hashes[i],
                true,
            );

            // have block, but stream is still empty
            let block_inv_all = chainstate.get_blocks_inventory(&header_hashes_all).unwrap();
            assert!(!block_inv_all.has_ith_microblock_stream((i + 1) as u16));

            if i < blocks.len() - 1 {
                for k in 0..3 {
                    set_microblocks_processed(
                        &mut chainstate,
                        &consensus_hashes[i + 1],
                        &block_hashes[i + 1],
                        &microblocks[i][k].block_hash(),
                    );

                    let block_inv_all =
                        chainstate.get_blocks_inventory(&header_hashes_all).unwrap();
                    test_debug!("Inv: {:?}", &block_inv_all);
                    for j in 0..blocks.len() {
                        // still have all the blocks
                        assert!(block_inv_all.has_ith_block(j as u16));

                        // all prior microblock streams remain present
                        test_debug!("Test microblock bit {} ({})", j, i);
                        if j == 0 {
                            assert!(!block_inv_all.has_ith_microblock_stream(j as u16));
                        } else if j <= i + 1 {
                            if k == 2 || j < i + 1 {
                                // all blocks prior to i+1 confirmed a microblock stream, except for
                                // the first.
                                // If k == 2, then block i+1 confirmed its stream fully.
                                assert!(block_inv_all.has_ith_microblock_stream(j as u16));
                            } else {
                                // only some microblocks processed in stream (k != 2 && j == i + 1)
                                assert!(!block_inv_all.has_ith_microblock_stream(j as u16));
                            }
                        } else {
                            assert!(!block_inv_all.has_ith_microblock_stream(j as u16));
                        }
                    }
                }
            }
        }

        // mark blocks as empty.  Should also orphan its descendant microblock stream
        for i in 0..blocks.len() {
            test_debug!("Mark block {} as invalid", i);
            set_block_orphaned(
                &mut chainstate,
                &consensus_hashes[i],
                &blocks[i].block_hash(),
            );

            // some anchored blocks are stored (to staging)
            let block_inv_all = chainstate.get_blocks_inventory(&header_hashes_all).unwrap();
            test_debug!("Blocks inv: {:?}", &block_inv_all);

            assert_eq!(block_inv_all.bitlen as usize, block_hashes.len());
            for j in 1..(i + 1) {
                test_debug!("Test bit {} ({})", j, i);
                assert!(
                    !block_inv_all.has_ith_block(j as u16),
                    "Have orphaned block {} from bitvec {}",
                    j,
                    to_hex(&block_inv_all.block_bitvec)
                );
                assert!(
                    !block_inv_all.has_ith_microblock_stream(j as u16),
                    "Still have microblock {} from bitvec {}",
                    j,
                    to_hex(&block_inv_all.microblocks_bitvec)
                );
            }
            for j in (i + 1)..blocks.len() {
                assert!(block_inv_all.has_ith_block(j as u16));
                assert!(block_inv_all.has_ith_microblock_stream(j as u16));
            }
        }
    }

    #[test]
    fn test_get_parent_block_header() {
        let peer_config = TestPeerConfig::new("test_get_parent_block_header", 21313, 21314);
        let mut peer = TestPeer::new(peer_config);

        let chainstate_path = peer.chainstate_path.clone();

        let num_blocks = 10;
        let first_stacks_block_height = {
            let sn =
                SortitionDB::get_canonical_burn_chain_tip(&peer.sortdb.as_ref().unwrap().conn())
                    .unwrap();
            sn.block_height
        };

        let mut last_block_ch: Option<ConsensusHash> = None;
        let mut last_parent_opt: Option<StacksBlock> = None;
        for tenure_id in 0..num_blocks {
            let tip =
                SortitionDB::get_canonical_burn_chain_tip(&peer.sortdb.as_ref().unwrap().conn())
                    .unwrap();

            assert_eq!(
                tip.block_height,
                first_stacks_block_height + (tenure_id as u64)
            );

            let (burn_ops, stacks_block, microblocks) = peer.make_tenure(
                |ref mut miner,
                 ref mut sortdb,
                 ref mut chainstate,
                 vrf_proof,
                 ref parent_opt,
                 ref parent_microblock_header_opt| {
                    last_parent_opt = parent_opt.cloned();
                    let parent_tip = match parent_opt {
                        None => StacksChainState::get_genesis_header_info(chainstate.db()).unwrap(),
                        Some(block) => {
                            let ic = sortdb.index_conn();
                            let snapshot =
                                SortitionDB::get_block_snapshot_for_winning_stacks_block(
                                    &ic,
                                    &tip.sortition_id,
                                    &block.block_hash(),
                                )
                                .unwrap()
                                .unwrap(); // succeeds because we don't fork
                            StacksChainState::get_anchored_block_header_info(
                                chainstate.db(),
                                &snapshot.consensus_hash,
                                &snapshot.winning_stacks_block_hash,
                            )
                            .unwrap()
                            .unwrap()
                        }
                    };

                    let mut mempool =
                        MemPoolDB::open_test(false, 0x80000000, &chainstate_path).unwrap();
                    let coinbase_tx = make_coinbase(miner, tenure_id);

                    let anchored_block = StacksBlockBuilder::build_anchored_block(
                        chainstate,
                        &sortdb.index_conn(),
                        &mut mempool,
                        &parent_tip,
                        tip.total_burn,
                        vrf_proof,
                        Hash160([tenure_id as u8; 20]),
                        &coinbase_tx,
                        BlockBuilderSettings::max_value(),
                        None,
                    )
                    .unwrap();
                    (anchored_block.0, vec![])
                },
            );

            let (_, burn_header_hash, consensus_hash) = peer.next_burnchain_block(burn_ops.clone());

            peer.process_stacks_epoch_at_tip(&stacks_block, &microblocks);

            let blocks_path = peer.chainstate().blocks_path.clone();

            if tenure_id == 0 {
                let parent_header_opt = StacksChainState::load_parent_block_header(
                    &peer.sortdb.as_ref().unwrap().index_conn(),
                    &blocks_path,
                    &consensus_hash,
                    &stacks_block.block_hash(),
                );
                assert!(parent_header_opt.is_err());
            } else {
                let parent_header_opt = StacksChainState::load_parent_block_header(
                    &peer.sortdb.as_ref().unwrap().index_conn(),
                    &blocks_path,
                    &consensus_hash,
                    &stacks_block.block_hash(),
                )
                .unwrap();
                let (parent_header, parent_ch) = parent_header_opt.unwrap();

                assert_eq!(last_parent_opt.as_ref().unwrap().header, parent_header);
                assert_eq!(parent_ch, last_block_ch.clone().unwrap());

                let chain_tip_index_hash = parent_header.index_block_hash(&parent_ch);
                let upper_bound_header =
                    StacksChainState::get_stacks_block_header_info_by_index_block_hash(
                        peer.chainstate().db(),
                        &chain_tip_index_hash,
                    )
                    .unwrap()
                    .unwrap();
                let ancestors = StacksChainState::get_ancestors_headers(
                    peer.chainstate().db(),
                    upper_bound_header,
                    0,
                )
                .unwrap();
                // Test that the segment returned by get_ancestors_headers (from genesis to chain tip) grows when the chain is growing
                assert_eq!(tenure_id, ancestors.len() - 1);
            }

            last_block_ch = Some(consensus_hash.clone());
        }
    }

    #[test]
    fn stacks_db_staging_microblocks_fork() {
        // multiple anchored blocks build off of a forked microblock stream
        let mut chainstate =
            instantiate_chainstate(false, 0x80000000, "stacks_db_staging_microblocks_fork");
        let privk = StacksPrivateKey::from_hex(
            "eb05c83546fdd2c79f10f5ad5434a90dd28f7e3acb7c092157aa1bc3656b012c01",
        )
        .unwrap();

        let block_1 = make_empty_coinbase_block(&privk);

        let mut mblocks_1 = make_sample_microblock_stream(&privk, &block_1.block_hash());
        mblocks_1.truncate(3);

        let mut mblocks_2 = make_sample_microblock_stream(&privk, &block_1.block_hash());
        mblocks_2.truncate(3);

        let mut block_2 = make_empty_coinbase_block(&privk);
        let mut block_3 = make_empty_coinbase_block(&privk);

        block_2.header.parent_block = block_1.block_hash();
        block_3.header.parent_block = block_1.block_hash();

        block_2.header.parent_microblock = mblocks_1[2].block_hash();
        block_2.header.parent_microblock_sequence = mblocks_2[2].header.sequence;

        block_3.header.parent_microblock = mblocks_2[2].block_hash();
        block_3.header.parent_microblock_sequence = mblocks_2[2].header.sequence;

        let consensus_hashes = vec![
            ConsensusHash([2u8; 20]),
            ConsensusHash([3u8; 20]),
            ConsensusHash([4u8; 20]),
        ];

        let parent_consensus_hash = ConsensusHash([1u8; 20]);

        // store both microblock forks to staging
        for mblock in mblocks_1.iter() {
            store_staging_microblock(
                &mut chainstate,
                &consensus_hashes[0],
                &block_1.block_hash(),
                mblock,
            );
        }

        for mblock in mblocks_2.iter() {
            store_staging_microblock(
                &mut chainstate,
                &consensus_hashes[0],
                &block_1.block_hash(),
                mblock,
            );
        }

        store_staging_block(
            &mut chainstate,
            &consensus_hashes[0],
            &block_1,
            &parent_consensus_hash,
            1,
            2,
        );

        store_staging_block(
            &mut chainstate,
            &consensus_hashes[1],
            &block_2,
            &consensus_hashes[0],
            1,
            2,
        );

        store_staging_block(
            &mut chainstate,
            &consensus_hashes[2],
            &block_3,
            &consensus_hashes[0],
            1,
            2,
        );

        set_block_processed(
            &mut chainstate,
            &consensus_hashes[0],
            &block_1.block_hash(),
            true,
        );
        set_block_processed(
            &mut chainstate,
            &consensus_hashes[1],
            &block_2.block_hash(),
            true,
        );
        set_block_processed(
            &mut chainstate,
            &consensus_hashes[2],
            &block_3.block_hash(),
            true,
        );

        set_microblocks_processed(
            &mut chainstate,
            &consensus_hashes[1],
            &block_2.block_hash(),
            &mblocks_1[2].block_hash(),
        );

        set_microblocks_processed(
            &mut chainstate,
            &consensus_hashes[2],
            &block_3.block_hash(),
            &mblocks_2[2].block_hash(),
        );

        // both streams should be present
        assert_eq!(
            StacksChainState::load_microblock_stream_fork(
                &chainstate.db(),
                &consensus_hashes[0],
                &block_1.block_hash(),
                &mblocks_1.last().as_ref().unwrap().block_hash(),
            )
            .unwrap()
            .unwrap(),
            mblocks_1
        );

        assert_eq!(
            StacksChainState::load_microblock_stream_fork(
                &chainstate.db(),
                &consensus_hashes[0],
                &block_1.block_hash(),
                &mblocks_2.last().as_ref().unwrap().block_hash(),
            )
            .unwrap()
            .unwrap(),
            mblocks_2
        );

        // loading a descendant stream should fail to load any microblocks, since the fork is at
        // seq 0
        assert_eq!(
            StacksChainState::load_descendant_staging_microblock_stream(
                &chainstate.db(),
                &StacksBlockHeader::make_index_block_hash(
                    &consensus_hashes[0],
                    &block_1.block_hash()
                ),
                0,
                u16::MAX
            )
            .unwrap()
            .unwrap(),
            vec![]
        );
    }

    #[test]
    fn stacks_db_staging_microblocks_multiple_forks() {
        // multiple anchored blocks build off of a microblock stream that gets forked multiple
        // times
        let mut chainstate = instantiate_chainstate(
            false,
            0x80000000,
            "stacks_db_staging_microblocks_multiple_fork",
        );
        let privk = StacksPrivateKey::from_hex(
            "eb05c83546fdd2c79f10f5ad5434a90dd28f7e3acb7c092157aa1bc3656b012c01",
        )
        .unwrap();

        let block_1 = make_empty_coinbase_block(&privk);
        let mut blocks = vec![];

        let mut mblocks = make_sample_microblock_stream(&privk, &block_1.block_hash());
        mblocks.truncate(5);

        let mut mblocks_branches = vec![];
        let mut consensus_hashes = vec![ConsensusHash([2u8; 20])];

        for i in 1..4 {
            let mut mblocks_branch = make_sample_microblock_stream_fork(
                &privk,
                &mblocks[i].block_hash(),
                mblocks[i].header.sequence + 1,
            );
            mblocks_branch.truncate(3);

            let mut block = make_empty_coinbase_block(&privk);
            block.header.parent_block = block_1.block_hash();
            block.header.parent_microblock = mblocks_branch[2].block_hash();
            block.header.parent_microblock_sequence = mblocks_branch[2].header.sequence;

            mblocks_branches.push(mblocks_branch);
            blocks.push(block);
            consensus_hashes.push(ConsensusHash([(i + 2) as u8; 20]));
        }

        let parent_consensus_hash = ConsensusHash([1u8; 20]);

        // store everything
        store_staging_block(
            &mut chainstate,
            &consensus_hashes[0],
            &block_1,
            &parent_consensus_hash,
            1,
            2,
        );

        for (i, block) in blocks.iter().enumerate() {
            store_staging_block(
                &mut chainstate,
                &consensus_hashes[i + 1],
                &block,
                &consensus_hashes[0],
                1,
                2,
            );
        }

        // store both microblock forks to staging
        for mblock in mblocks.iter() {
            store_staging_microblock(
                &mut chainstate,
                &consensus_hashes[0],
                &block_1.block_hash(),
                mblock,
            );
        }

        for mblock_branch in mblocks_branches.iter() {
            for mblock in mblock_branch {
                store_staging_microblock(
                    &mut chainstate,
                    &consensus_hashes[0],
                    &block_1.block_hash(),
                    mblock,
                );
            }
        }

        set_block_processed(
            &mut chainstate,
            &consensus_hashes[0],
            &block_1.block_hash(),
            true,
        );
        for (i, block) in blocks.iter().enumerate() {
            set_block_processed(
                &mut chainstate,
                &consensus_hashes[i + 1],
                &block.block_hash(),
                true,
            );
        }

        for (i, mblock_branch) in mblocks_branches.iter().enumerate() {
            set_microblocks_processed(
                &mut chainstate,
                &consensus_hashes[i + 1],
                &blocks[i].block_hash(),
                &mblock_branch[2].block_hash(),
            );
        }

        // all streams should be present
        assert_eq!(
            StacksChainState::load_microblock_stream_fork(
                &chainstate.db(),
                &consensus_hashes[0],
                &block_1.block_hash(),
                &mblocks.last().as_ref().unwrap().block_hash(),
            )
            .unwrap()
            .unwrap(),
            mblocks
        );

        for (i, mblock_branch) in mblocks_branches.iter().enumerate() {
            let mut expected_mblocks = vec![];
            for j in 0..((mblock_branch[0].header.sequence) as usize) {
                expected_mblocks.push(mblocks[j].clone());
            }
            expected_mblocks.append(&mut mblock_branch.clone());

            assert_eq!(
                StacksChainState::load_microblock_stream_fork(
                    &chainstate.db(),
                    &consensus_hashes[0],
                    &block_1.block_hash(),
                    &mblock_branch.last().as_ref().unwrap().block_hash()
                )
                .unwrap()
                .unwrap(),
                expected_mblocks
            );
        }

        // loading a descendant stream should fail to load any microblocks, since the fork is at
        // seq 1
        assert_eq!(
            StacksChainState::load_descendant_staging_microblock_stream(
                &chainstate.db(),
                &StacksBlockHeader::make_index_block_hash(
                    &consensus_hashes[0],
                    &block_1.block_hash()
                ),
                0,
                u16::MAX
            )
            .unwrap()
            .unwrap(),
            mblocks[0..2].to_vec()
        );
    }

    // TODO(test): test multiple anchored blocks confirming the same microblock stream (in the same
    // place, and different places, with/without orphans)
    // TODO(test): process_next_staging_block
    // TODO(test): test resource limits -- shouldn't be able to load microblock streams that are too big
}<|MERGE_RESOLUTION|>--- conflicted
+++ resolved
@@ -5006,83 +5006,6 @@
                         }
                     }
                 };
-<<<<<<< HEAD
-
-            let (last_microblock_hash, last_microblock_seq) = if microblocks.len() > 0 {
-                let _first_mblock_hash = microblocks[0].block_hash();
-                let num_mblocks = microblocks.len();
-                let last_microblock_hash = microblocks[num_mblocks - 1].block_hash();
-                let last_microblock_seq = microblocks[num_mblocks - 1].header.sequence;
-
-                debug!(
-                    "\n\nAppend {} microblocks {}/{}-{} off of {}/{}\n",
-                    num_mblocks,
-                    chain_tip_consensus_hash,
-                    _first_mblock_hash,
-                    last_microblock_hash,
-                    parent_consensus_hash,
-                    parent_block_hash
-                );
-                (last_microblock_hash, last_microblock_seq)
-            } else {
-                (EMPTY_MICROBLOCK_PARENT_HASH.clone(), 0)
-            };
-
-            if last_microblock_hash != block.header.parent_microblock
-                || last_microblock_seq != block.header.parent_microblock_sequence
-            {
-                // the pre-processing step should prevent this from being reached
-                panic!("BUG: received discontiguous headers for processing: {} (seq={}) does not connect to {} (microblock parent is {} (seq {}))",
-                       last_microblock_hash, last_microblock_seq, block.block_hash(), block.header.parent_microblock, block.header.parent_microblock_sequence);
-            }
-
-            let parent_block_cost = StacksChainState::get_stacks_block_anchored_cost(
-                &chainstate_tx.deref().deref(),
-                &StacksBlockHeader::make_index_block_hash(
-                    &parent_consensus_hash,
-                    &parent_block_hash,
-                ),
-            )?
-            .expect(&format!(
-                "BUG: no execution cost found for parent block {}/{}",
-                parent_consensus_hash, parent_block_hash
-            ));
-
-            let mut clarity_tx = StacksChainState::chainstate_block_begin(
-                chainstate_tx,
-                clarity_instance,
-                burn_dbconn,
-                &parent_consensus_hash,
-                &parent_block_hash,
-                &MINER_BLOCK_CONSENSUS_HASH,
-                &MINER_BLOCK_HEADER_HASH,
-            );
-
-            let evaluated_epoch = clarity_tx.get_epoch();
-
-            debug!(
-                "Parent block {}/{} cost {:?}",
-                &parent_consensus_hash, &parent_block_hash, &parent_block_cost
-            );
-            clarity_tx.reset_cost(parent_block_cost.clone());
-
-            let matured_miner_rewards_opt = match StacksChainState::find_mature_miner_rewards(
-                &mut clarity_tx,
-                parent_chain_tip,
-                latest_matured_miners,
-                matured_miner_parent,
-            ) {
-                Ok(miner_rewards_opt) => miner_rewards_opt,
-                Err(e) => {
-                    let msg = format!("Failed to load miner rewards: {:?}", &e);
-                    warn!("{}", &msg);
-
-                    clarity_tx.rollback_block();
-                    return Err(Error::InvalidStacksBlock(msg));
-                }
-            };
-=======
->>>>>>> 2a13d6a6
 
             // validation check -- is this microblock public key hash new to this fork?  It must
             // be, or this block is invalid.
@@ -5127,17 +5050,6 @@
                    "microblock_parent_count" => %microblocks.len(),
                    "evaluated_epoch" => %evaluated_epoch);
 
-<<<<<<< HEAD
-            // is this stacks block the first of a new epoch?
-            let (epoch_transition, mut receipts) = StacksChainState::process_epoch_transition(
-                &mut clarity_tx,
-                chain_tip_burn_header_height,
-            )?;
-
-            applied_epoch_transition = epoch_transition;
-
-=======
->>>>>>> 2a13d6a6
             // process anchored block
             let (block_fees, block_burns, txs_receipts) =
                 match StacksChainState::process_block_transactions(
