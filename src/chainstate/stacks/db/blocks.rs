--- conflicted
+++ resolved
@@ -2523,15 +2523,9 @@
             .expect("FATAL: failed to construct miner principal key"));
 
         let miner_reward_total = miner_reward.total();
-<<<<<<< HEAD
       
         clarity_tx.connection().as_transaction(|x| { x.with_clarity_db(|ref mut db| {
-            // (+ reward (get available (default-to (tuple (available 0) (authorized 'false)) (map-get rewards ((miner))))))
-=======
-
-        clarity_tx.connection().with_clarity_db(|ref mut db| {
             // (+ reward (get available (default-to {available: 0, authorized: false} (map-get rewards ((miner))))))
->>>>>>> 2f233abd
             let miner_status_opt = db.fetch_entry(&miner_contract_id, BOOT_CODE_MINER_REWARDS_MAP, &miner_principal)?;
             let new_miner_status =
                 match miner_status_opt {
