// Copyright (C) 2013-2020 Blocstack PBC, a public benefit corporation
// Copyright (C) 2020 Stacks Open Internet Foundation
//
// This program is free software: you can redistribute it and/or modify
// it under the terms of the GNU General Public License as published by
// the Free Software Foundation, either version 3 of the License, or
// (at your option) any later version.
//
// This program is distributed in the hope that it will be useful,
// but WITHOUT ANY WARRANTY; without even the implied warranty of
// MERCHANTABILITY or FITNESS FOR A PARTICULAR PURPOSE.  See the
// GNU General Public License for more details.
//
// You should have received a copy of the GNU General Public License
// along with this program.  If not, see <http://www.gnu.org/licenses/>.

use std::cmp;
use std::collections::{HashMap, HashSet};
use std::convert::From;
use std::fmt;
use std::fs;
use std::io;
use std::io::prelude::*;
use std::io::{Read, Seek, SeekFrom, Write};

use rusqlite::Connection;
use rusqlite::DatabaseName;

use core::mempool::MAXIMUM_MEMPOOL_TX_CHAINING;
use core::*;

use chainstate::burn::operations::*;

use chainstate::stacks::db::accounts::MinerReward;
use chainstate::stacks::db::transactions::TransactionNonceMismatch;
use chainstate::stacks::db::*;
use chainstate::stacks::index::MarfTrieId;
use chainstate::stacks::Error;
use chainstate::stacks::*;

use chainstate::burn::BlockSnapshot;

use std::path::{Path, PathBuf};

use util::db::Error as db_error;
use util::db::{
    query_count, query_int, query_row, query_row_columns, query_row_panic, query_rows,
    tx_busy_handler, DBConn, FromColumn, FromRow,
};

use util::db::u64_to_sql;
use util::get_epoch_time_secs;
use util::hash::to_hex;
use util::strings::StacksString;

use util::retry::BoundReader;

use chainstate::burn::db::sortdb::*;

use net::BlocksInvData;
use net::Error as net_error;
use net::MAX_MESSAGE_LEN;

use vm::types::{
    AssetIdentifier, PrincipalData, QualifiedContractIdentifier, StandardPrincipalData, TupleData,
    TypeSignature, Value,
};

use vm::contexts::AssetMap;

use vm::analysis::run_analysis;
use vm::ast::build_ast;

use vm::clarity::{ClarityBlockConnection, ClarityConnection, ClarityInstance};

pub use vm::analysis::errors::{CheckError, CheckErrors};

use vm::database::BurnStateDB;
use vm::database::ClarityDatabase;

use vm::contracts::Contract;

use rand::thread_rng;
use rand::RngCore;

use rusqlite::{Error as sqlite_error, OptionalExtension};

#[derive(Debug, Clone, PartialEq)]
pub struct StagingMicroblock {
    pub consensus_hash: ConsensusHash,
    pub anchored_block_hash: BlockHeaderHash,
    pub microblock_hash: BlockHeaderHash,
    pub parent_hash: BlockHeaderHash,
    pub sequence: u16,
    pub processed: bool,
    pub orphaned: bool,
    pub block_data: Vec<u8>,
}

#[derive(Debug, Clone, PartialEq)]
pub struct StagingBlock {
    pub consensus_hash: ConsensusHash,
    pub anchored_block_hash: BlockHeaderHash,
    pub parent_consensus_hash: ConsensusHash,
    pub parent_anchored_block_hash: BlockHeaderHash,
    pub parent_microblock_hash: BlockHeaderHash,
    pub parent_microblock_seq: u16,
    pub microblock_pubkey_hash: Hash160,
    pub height: u64,
    pub processed: bool,
    pub attachable: bool,
    pub orphaned: bool,
    pub commit_burn: u64,
    pub sortition_burn: u64,
    pub block_data: Vec<u8>,
}

#[derive(Debug, Clone, PartialEq)]
pub struct StagingUserBurnSupport {
    pub consensus_hash: ConsensusHash,
    pub anchored_block_hash: BlockHeaderHash,
    pub address: StacksAddress,
    pub burn_amount: u64,
    pub vtxindex: u32,
}

#[derive(Debug)]
pub enum MemPoolRejection {
    SerializationFailure(net_error),
    DeserializationFailure(net_error),
    FailedToValidate(Error),
    FeeTooLow(u64, u64),
    BadNonces(TransactionNonceMismatch),
    NotEnoughFunds(u128, u128),
    NoSuchContract,
    NoSuchPublicFunction,
    BadFunctionArgument(CheckError),
    ContractAlreadyExists(QualifiedContractIdentifier),
    PoisonMicroblocksDoNotConflict,
    NoAnchorBlockWithPubkeyHash(Hash160),
    InvalidMicroblocks,
    BadAddressVersionByte,
    NoCoinbaseViaMempool,
    NoSuchChainTip(ConsensusHash, BlockHeaderHash),
    ConflictingNonceInMempool,
    TooMuchChaining,
    DBError(db_error),
    Other(String),
}

impl MemPoolRejection {
    pub fn into_json(self, txid: &Txid) -> serde_json::Value {
        use self::MemPoolRejection::*;
        let (reason_code, reason_data) = match self {
            SerializationFailure(e) => ("Serialization", Some(json!({"message": e.to_string()}))),
            DeserializationFailure(e) => {
                ("Deserialization", Some(json!({"message": e.to_string()})))
            }
            TooMuchChaining => (
                "TooMuchChaining",
                Some(json!({"message": "Nonce would exceed chaining limit in mempool"})),
            ),
            FailedToValidate(e) => (
                "SignatureValidation",
                Some(json!({"message": e.to_string()})),
            ),
            FeeTooLow(actual, expected) => (
                "FeeTooLow",
                Some(json!({
                                                "expected": expected,
                                                "actual": actual})),
            ),
            BadNonces(TransactionNonceMismatch {
                expected,
                actual,
                principal,
                is_origin,
                ..
            }) => (
                "BadNonce",
                Some(json!({
                     "expected": expected,
                     "actual": actual,
                     "principal": principal.to_string(),
                     "is_origin": is_origin})),
            ),
            NotEnoughFunds(expected, actual) => (
                "NotEnoughFunds",
                Some(json!({
                    "expected": format!("0x{}", to_hex(&expected.to_be_bytes())),
                    "actual": format!("0x{}", to_hex(&actual.to_be_bytes()))
                })),
            ),
            NoSuchContract => ("NoSuchContract", None),
            NoSuchPublicFunction => ("NoSuchPublicFunction", None),
            BadFunctionArgument(e) => (
                "BadFunctionArgument",
                Some(json!({"message": e.to_string()})),
            ),
            ConflictingNonceInMempool => ("ConflictingNonceInMempool", None),
            ContractAlreadyExists(id) => (
                "ContractAlreadyExists",
                Some(json!({ "contract_identifier": id.to_string() })),
            ),
            PoisonMicroblocksDoNotConflict => ("PoisonMicroblocksDoNotConflict", None),
            NoAnchorBlockWithPubkeyHash(_h) => ("PoisonMicroblockHasUnknownPubKeyHash", None),
            InvalidMicroblocks => ("PoisonMicroblockIsInvalid", None),
            BadAddressVersionByte => ("BadAddressVersionByte", None),
            NoCoinbaseViaMempool => ("NoCoinbaseViaMempool", None),
            // this should never happen via the RPC interface
            NoSuchChainTip(..) => ("ServerFailureNoSuchChainTip", None),
            DBError(e) => (
                "ServerFailureDatabase",
                Some(json!({"message": e.to_string()})),
            ),
            Other(s) => ("ServerFailureOther", Some(json!({ "message": s }))),
        };
        let mut result = json!({
            "txid": format!("{}", txid.to_hex()),
            "error": "transaction rejected",
            "reason": reason_code,
        });
        if let Some(reason_data) = reason_data {
            result
                .as_object_mut()
                .unwrap()
                .insert("reason_data".to_string(), reason_data);
        }
        result
    }
}

impl From<db_error> for MemPoolRejection {
    fn from(e: db_error) -> MemPoolRejection {
        MemPoolRejection::DBError(e)
    }
}

// These constants are mempool acceptance heuristics, but
//  not part of the protocol consensus (i.e., a block
//  that includes a transaction that violates these won't
//  be invalid)
pub const MINIMUM_TX_FEE: u64 = 1;
pub const MINIMUM_TX_FEE_RATE_PER_BYTE: u64 = 1;

impl StagingBlock {
    pub fn is_first_mined(&self) -> bool {
        self.parent_anchored_block_hash == FIRST_STACKS_BLOCK_HASH
    }
}

impl FromRow<StagingMicroblock> for StagingMicroblock {
    fn from_row<'a>(row: &'a Row) -> Result<StagingMicroblock, db_error> {
        let anchored_block_hash: BlockHeaderHash =
            BlockHeaderHash::from_column(row, "anchored_block_hash")?;
        let consensus_hash: ConsensusHash = ConsensusHash::from_column(row, "consensus_hash")?;
        let microblock_hash: BlockHeaderHash =
            BlockHeaderHash::from_column(row, "microblock_hash")?;
        let parent_hash: BlockHeaderHash =
            BlockHeaderHash::from_column(row, "parent_hash")?;
        let sequence: u16 = row.get("sequence");
        let processed_i64: i64 = row.get("processed");
        let orphaned_i64: i64 = row.get("orphaned");
        let block_data: Vec<u8> = vec![];

        let processed = processed_i64 != 0;
        let orphaned = orphaned_i64 != 0;

        Ok(StagingMicroblock {
            consensus_hash,
            anchored_block_hash,
            microblock_hash,
            parent_hash,
            sequence,
            processed,
            orphaned,
            block_data,
        })
    }
}

impl FromRow<StagingBlock> for StagingBlock {
    fn from_row<'a>(row: &'a Row) -> Result<StagingBlock, db_error> {
        let anchored_block_hash: BlockHeaderHash =
            BlockHeaderHash::from_column(row, "anchored_block_hash")?;
        let parent_anchored_block_hash: BlockHeaderHash =
            BlockHeaderHash::from_column(row, "parent_anchored_block_hash")?;
        let consensus_hash: ConsensusHash = ConsensusHash::from_column(row, "consensus_hash")?;
        let parent_consensus_hash: ConsensusHash =
            ConsensusHash::from_column(row, "parent_consensus_hash")?;
        let parent_microblock_hash: BlockHeaderHash =
            BlockHeaderHash::from_column(row, "parent_microblock_hash")?;
        let parent_microblock_seq: u16 = row.get("parent_microblock_seq");
        let microblock_pubkey_hash: Hash160 = Hash160::from_column(row, "microblock_pubkey_hash")?;
        let height = u64::from_column(row, "height")?;
        let attachable_i64: i64 = row.get("attachable");
        let processed_i64: i64 = row.get("processed");
        let orphaned_i64: i64 = row.get("orphaned");
        let commit_burn = u64::from_column(row, "commit_burn")?;
        let sortition_burn = u64::from_column(row, "sortition_burn")?;
        let block_data: Vec<u8> = vec![];

        let processed = processed_i64 != 0;
        let attachable = attachable_i64 != 0;
        let orphaned = orphaned_i64 != 0;

        Ok(StagingBlock {
            anchored_block_hash,
            parent_anchored_block_hash,
            consensus_hash,
            parent_consensus_hash,
            parent_microblock_hash,
            parent_microblock_seq,
            microblock_pubkey_hash,
            height,
            processed,
            attachable,
            orphaned,
            commit_burn,
            sortition_burn,
            block_data,
        })
    }
}

impl FromRow<StagingUserBurnSupport> for StagingUserBurnSupport {
    fn from_row<'a>(row: &'a Row) -> Result<StagingUserBurnSupport, db_error> {
        let anchored_block_hash: BlockHeaderHash =
            BlockHeaderHash::from_column(row, "anchored_block_hash")?;
        let consensus_hash: ConsensusHash = ConsensusHash::from_column(row, "consensus_hash")?;
        let address: StacksAddress = StacksAddress::from_column(row, "address")?;
        let burn_amount = u64::from_column(row, "burn_amount")?;
        let vtxindex: u32 = row.get("vtxindex");

        Ok(StagingUserBurnSupport {
            anchored_block_hash,
            consensus_hash,
            address,
            burn_amount,
            vtxindex,
        })
    }
}

impl StagingMicroblock {
    #[cfg(test)]
    pub fn try_into_microblock(self) -> Result<StacksMicroblock, StagingMicroblock> {
        StacksMicroblock::consensus_deserialize(&mut &self.block_data[..]).map_err(|_e| self)
    }
}

impl BlockStreamData {
    pub fn new_block(index_block_hash: StacksBlockId) -> BlockStreamData {
        BlockStreamData {
            index_block_hash: index_block_hash,
            rowid: None,
            offset: 0,
            total_bytes: 0,

            is_microblock: false,
            microblock_hash: BlockHeaderHash([0u8; 32]),
            parent_index_block_hash: StacksBlockId([0u8; 32]),
            seq: 0,
            unconfirmed: false,
            num_mblocks_buf: [0u8; 4],
            num_mblocks_ptr: 0
        }
    }

    pub fn new_microblock_confirmed(chainstate: &StacksChainState, tail_index_microblock_hash: StacksBlockId) -> Result<BlockStreamData, Error> {
        // look up parent
        let mblock_info = StacksChainState::load_staging_microblock_info_indexed(&chainstate.blocks_db, &tail_index_microblock_hash)?
            .ok_or(Error::NoSuchBlockError)?;

        let parent_index_block_hash = StacksBlockHeader::make_index_block_hash(&mblock_info.consensus_hash, &mblock_info.anchored_block_hash);

        // need to send out the consensus_serialize()'ed array length before sending microblocks.
        // this is exactly what seq tells us, though.
        let num_mblocks_buf = ((mblock_info.sequence as u32) + 1).to_be_bytes();

        Ok(BlockStreamData {
            index_block_hash: StacksBlockId([0u8; 32]),
            rowid: None,
            offset: 0,
            total_bytes: 0,

            is_microblock: true,
            microblock_hash: mblock_info.microblock_hash,
            parent_index_block_hash: parent_index_block_hash,
            seq: mblock_info.sequence,
            unconfirmed: false,
            num_mblocks_buf: num_mblocks_buf,
            num_mblocks_ptr: 0
        })
    }

    pub fn new_microblock_unconfirmed(
        chainstate: &StacksChainState,
        anchored_index_block_hash: StacksBlockId,
        seq: u16,
    ) -> Result<BlockStreamData, Error> {
        let mblock_info = StacksChainState::load_next_descendant_microblock(
            &chainstate.blocks_db,
            &anchored_index_block_hash,
            seq
        )?.ok_or(Error::NoSuchBlockError)?;

        Ok(BlockStreamData {
            index_block_hash: anchored_index_block_hash.clone(),
            rowid: None,
            offset: 0,
            total_bytes: 0,

            is_microblock: true,
            microblock_hash: mblock_info.block_hash(),
            parent_index_block_hash: anchored_index_block_hash,
            seq: seq,
            unconfirmed: true,
            num_mblocks_buf: [0u8; 4],
            num_mblocks_ptr: 4      // stops us from trying to send a length prefix
        })
    }

    pub fn stream_to<W: Write>(
        &mut self,
        chainstate: &mut StacksChainState,
        fd: &mut W,
        count: u64,
    ) -> Result<u64, Error> {
        if self.is_microblock {
            let mut num_written = 0;
            if !self.unconfirmed {
                // Confirmed microblocks are represented as a consensus-encoded vector of
                // microblocks, in reverse sequence order.
                // Write 4-byte length prefix first
                while self.num_mblocks_ptr < self.num_mblocks_buf.len() {
                    // stream length prefix
                    test_debug!("Try to send length prefix {:?} (ptr={})", &self.num_mblocks_buf[self.num_mblocks_ptr..], self.num_mblocks_ptr);
                    let num_sent = match fd.write(&self.num_mblocks_buf[self.num_mblocks_ptr..]) {
                        Ok(0) => {
                            // done (disconnected)
                            return Ok(num_written);
                        },
                        Ok(n) => {
                            self.num_mblocks_ptr += n;
                            n as u64
                        },
                        Err(e) => {
                            if e.kind() == io::ErrorKind::Interrupted {
                                // EINTR; try again
                                continue;
                            }
                            else if e.kind() == io::ErrorKind::WouldBlock
                                || (cfg!(windows) && e.kind() == io::ErrorKind::TimedOut)
                            {
                                // blocked
                                return Ok(num_written);
                            }
                            else {
                                return Err(Error::WriteError(e))
                            }
                        }
                    };
                    num_written += num_sent;
                }
                StacksChainState::stream_microblocks_confirmed(&chainstate, fd, self, count)
                    .and_then(|bytes_sent| Ok(bytes_sent + num_written))
            }
            else {
                StacksChainState::stream_microblocks_unconfirmed(&chainstate, fd, self, count)
                    .and_then(|bytes_sent| Ok(bytes_sent + num_written))
            }
        } else {
            chainstate.stream_block(fd, self, count)
        }
    }
}

const STACKS_BLOCK_INDEX_SQL: &'static [&'static str] = &[
    r#"
    -- Staging microblocks -- preprocessed microblocks queued up for subsequent processing and inclusion in the chunk store.
    CREATE TABLE staging_microblocks(anchored_block_hash TEXT NOT NULL,     -- this is the hash of the parent anchored block
                                     consensus_hash TEXT NOT NULL,          -- this is the hash of the burn chain block that holds the parent anchored block's block-commit
                                     index_block_hash TEXT NOT NULL,        -- this is the anchored block's index hash
                                     microblock_hash TEXT NOT NULL,
                                     parent_hash TEXT NOT NULL,             -- previous microblock
                                     index_microblock_hash TEXT NOT NULL,   -- this is the hash of consensus_hash and microblock_hash
                                     sequence INT NOT NULL,
                                     processed INT NOT NULL,
                                     orphaned INT NOT NULL,
                                     PRIMARY KEY(anchored_block_hash,consensus_hash,microblock_hash)
    );
    "#,
    r#"
    -- Staging microblocks data
    CREATE TABLE staging_microblocks_data(block_hash TEXT NOT NULL,
                                          block_data BLOB NOT NULL,
                                          PRIMARY KEY(block_hash)
    );
    "#,
    r#"
    -- Staging blocks -- preprocessed blocks queued up for subsequent processing and inclusion in the chunk store.
    CREATE TABLE staging_blocks(anchored_block_hash TEXT NOT NULL,
                                parent_anchored_block_hash TEXT NOT NULL,
                                consensus_hash TEXT NOT NULL,
                                -- parent_consensus_hash is the consensus hash of the parent sortition of the sortition that chose this block
                                parent_consensus_hash TEXT NOT NULL,
                                parent_microblock_hash TEXT NOT NULL,
                                parent_microblock_seq INT NOT NULL,
                                microblock_pubkey_hash TEXT NOT NULL,
                                height INT NOT NULL,
                                attachable INT NOT NULL,           -- set to 1 if this block's parent is processed; 0 if not
                                orphaned INT NOT NULL,              -- set to 1 if this block can never be attached
                                processed INT NOT NULL,
                                commit_burn INT NOT NULL,
                                sortition_burn INT NOT NULL,
                                index_block_hash TEXT NOT NULL,           -- used internally; hash of consensus hash and block header
                                download_time INT NOT NULL,               -- how long the block was in-flight
                                arrival_time INT NOT NULL,                -- when this block was stored
                                processed_time INT NOT NULL,              -- when this block was processed
                                PRIMARY KEY(anchored_block_hash,consensus_hash)
    );
    CREATE INDEX processed_stacks_blocks ON staging_blocks(processed,anchored_blcok_hash,consensus_hash);
    CREATE INDEX orphaned_stacks_blocks ON staging_blocks(orphaned,anchored_block_hash,consensus_hash);
    "#,
    r#"
    -- users who burned in support of a block
    CREATE TABLE staging_user_burn_support(anchored_block_hash TEXT NOT NULL,
                                           consensus_hash TEXT NOT NULL,
                                           address TEXT NOT NULL,
                                           burn_amount INT NOT NULL,
                                           vtxindex INT NOT NULL
    );
    "#,
];

impl StacksChainState {
    fn instantiate_blocks_db(conn: &mut DBConn) -> Result<(), Error> {
        let tx = tx_begin_immediate(conn)?;

        for cmd in STACKS_BLOCK_INDEX_SQL {
            tx.execute(cmd, NO_PARAMS)
                .map_err(|e| Error::DBError(db_error::SqliteError(e)))?;
        }

        tx.commit()
            .map_err(|e| Error::DBError(db_error::SqliteError(e)))?;
        Ok(())
    }

    pub fn open_blocks_db(db_path: &str) -> Result<DBConn, Error> {
        let mut create_flag = false;
        let open_flags = if fs::metadata(db_path).is_err() {
            // need to create
            create_flag = true;
            OpenFlags::SQLITE_OPEN_READ_WRITE | OpenFlags::SQLITE_OPEN_CREATE
        } else {
            // can just open
            OpenFlags::SQLITE_OPEN_READ_WRITE
        };

        let mut conn = DBConn::open_with_flags(db_path, open_flags)
            .map_err(|e| Error::DBError(db_error::SqliteError(e)))?;
        conn.busy_handler(Some(tx_busy_handler))
            .map_err(|e| Error::DBError(db_error::SqliteError(e)))?;

        if create_flag {
            // instantiate!
            StacksChainState::instantiate_blocks_db(&mut conn)?;
        }

        debug!("Opened blocks DB {}", db_path);
        Ok(conn)
    }

    /// Get the path to a block in the chunk store
    pub fn get_index_block_path(
        blocks_dir: &str,
        index_block_hash: &StacksBlockId,
    ) -> Result<String, Error> {
        let block_hash_bytes = index_block_hash.as_bytes();
        let mut block_path = PathBuf::from(blocks_dir);

        block_path.push(to_hex(&block_hash_bytes[0..2]));
        block_path.push(to_hex(&block_hash_bytes[2..4]));
        block_path.push(format!("{}", index_block_hash));

        let blocks_path_str = block_path
            .to_str()
            .ok_or_else(|| Error::DBError(db_error::ParseError))?
            .to_string();
        Ok(blocks_path_str)
    }

    /// Get the path to a block in the chunk store, given the burn header hash and block hash.
    pub fn get_block_path(
        blocks_dir: &str,
        consensus_hash: &ConsensusHash,
        block_hash: &BlockHeaderHash,
    ) -> Result<String, Error> {
        let index_block_hash = StacksBlockHeader::make_index_block_hash(consensus_hash, block_hash);
        StacksChainState::get_index_block_path(blocks_dir, &index_block_hash)
    }

    /// Make a directory tree for storing this block to the chunk store, and return the block's path
    fn make_block_dir(
        blocks_dir: &String,
        consensus_hash: &ConsensusHash,
        block_hash: &BlockHeaderHash,
    ) -> Result<String, Error> {
        let index_block_hash = StacksBlockHeader::make_index_block_hash(consensus_hash, block_hash);
        let block_hash_bytes = index_block_hash.as_bytes();
        let mut block_path = PathBuf::from(blocks_dir);

        block_path.push(to_hex(&block_hash_bytes[0..2]));
        block_path.push(to_hex(&block_hash_bytes[2..4]));

        let _ = StacksChainState::mkdirs(&block_path)?;

        block_path.push(format!("{}", to_hex(block_hash_bytes)));
        let blocks_path_str = block_path
            .to_str()
            .ok_or_else(|| Error::DBError(db_error::ParseError))?
            .to_string();
        Ok(blocks_path_str)
    }

    pub fn atomic_file_store<F>(
        path: &String,
        delete_on_error: bool,
        mut writer: F,
    ) -> Result<(), Error>
    where
        F: FnMut(&mut fs::File) -> Result<(), Error>,
    {
        let path_tmp = format!("{}.tmp", path);
        let mut fd = fs::OpenOptions::new()
            .read(false)
            .write(true)
            .create(true)
            .truncate(true)
            .open(&path_tmp)
            .map_err(|e| {
                if e.kind() == io::ErrorKind::NotFound {
                    error!("File not found: {:?}", &path_tmp);
                    Error::DBError(db_error::NotFoundError)
                } else {
                    error!("Failed to open {:?}: {:?}", &path_tmp, &e);
                    Error::DBError(db_error::IOError(e))
                }
            })?;

        writer(&mut fd).map_err(|e| {
            if delete_on_error {
                // abort
                let _ = fs::remove_file(&path_tmp);
            }
            e
        })?;

        fd.sync_all()
            .map_err(|e| Error::DBError(db_error::IOError(e)))?;

        // atomically put this file in place
        // TODO: this is atomic but not crash-consistent!  need to fsync the dir as well
        trace!("Rename {:?} to {:?}", &path_tmp, &path);
        fs::rename(&path_tmp, &path).map_err(|e| Error::DBError(db_error::IOError(e)))?;

        Ok(())
    }

    pub fn atomic_file_write(path: &String, bytes: &Vec<u8>) -> Result<(), Error> {
        StacksChainState::atomic_file_store(path, false, |ref mut fd| {
            fd.write_all(bytes)
                .map_err(|e| Error::DBError(db_error::IOError(e)))
        })
    }

    pub fn get_file_size(path: &String) -> Result<u64, Error> {
        let sz = match fs::metadata(path) {
            Ok(md) => md.len(),
            Err(e) => {
                if e.kind() == io::ErrorKind::NotFound {
                    return Err(Error::DBError(db_error::NotFoundError));
                } else {
                    error!("Failed to stat {:?}: {:?}", &path, &e);
                    return Err(Error::DBError(db_error::IOError(e)));
                }
            }
        };
        Ok(sz)
    }

    pub fn consensus_load<T: StacksMessageCodec>(path: &String) -> Result<T, Error> {
        let mut fd = fs::OpenOptions::new()
            .read(true)
            .write(false)
            .open(path)
            .map_err(|e| {
                if e.kind() == io::ErrorKind::NotFound {
                    Error::DBError(db_error::NotFoundError)
                } else {
                    Error::DBError(db_error::IOError(e))
                }
            })?;

        let mut bound_reader = BoundReader::from_reader(&mut fd, MAX_MESSAGE_LEN as u64);
        let inst = T::consensus_deserialize(&mut bound_reader).map_err(Error::NetError)?;
        Ok(inst)
    }

    /// Do we have a stored a block in the chunk store?
    pub fn has_block_indexed(
        blocks_dir: &String,
        index_block_hash: &StacksBlockId,
    ) -> Result<bool, Error> {
        let block_path = StacksChainState::get_index_block_path(blocks_dir, index_block_hash)?;
        match fs::metadata(block_path) {
            Ok(_) => Ok(true),
            Err(e) => {
                if e.kind() == io::ErrorKind::NotFound {
                    Ok(false)
                } else {
                    Err(Error::DBError(db_error::IOError(e)))
                }
            }
        }
    }

    /// Have we processed and stored a particular block?
    pub fn has_stored_block(
        blocks_db: &DBConn,
        blocks_dir: &String,
        consensus_hash: &ConsensusHash,
        block_hash: &BlockHeaderHash,
    ) -> Result<bool, Error> {
        let staging_status =
            StacksChainState::has_staging_block(blocks_db, consensus_hash, block_hash)?;
        let index_block_hash = StacksBlockHeader::make_index_block_hash(consensus_hash, block_hash);
        if staging_status {
            // not committed yet
            test_debug!(
                "Block {}/{} ({}) is staging",
                consensus_hash,
                block_hash,
                &index_block_hash
            );
            return Ok(false);
        }

        // only accepted if we stored it
        StacksChainState::has_block_indexed(blocks_dir, &index_block_hash)
    }

    /*
    /// Have we committed to and stored a microblock stream in the chunk store?
    /// The given consensus_hash is the burnchain header hash of the snapshot that selected this
    /// stream's anchored block.
    pub fn has_stored_microblocks(
        blocks_dir: &String,
        consensus_hash: &ConsensusHash,
        first_header: &BlockHeaderHash,
    ) -> Result<bool, Error> {
        if *first_header == EMPTY_MICROBLOCK_PARENT_HASH {
            // empty
            Ok(true)
        } else {
            // only accepted if we stored it
            let index_block_hash =
                StacksBlockHeader::make_index_block_hash(consensus_hash, first_header);
            StacksChainState::has_block_indexed(blocks_dir, &index_block_hash)
        }
    }
    */

    /// Store a block to the chunk store, named by its hash
    pub fn store_block(
        blocks_dir: &String,
        consensus_hash: &ConsensusHash,
        block: &StacksBlock,
    ) -> Result<(), Error> {
        let block_hash = block.block_hash();
        let block_path = StacksChainState::make_block_dir(blocks_dir, consensus_hash, &block_hash)?;

        test_debug!(
            "Store {}/{} to {}",
            consensus_hash,
            &block_hash,
            &block_path
        );
        StacksChainState::atomic_file_store(&block_path, true, |ref mut fd| {
            block.consensus_serialize(fd).map_err(Error::NetError)
        })
    }

    /// Store an empty block to the chunk store, named by its hash.
    /// Used to mark an invalid block
    pub fn store_empty_block(
        blocks_path: &String,
        consensus_hash: &ConsensusHash,
        block_hash: &BlockHeaderHash,
    ) -> Result<(), Error> {
        let block_path =
            StacksChainState::make_block_dir(blocks_path, consensus_hash, &block_hash)?;
        StacksChainState::atomic_file_write(&block_path, &vec![])
    }

    /// Truncate an (invalid) block.  Frees up space while marking the block as processed so we
    /// don't process it again.
    fn free_block(
        blocks_path: &String,
        consensus_hash: &ConsensusHash,
        block_header_hash: &BlockHeaderHash,
    ) -> () {
        let block_path =
            StacksChainState::make_block_dir(blocks_path, consensus_hash, &block_header_hash)
                .expect("FATAL: failed to create block directory");

        fs::OpenOptions::new()
            .read(false)
            .write(true)
            .truncate(true)
            .open(&block_path)
            .expect(&format!(
                "FATAL: Failed to mark block path '{}' as free",
                &block_path
            ));
    }

    /// Free up all state for an invalid block
    pub fn free_block_state(
        blocks_path: &String,
        consensus_hash: &ConsensusHash,
        block_header: &StacksBlockHeader,
    ) -> () {
        StacksChainState::free_block(blocks_path, consensus_hash, &block_header.block_hash())
    }

    /// Get a list of all anchored blocks' hashes, and their burnchain headers
    pub fn list_blocks(
        blocks_conn: &DBConn,
    ) -> Result<Vec<(ConsensusHash, BlockHeaderHash)>, Error> {
        let list_block_sql = "SELECT * FROM staging_blocks ORDER BY height".to_string();
        let mut blocks = query_rows::<StagingBlock, _>(blocks_conn, &list_block_sql, NO_PARAMS)
            .map_err(Error::DBError)?;

        Ok(blocks
            .drain(..)
            .map(|b| (b.consensus_hash, b.anchored_block_hash))
            .collect())
    }

    /// Get all stacks block headers.  Great for testing!
    pub fn get_all_staging_block_headers(blocks_conn: &DBConn) -> Result<Vec<StagingBlock>, Error> {
        let sql = "SELECT * FROM staging_blocks ORDER BY height".to_string();
        query_rows::<StagingBlock, _>(blocks_conn, &sql, NO_PARAMS).map_err(Error::DBError)
    }

    /// Get a list of all microblocks' hashes, and their anchored blocks' hashes
    #[cfg(test)]
    pub fn list_microblocks(
        blocks_conn: &DBConn,
        blocks_dir: &String,
    ) -> Result<Vec<(ConsensusHash, BlockHeaderHash, Vec<BlockHeaderHash>)>, Error> {
        let mut blocks = StacksChainState::list_blocks(blocks_conn)?;
        let mut ret = vec![];

        for (consensus_hash, block_hash) in blocks.drain(..) {
            let list_microblock_sql = "SELECT * FROM staging_microblocks WHERE anchored_block_hash = ?1 AND consensus_hash = ?2 ORDER BY sequence".to_string();
            let list_microblock_args: [&dyn ToSql; 2] = [&block_hash, &consensus_hash];
            let mut microblocks = query_rows::<StagingMicroblock, _>(
                blocks_conn,
                &list_microblock_sql,
                &list_microblock_args,
            )
            .map_err(Error::DBError)?;

            let microblock_hashes = microblocks.drain(..).map(|mb| mb.microblock_hash).collect();
            ret.push((consensus_hash, block_hash, microblock_hashes));
        }

        Ok(ret)
    }

    /// Load up a blocks' bytes from the chunk store.
    /// Returns Ok(Some(bytes)) on success, if found.
    /// Returns Ok(none) if this block was found, but is known to be invalid
    /// Returns Err(...) on not found or I/O error
    pub fn load_block_bytes(
        blocks_dir: &String,
        consensus_hash: &ConsensusHash,
        block_hash: &BlockHeaderHash,
    ) -> Result<Option<Vec<u8>>, Error> {
        let block_path = StacksChainState::get_block_path(blocks_dir, consensus_hash, block_hash)?;
        let sz = StacksChainState::get_file_size(&block_path)?;
        if sz == 0 {
            debug!("Zero-sized block {}", block_hash);
            return Ok(None);
        }
        if sz > MAX_MESSAGE_LEN as u64 {
            debug!("Invalid block {}: too big", block_hash);
            return Ok(None);
        }

        let mut fd = fs::OpenOptions::new()
            .read(true)
            .write(false)
            .open(&block_path)
            .map_err(|e| {
                if e.kind() == io::ErrorKind::NotFound {
                    Error::DBError(db_error::NotFoundError)
                } else {
                    Error::DBError(db_error::IOError(e))
                }
            })?;

        let mut ret = vec![];
        fd.read_to_end(&mut ret)
            .map_err(|e| Error::DBError(db_error::IOError(e)))?;
        Ok(Some(ret))
    }

    /// Load up a block from the chunk store (staging or confirmed)
    /// Returns Ok(Some(block)) if found.
    /// Returns Ok(None) if this block was found, but is known to be invalid
    /// Returns Err(...) on not found or I/O error
    pub fn load_block(
        blocks_dir: &String,
        consensus_hash: &ConsensusHash,
        block_hash: &BlockHeaderHash,
    ) -> Result<Option<StacksBlock>, Error> {
        let block_path = StacksChainState::get_block_path(blocks_dir, consensus_hash, block_hash)?;
        let sz = StacksChainState::get_file_size(&block_path)?;
        if sz == 0 {
            debug!("Zero-sized block {}", &block_hash);
            return Ok(None);
        }

        let block: StacksBlock = StacksChainState::consensus_load(&block_path)?;
        Ok(Some(block))
    }

    /// Load up an anchored block header from the chunk store.
    /// Returns Ok(Some(blockheader)) if found.
    /// Returns Ok(None) if this block was found, but is known to be invalid
    /// Returns Err(...) on not found or I/O error
    pub fn load_block_header(
        blocks_dir: &String,
        consensus_hash: &ConsensusHash,
        block_hash: &BlockHeaderHash,
    ) -> Result<Option<StacksBlockHeader>, Error> {
        let block_path = StacksChainState::get_block_path(blocks_dir, consensus_hash, block_hash)?;
        let sz = StacksChainState::get_file_size(&block_path)?;
        if sz == 0 {
            debug!("Zero-sized block {}", &block_hash);
            return Ok(None);
        }

        let block_header: StacksBlockHeader = StacksChainState::consensus_load(&block_path)?;
        Ok(Some(block_header))
    }

    /*
    /// Store a stream of microblocks to the chunk store, named by its header block's hash.
    /// The given consensus_hash is the burnchain header hash of the snapshot that selected this
    /// stream's anchored block.
    ///
    /// The stored file is effectively an append-only file.  Microblocks may be appended to it
    /// later if e.g. multiple anchored blocks build off of different microblocks in the stream.
    /// Regardless, the file contains the longest stream built on by any anchored block discovered
    /// so far.
    ///
    /// The file stored is a serialized Vec<StacksMicroblock>
    pub fn store_microblock_stream(
        blocks_path: &String,
        consensus_hash: &ConsensusHash,
        microblocks: &Vec<StacksMicroblock>,
    ) -> Result<(), Error> {
        if microblocks.len() == 0 {
            StacksChainState::store_empty_block(
                blocks_path,
                consensus_hash,
                &EMPTY_MICROBLOCK_PARENT_HASH,
            )?;
            return Ok(());
        }

        let block_hash = microblocks[0].block_hash();
        let block_path =
            StacksChainState::make_block_dir(blocks_path, consensus_hash, &block_hash)?;

        StacksChainState::atomic_file_store(&block_path, false, |ref mut fd| {
            microblocks.consensus_serialize(fd).map_err(Error::NetError)
        })
    }
<<<<<<< HEAD
    */
=======

    /// Load a stream of microblocks from the chunk store, given its first block's hash.
    /// The given consensus_hash is the burnchain header hash of the snapshot that selected this
    /// stream's anchored block.
    /// Returns Ok(Some(microblocks)) if the data was found
    /// Returns Ok(None) if the microblocks stream was previously processed and is known to be invalid
    /// Returns Err(...) for not found, I/O error, etc.
    pub fn load_microblock_stream(
        blocks_path: &String,
        consensus_hash: &ConsensusHash,
        microblock_head_hash: &BlockHeaderHash,
    ) -> Result<Option<Vec<StacksMicroblock>>, Error> {
        let block_path =
            StacksChainState::get_block_path(blocks_path, consensus_hash, microblock_head_hash)?;
        let sz = StacksChainState::get_file_size(&block_path)?;
        if sz == 0 {
            // known-invalid
            debug!("Zero-sized microblock stream {}", &microblock_head_hash);
            return Ok(None);
        }

        let microblocks: Vec<StacksMicroblock> = StacksChainState::consensus_load(&block_path)?;
        Ok(Some(microblocks))
    }
>>>>>>> c5bb7469

    /// Closure for defaulting to an empty microblock stream if a microblock stream file is not found
    fn empty_stream(e: Error) -> Result<Option<Vec<StacksMicroblock>>, Error> {
        match e {
            Error::DBError(ref dbe) => match dbe {
                db_error::NotFoundError => Ok(Some(vec![])),
                _ => Err(e),
            },
            _ => Err(e),
        }
    }

    /// Load up a blob of data.
    /// Query should be structured to return rows of BLOBs
    fn load_block_data_blobs<P>(
        conn: &DBConn,
        sql_query: &String,
        sql_args: P,
    ) -> Result<Vec<Vec<u8>>, Error>
    where
        P: IntoIterator,
        P::Item: ToSql,
    {
        let mut stmt = conn
            .prepare(sql_query)
            .map_err(|e| Error::DBError(db_error::SqliteError(e)))?;

        let mut rows = stmt
            .query(sql_args)
            .map_err(|e| Error::DBError(db_error::SqliteError(e)))?;

        // gather
        let mut blobs = vec![];
        while let Some(row_res) = rows.next() {
            match row_res {
                Ok(row) => {
                    let next_blob: Vec<u8> = row.get(0);
                    blobs.push(next_blob);
                }
                Err(e) => {
                    return Err(Error::DBError(db_error::SqliteError(e)));
                }
            };
        }

        Ok(blobs)
    }

    /// Load up a staging block or microblock's bytes, given its hash and which table to use
    /// Treat an empty array as None.
    fn inner_load_staging_block_bytes(
        block_conn: &DBConn,
        table: &str,
        block_hash: &BlockHeaderHash,
    ) -> Result<Option<Vec<u8>>, Error> {
        let sql = format!("SELECT block_data FROM {} WHERE block_hash = ?1", table);
        let args = [&block_hash];
        let mut blobs = StacksChainState::load_block_data_blobs(block_conn, &sql, &args)?;
        let len = blobs.len();
        match len {
            0 => Ok(None),
            1 => {
                let blob = blobs.pop().unwrap();
                if blob.len() == 0 {
                    // cleared
                    Ok(None)
                } else {
                    Ok(Some(blob))
                }
            }
            _ => {
                unreachable!("Got multiple blocks for the same block hash");
            }
        }
    }

    fn load_staging_microblock_bytes(
        block_conn: &DBConn,
        block_hash: &BlockHeaderHash,
    ) -> Result<Option<Vec<u8>>, Error> {
        StacksChainState::inner_load_staging_block_bytes(
            block_conn,
            "staging_microblocks_data",
            block_hash,
        )
    }

    fn has_blocks_with_microblock_pubkh(
        block_conn: &DBConn,
        pubkey_hash: &Hash160,
        minimum_block_height: i64,
    ) -> bool {
        let sql = "SELECT 1 FROM staging_blocks WHERE microblock_pubkey_hash = ?1 AND height >= ?2";
        let args: &[&dyn ToSql] = &[pubkey_hash, &minimum_block_height];
        block_conn
            .query_row(sql, args, |_r| ())
            .optional()
            .expect("DB CORRUPTION: block header DB corrupted!")
            .is_some()
    }

    /// Load up a preprocessed (queued) but still unprocessed block.
    pub fn load_staging_block(
        block_conn: &DBConn,
        blocks_path: &String,
        consensus_hash: &ConsensusHash,
        block_hash: &BlockHeaderHash,
    ) -> Result<Option<StagingBlock>, Error> {
        let sql = "SELECT * FROM staging_blocks WHERE anchored_block_hash = ?1 AND consensus_hash = ?2 AND orphaned = 0 AND processed = 0".to_string();
        let args: &[&dyn ToSql] = &[&block_hash, &consensus_hash];
        let mut rows =
            query_rows::<StagingBlock, _>(block_conn, &sql, args).map_err(Error::DBError)?;
        let len = rows.len();
        match len {
            0 => Ok(None),
            1 => {
                let mut staging_block = rows.pop().unwrap();

                // load up associated block data
                staging_block.block_data =
                    StacksChainState::load_block_bytes(blocks_path, consensus_hash, block_hash)?
                        .unwrap_or(vec![]);
                Ok(Some(staging_block))
            }
            _ => {
                // should be impossible since this is the primary key
                panic!("Got two or more block rows with same burn and block hashes");
            }
        }
    }
    
    /// Load up a preprocessed block from the staging DB, regardless of its processed status.
    /// Do not load the associated block.
    pub fn load_staging_block_info(
        block_conn: &DBConn,
        index_block_hash: &StacksBlockId
    ) -> Result<Option<StagingBlock>, Error> {
        let sql = "SELECT * FROM staging_blocks WHERE index_block_hash = ?1 AND orphaned = 0";
        let args: &[&dyn ToSql] = &[&index_block_hash];
        let mut rows =
            query_rows::<StagingBlock, _>(block_conn, sql, args).map_err(Error::DBError)?;
        Ok(rows.pop())
    }

    #[cfg(test)]
    fn load_staging_block_data(
        block_conn: &DBConn,
        blocks_path: &String,
        consensus_hash: &ConsensusHash,
        block_hash: &BlockHeaderHash,
    ) -> Result<Option<StacksBlock>, Error> {
        match StacksChainState::load_staging_block(
            block_conn,
            blocks_path,
            consensus_hash,
            block_hash,
        )? {
            Some(staging_block) => {
                if staging_block.block_data.len() == 0 {
                    return Ok(None);
                }

                match StacksBlock::consensus_deserialize(&mut &staging_block.block_data[..]) {
                    Ok(block) => Ok(Some(block)),
                    Err(e) => Err(Error::NetError(e)),
                }
            }
            None => Ok(None),
        }
    }

    /// Load up the list of users who burned for an unprocessed block.
    fn load_staging_block_user_supports(
        block_conn: &DBConn,
        consensus_hash: &ConsensusHash,
        block_hash: &BlockHeaderHash,
    ) -> Result<Vec<StagingUserBurnSupport>, Error> {
        let sql = "SELECT * FROM staging_user_burn_support WHERE anchored_block_hash = ?1 AND consensus_hash = ?2".to_string();
        let args: &[&dyn ToSql] = &[&block_hash, &consensus_hash];
        let rows = query_rows::<StagingUserBurnSupport, _>(block_conn, &sql, args)
            .map_err(Error::DBError)?;
        Ok(rows)
    }

    /// Load up a queued block's queued pubkey hash
    fn load_staging_block_pubkey_hash(
        block_conn: &DBConn,
        consensus_hash: &ConsensusHash,
        block_hash: &BlockHeaderHash,
    ) -> Result<Option<Hash160>, Error> {
        let sql = format!("SELECT microblock_pubkey_hash FROM staging_blocks WHERE anchored_block_hash = ?1 AND consensus_hash = ?2 AND processed = 0 AND orphaned = 0");
        let args: &[&dyn ToSql] = &[&block_hash, &consensus_hash];
        let rows =
            query_row_columns::<Hash160, _>(block_conn, &sql, args, "microblock_pubkey_hash")
                .map_err(Error::DBError)?;
        match rows.len() {
            0 => Ok(None),
            1 => Ok(Some(rows[0].clone())),
            _ => {
                // should be impossible since this is the primary key
                panic!("Got two or more block rows with same burn and block hashes");
            }
        }
    }

    /// Load up a block's microblock public key hash, staging or not
    fn load_block_pubkey_hash(
        block_conn: &DBConn,
        block_path: &String,
        consensus_hash: &ConsensusHash,
        block_hash: &BlockHeaderHash,
    ) -> Result<Option<Hash160>, Error> {
        let pubkey_hash = match StacksChainState::load_staging_block_pubkey_hash(
            block_conn,
            consensus_hash,
            block_hash,
        )? {
            Some(pubkey_hash) => pubkey_hash,
            None => {
                // maybe it's already processed?
                let header = match StacksChainState::load_block_header(
                    block_path,
                    consensus_hash,
                    block_hash,
                )? {
                    Some(block_header) => block_header,
                    None => {
                        // parent isn't available
                        return Ok(None);
                    }
                };
                header.microblock_pubkey_hash.clone()
            }
        };
        Ok(Some(pubkey_hash))
    }
    
    /// Load up a preprocessed microblock's staging info (processed or not), but via 
    /// its parent anchored block's index block hash.
    /// Don't load the microblock itself.
    /// Ignores orphaned microblocks.
    pub fn load_staging_microblock_info(
        blocks_conn: &DBConn,
        parent_index_block_hash: &StacksBlockId,
        microblock_hash: &BlockHeaderHash,
    ) -> Result<Option<StagingMicroblock>, Error> {
        let sql = "SELECT * FROM staging_microblocks WHERE index_block_hash = ?1 AND microblock_hash = ?2 AND orphaned = 0 LIMIT 1".to_string();
        let args: &[&dyn ToSql] = &[&parent_index_block_hash, &microblock_hash];
        let mut rows =
            query_rows::<StagingMicroblock, _>(blocks_conn, &sql, args).map_err(Error::DBError)?;

        Ok(rows.pop())
    }
    
    /// Load up a preprocessed microblock's staging info (processed or not), via its index
    /// microblock hash.
    /// Don't load the microblock itself.
    /// Ignores orphaned microblocks.
    pub fn load_staging_microblock_info_indexed(
        blocks_conn: &DBConn,
        index_microblock_hash: &StacksBlockId,
    ) -> Result<Option<StagingMicroblock>, Error> {
        let sql = "SELECT * FROM staging_microblocks WHERE index_microblock_hash = ?1 AND orphaned = 0 LIMIT 1".to_string();
        let args: &[&dyn ToSql] = &[&index_microblock_hash];
        let mut rows =
            query_rows::<StagingMicroblock, _>(blocks_conn, &sql, args).map_err(Error::DBError)?;

        Ok(rows.pop())
    }

    /// Load up a preprocessed microblock (processed or not)
    pub fn load_staging_microblock(
        blocks_conn: &DBConn,
        parent_consensus_hash: &ConsensusHash,
        parent_block_hash: &BlockHeaderHash,
        microblock_hash: &BlockHeaderHash,
    ) -> Result<Option<StagingMicroblock>, Error> {
        let parent_index_hash = StacksBlockHeader::make_index_block_hash(parent_consensus_hash, parent_block_hash);
        match StacksChainState::load_staging_microblock_info(
            blocks_conn,
            &parent_index_hash,
            microblock_hash
        )? {
            Some(mut staging_microblock) => {
                // load associated block data
                staging_microblock.block_data =
                    StacksChainState::load_staging_microblock_bytes(blocks_conn, microblock_hash)?
                        .unwrap_or(vec![]);
                Ok(Some(staging_microblock))
            }
            None => {
                // not present
                Ok(None)
            }
        }
    }
    
    /*
    /// Merge two sorted microblock streams.
    /// Resulting stream will be sorted by sequence.
    /// if staging_microblocks[i].processed is true, then it must have a non-empty block_data
    /// array.  If this is not true, then you'll get back a NetError
    fn merge_microblock_streams(
        staging_microblocks: Vec<StagingMicroblock>,
        disk_microblocks: Vec<StacksMicroblock>,
    ) -> Result<Vec<StacksMicroblock>, Error> {
        let num_staging_microblocks = staging_microblocks.len();
        let num_disk_microblocks = disk_microblocks.len();
        let cnt = if num_staging_microblocks < num_disk_microblocks {
            num_staging_microblocks
        } else {
            num_disk_microblocks
        };

        // merge staging and on-disk streams
        let mut microblocks = vec![];
        for i in 0..cnt {
            // favor DB-stored microblock over disk-stored, since the DB is less likely to be
            // corrupt!
            if !staging_microblocks[i].processed {
                if staging_microblocks[i].block_data.len() == 0 {
                    return Err(Error::NetError(net_error::DeserializeError(format!(
                        "Microblock {} does not have block data",
                        staging_microblocks[i].microblock_hash
                    ))));
                }

                let microblock = StacksMicroblock::consensus_deserialize(
                    &mut &staging_microblocks[i].block_data[..],
                )
                .map_err(Error::NetError)?;
                microblocks.push(microblock);
            } else {
                microblocks.push(disk_microblocks[i].clone());
            }
        }

        if cnt < num_staging_microblocks {
            for i in cnt..num_staging_microblocks {
                if !staging_microblocks[i].processed {
                    if staging_microblocks[i].block_data.len() == 0 {
                        return Err(Error::NetError(net_error::DeserializeError(format!(
                            "Microblock {} does not have block data",
                            staging_microblocks[i].microblock_hash
                        ))));
                    }

                    let microblock = StacksMicroblock::consensus_deserialize(
                        &mut &staging_microblocks[i].block_data[..],
                    )
                    .map_err(Error::NetError)?;
                    microblocks.push(microblock);
                } else {
                    // discontiguous -- there's a processed microblock occurring later in the
                    // sequence than an unprocessed microblock.  Shouldn't happen.
                    return Err(Error::DBError(db_error::Corruption));
                }
            }
        } else if cnt < num_disk_microblocks {
            for i in cnt..num_disk_microblocks {
                microblocks.push(disk_microblocks[i].clone());
            }
        }

        // just to be sure...
        microblocks.sort_by(|a, b| a.header.sequence.partial_cmp(&b.header.sequence).unwrap());

        Ok(microblocks)
    }
    */

    /// Load up a microblock stream fork, given its parent block hash and burn header hash.
    /// Only returns Some(..) if the stream is contiguous.
    /// If processed_only is true, then only processed microblocks are loaded
    fn inner_load_microblock_stream_fork(
        blocks_conn: &DBConn,
        parent_consensus_hash: &ConsensusHash,
        parent_anchored_block_hash: &BlockHeaderHash,
        tip_microblock_hash: &BlockHeaderHash,
        processed_only: bool
    ) -> Result<Option<Vec<StacksMicroblock>>, Error> {
        let mut ret = vec![];
        let mut mblock_hash = tip_microblock_hash.clone();
        let sql =
            if processed_only {
                "SELECT * FROM staging_microblocks WHERE anchored_block_hash = ?1 AND consensus_hash = ?2 AND microblock_hash = ?3 AND orphaned = 0 AND processed = 1"
            }
            else {
                "SELECT * FROM staging_microblocks WHERE anchored_block_hash = ?1 AND consensus_hash = ?2 AND microblock_hash = ?3 AND orphaned = 0"
            };
        
        loop {
            let args: &[&dyn ToSql] = &[&parent_anchored_block_hash, &parent_consensus_hash, &mblock_hash];
            let staging_microblock_opt = query_row_panic::<StagingMicroblock, _, _>(
                blocks_conn,
                sql,
                args,
                || {
                    format!(
                        "Stored the same microblock twice: {}/{}-{}",
                        parent_consensus_hash,
                        parent_anchored_block_hash,
                        &mblock_hash,
                    )
                },
            )?;

            let microblock = match staging_microblock_opt {
                Some(_) => {
                    let mblock_data = StacksChainState::load_staging_microblock_bytes(blocks_conn, &mblock_hash)?
                        .expect(&format!(
                            "CORRUPTION: no microblock data found for {}/{}-{}",
                            parent_consensus_hash,
                            parent_anchored_block_hash,
                            &mblock_hash,
                        ));

                    // get the actual microblock
                    let microblock = StacksMicroblock::consensus_deserialize(&mut &mblock_data[..])
                        .expect(&format!(
                            "CORRUPTION: failed to parse microblock data for {}/{}-{}",
                            parent_consensus_hash,
                            parent_anchored_block_hash,
                            &mblock_hash,
                        ));

                    microblock
                },
                None => {
                    debug!(
                        "No such microblock (processed={}): {}/{}-{}", 
                        processed_only,
                        parent_consensus_hash,
                        parent_anchored_block_hash,
                        &mblock_hash,
                    );
                    return Ok(None);
                }
            };

            mblock_hash = microblock.header.prev_block.clone();
            ret.push(microblock);

            if mblock_hash == *parent_anchored_block_hash {
                break;
            }
        }
        ret.reverse();
        Ok(Some(ret))
    }
    
    /// Load up a microblock stream fork, even if its microblocks blocks aren't processed.
    pub fn load_microblock_stream_fork(
        blocks_conn: &DBConn,
        parent_consensus_hash: &ConsensusHash,
        parent_anchored_block_hash: &BlockHeaderHash,
        tip_microblock_hash: &BlockHeaderHash,
    ) -> Result<Option<Vec<StacksMicroblock>>, Error> {
        StacksChainState::inner_load_microblock_stream_fork(
            blocks_conn,
            parent_consensus_hash,
            parent_anchored_block_hash,
            tip_microblock_hash,
            false
        )
    }
    
    /// Load up a microblock stream fork, but only if its microblocks are processed.
    pub fn load_processed_microblock_stream_fork(
        blocks_conn: &DBConn,
        parent_consensus_hash: &ConsensusHash,
        parent_anchored_block_hash: &BlockHeaderHash,
        tip_microblock_hash: &BlockHeaderHash,
    ) -> Result<Option<Vec<StacksMicroblock>>, Error> {
        StacksChainState::inner_load_microblock_stream_fork(
            blocks_conn,
            parent_consensus_hash,
            parent_anchored_block_hash,
            tip_microblock_hash,
            true
        )
    }

    /// Load up a block's longest non-forked descendant microblock stream, given its block hash and burn header hash.
    /// Loads microblocks until a fork junction is found (if any), and drops all microblocks after
    /// it if found.  Ties are broken arbitrarily.
    ///
    /// DO NOT USE IN CONSENSUS CODE.
    pub fn load_descendant_staging_microblock_stream(
        blocks_conn: &DBConn,
        parent_index_block_hash: &StacksBlockId,
        start_seq: u16,
        last_seq: u16,
    ) -> Result<Option<Vec<StacksMicroblock>>, Error> {
        assert!(last_seq >= start_seq);

        let sql = 
            if start_seq == last_seq {
                // takes the same arguments as the range case below, but will 
                "SELECT * FROM staging_microblocks WHERE index_block_hash = ?1 AND sequence == ?2 AND sequence == ?3 AND orphaned = 0 ORDER BY sequence ASC".to_string()
            }
            else {
                "SELECT * FROM staging_microblocks WHERE index_block_hash = ?1 AND sequence >= ?2 AND sequence < ?3 AND orphaned = 0 ORDER BY sequence ASC".to_string()
            };

        let args: &[&dyn ToSql] = &[parent_index_block_hash, &start_seq, &last_seq];
        let staging_microblocks =
            query_rows::<StagingMicroblock, _>(blocks_conn, &sql, args).map_err(Error::DBError)?;

        if staging_microblocks.len() == 0 {
            // haven't seen any microblocks that descend from this block yet
            test_debug!(
                "No microblocks built on {} up to {}",
                &parent_index_block_hash,
                last_seq
            );
            return Ok(None);
        }

        let mut ret = vec![];
        let mut tip = None;
        let mut forked = false;

        // load associated staging microblock data, but best-effort.
        // Stop loading once we find a fork juncture.
        for i in 0..staging_microblocks.len() {
            let mblock_data = StacksChainState::load_staging_microblock_bytes(
                blocks_conn,
                &staging_microblocks[i].microblock_hash,
            )?.expect(&format!("BUG: have record for {}-{} but no data", &parent_index_block_hash, &staging_microblocks[i].microblock_hash));

            let mblock = match StacksMicroblock::consensus_deserialize(&mut &mblock_data[..]) {
                Ok(mb) => mb,
                Err(e) => {
                    // found an unparseable microblock. abort load
                    warn!("Failed to load {}-{} ({}): {:?}", &parent_index_block_hash, &staging_microblocks[i].microblock_hash, staging_microblocks[i].sequence, &e);
                    break;
                }
            };

            if let Some((seq, mblock_hash)) = tip {
                if mblock.header.sequence <= seq || mblock.header.prev_block != mblock_hash {
                    debug!("Microblock fork found off of {} at sequence {}", &parent_index_block_hash, seq);
                    forked = true;
                    break;
                }
            }

            tip = Some((mblock.header.sequence, mblock.header.block_hash()));
            ret.push(mblock);
        }
        if forked && ret.len() == 0 {
            // just as if there were no blocks loaded
            Ok(None)
        }
        else {
            Ok(Some(ret))
        }
    }
    
    /// Load up the next block in a microblock stream, assuming there is only one child.
    /// If there are zero children, or more than one child, then returns None.
    ///
    /// DO NOT USE IN CONSENSUS CODE.
    pub fn load_next_descendant_microblock(
        blocks_conn: &DBConn,
        parent_index_block_hash: &StacksBlockId,
        seq: u16
    ) -> Result<Option<StacksMicroblock>, Error> {
        StacksChainState::load_descendant_staging_microblock_stream(blocks_conn, parent_index_block_hash, seq, seq)
            .and_then(|list_opt| {
                match list_opt {
                    Some(mut list) => Ok(list.pop()),
                    None => Ok(None)
                }
            })
    }

    /// stacks_block _must_ have been committed, or this will return an error
    pub fn get_parent(&self, stacks_block: &StacksBlockId) -> Result<StacksBlockId, Error> {
        let sql = "SELECT parent_block_id FROM block_headers WHERE index_block_hash = ?";
        self.headers_db()
            .query_row(sql, &[stacks_block], |row| row.get(0))
            .map_err(|e| Error::from(db_error::from(e)))
    }

    pub fn get_parent_consensus_hash(
        sort_ic: &SortitionDBConn,
        parent_block_hash: &BlockHeaderHash,
        my_consensus_hash: &ConsensusHash,
    ) -> Result<Option<ConsensusHash>, Error> {
        let sort_handle = SortitionHandleConn::open_reader_consensus(sort_ic, my_consensus_hash)?;

        // find all blocks that we have that could be this block's parent
        let sql = "SELECT * FROM snapshots WHERE winning_stacks_block_hash = ?1";
        let possible_parent_snapshots =
            query_rows::<BlockSnapshot, _>(&sort_handle, &sql, &[parent_block_hash])?;
        for possible_parent in possible_parent_snapshots.into_iter() {
            let burn_ancestor =
                sort_handle.get_block_snapshot(&possible_parent.burn_header_hash)?;
            if let Some(_ancestor) = burn_ancestor {
                // found!
                return Ok(Some(possible_parent.consensus_hash));
            }
        }
        return Ok(None);
    }

    /// Get an anchored block's parent block header.
    /// Doesn't matter if it's staging or not.
    pub fn load_parent_block_header(
        sort_ic: &SortitionDBConn,
        blocks_path: &String,
        consensus_hash: &ConsensusHash,
        anchored_block_hash: &BlockHeaderHash,
    ) -> Result<Option<(StacksBlockHeader, ConsensusHash)>, Error> {
        let header = match StacksChainState::load_block_header(
            blocks_path,
            consensus_hash,
            anchored_block_hash,
        )? {
            Some(hdr) => hdr,
            None => {
                return Ok(None);
            }
        };

        let sort_handle = SortitionHandleConn::open_reader_consensus(sort_ic, consensus_hash)?;

        // find all blocks that we have that could be this block's parent
        let sql = "SELECT * FROM snapshots WHERE winning_stacks_block_hash = ?1";
        let possible_parent_snapshots =
            query_rows::<BlockSnapshot, _>(&sort_handle, &sql, &[&header.parent_block])?;
        for possible_parent in possible_parent_snapshots.into_iter() {
            let burn_ancestor =
                sort_handle.get_block_snapshot(&possible_parent.burn_header_hash)?;
            if let Some(ancestor) = burn_ancestor {
                // found!
                let ret = StacksChainState::load_block_header(
                    blocks_path,
                    &ancestor.consensus_hash,
                    &ancestor.winning_stacks_block_hash,
                )?
                .map(|header| (header, ancestor.consensus_hash));

                return Ok(ret);
            }
        }
        return Ok(None);
    }

    /// Store a preprocessed block, queuing it up for subsequent processing.
    /// The caller should at least verify that the block is attached to some fork in the burn
    /// chain.
    fn store_staging_block<'a>(
        tx: &mut BlocksDBTx<'a>,
        consensus_hash: &ConsensusHash,
        block: &StacksBlock,
        parent_consensus_hash: &ConsensusHash,
        commit_burn: u64,
        sortition_burn: u64,
        download_time: u64,
    ) -> Result<(), Error> {
        debug!(
            "Store anchored block {}/{}, parent in {}",
            consensus_hash,
            block.block_hash(),
            parent_consensus_hash
        );
        assert!(commit_burn < i64::max_value() as u64);
        assert!(sortition_burn < i64::max_value() as u64);

        let block_hash = block.block_hash();
        let index_block_hash =
            StacksBlockHeader::make_index_block_hash(&consensus_hash, &block_hash);

        let attachable = {
            // if this block has an unprocessed staging parent, then it's not attachable until its parent is.
            let has_parent_sql = "SELECT anchored_block_hash FROM staging_blocks WHERE anchored_block_hash = ?1 AND consensus_hash = ?2 AND processed = 0 AND orphaned = 0 LIMIT 1".to_string();
            let has_parent_args: &[&dyn ToSql] =
                &[&block.header.parent_block, &parent_consensus_hash];
            let rows = query_row_columns::<BlockHeaderHash, _>(
                &tx,
                &has_parent_sql,
                has_parent_args,
                "anchored_block_hash",
            )
            .map_err(Error::DBError)?;
            if rows.len() > 0 {
                // still have unprocessed parent -- this block is not attachable
                debug!(
                    "Store non-attachable anchored block {}/{}",
                    consensus_hash,
                    block.block_hash()
                );
                0
            } else {
                // no unprocessed parents -- this block is potentially attachable
                1
            }
        };

        // store block metadata
        let sql = "INSERT OR REPLACE INTO staging_blocks \
                   (anchored_block_hash, \
                   parent_anchored_block_hash, \
                   consensus_hash, \
                   parent_consensus_hash, \
                   parent_microblock_hash, \
                   parent_microblock_seq, \
                   microblock_pubkey_hash, \
                   height, \
                   attachable, \
                   processed, \
                   orphaned, \
                   commit_burn, \
                   sortition_burn, \
                   index_block_hash, \
                   arrival_time, \
                   processed_time, \
                   download_time) \
                   VALUES (?1, ?2, ?3, ?4, ?5, ?6, ?7, ?8, ?9, ?10, ?11, ?12, ?13, ?14, ?15, ?16, ?17)";
        let args: &[&dyn ToSql] = &[
            &block_hash,
            &block.header.parent_block,
            &consensus_hash,
            &parent_consensus_hash,
            &block.header.parent_microblock,
            &block.header.parent_microblock_sequence,
            &block.header.microblock_pubkey_hash,
            &u64_to_sql(block.header.total_work.work)?,
            &attachable,
            &0,
            &0,
            &u64_to_sql(commit_burn)?,
            &u64_to_sql(sortition_burn)?,
            &index_block_hash,
            &u64_to_sql(get_epoch_time_secs())?,
            &0,
            &u64_to_sql(download_time)?,
        ];

        tx.execute(&sql, args)
            .map_err(|e| Error::DBError(db_error::SqliteError(e)))?;

        StacksChainState::store_block(tx.get_blocks_path(), consensus_hash, block)?;

        // mark all children of this new block as unattachable -- need to attach this block first!
        // this should be done across all burnchains.
        let children_sql =
            "UPDATE staging_blocks SET attachable = 0 WHERE parent_anchored_block_hash = ?1";
        let children_args = [&block_hash];

        tx.execute(&children_sql, &children_args)
            .map_err(|e| Error::DBError(db_error::SqliteError(e)))?;

        Ok(())
    }

    /// Store a preprocessed microblock, queueing it up for subsequent processing.
    /// The caller should at least verify that this block was signed by the miner of the ancestor
    /// anchored block that this microblock builds off of.  Because microblocks may arrive out of
    /// order, this method does not check that.
    /// The consensus_hash and anchored_block_hash correspond to the _parent_ Stacks block.
    /// Microblocks ought to only be stored if they are first confirmed to have been signed.
    fn store_staging_microblock<'a>(
        tx: &mut BlocksDBTx<'a>,
        parent_consensus_hash: &ConsensusHash,
        parent_anchored_block_hash: &BlockHeaderHash,
        microblock: &StacksMicroblock,
    ) -> Result<(), Error> {
        test_debug!(
            "Store staging microblock {}/{}-{}",
            parent_consensus_hash,
            parent_anchored_block_hash,
            microblock.block_hash()
        );

        let mut microblock_bytes = vec![];
        microblock
            .consensus_serialize(&mut microblock_bytes)
            .map_err(Error::NetError)?;

        let index_block_hash =
            StacksBlockHeader::make_index_block_hash(parent_consensus_hash, parent_anchored_block_hash);

        let index_microblock_hash = 
            StacksBlockHeader::make_index_block_hash(parent_consensus_hash, &microblock.block_hash());

        // store microblock metadata
        let sql = "INSERT OR REPLACE INTO staging_microblocks (anchored_block_hash, consensus_hash, index_block_hash, microblock_hash, parent_hash, index_microblock_hash, sequence, processed, orphaned) VALUES (?1, ?2, ?3, ?4, ?5, ?6, ?7, ?8, ?9)";
        let args: &[&dyn ToSql] = &[
            &parent_anchored_block_hash,
            &parent_consensus_hash,
            &index_block_hash,
            &microblock.block_hash(),
            &microblock.header.prev_block,
            &index_microblock_hash,
            &microblock.header.sequence,
            &0,
            &0,
        ];

        tx.execute(&sql, args)
            .map_err(|e| Error::DBError(db_error::SqliteError(e)))?;

        // store microblock bytes
        let block_sql = "INSERT OR REPLACE INTO staging_microblocks_data \
                         (block_hash, block_data)
                         VALUES (?1, ?2)";
        let block_args: &[&dyn ToSql] = &[&microblock.block_hash(), &microblock_bytes];

        tx.execute(&block_sql, block_args)
            .map_err(|e| Error::DBError(db_error::SqliteError(e)))?;

        Ok(())
    }

    /// Store users who burned in support of a block
    fn store_staging_block_user_burn_supports<'a>(
        tx: &mut BlocksDBTx<'a>,
        consensus_hash: &ConsensusHash,
        block_hash: &BlockHeaderHash,
        burn_supports: &Vec<UserBurnSupportOp>,
    ) -> Result<(), Error> {
        for burn_support in burn_supports.iter() {
            assert!(burn_support.burn_fee < i64::max_value() as u64);
        }

        for burn_support in burn_supports.iter() {
            let sql = "INSERT OR REPLACE INTO staging_user_burn_support (anchored_block_hash, consensus_hash, address, burn_amount, vtxindex) VALUES (?1, ?2, ?3, ?4, ?5)";
            let args: &[&dyn ToSql] = &[
                &consensus_hash,
                &block_hash,
                &burn_support.address.to_string(),
                &u64_to_sql(burn_support.burn_fee)?,
                &burn_support.vtxindex,
            ];

            tx.execute(&sql, args)
                .map_err(|e| Error::DBError(db_error::SqliteError(e)))?;
        }

        Ok(())
    }

    /// Read all the i64 values from a query (possibly none).
    fn read_i64s(conn: &DBConn, query: &str, args: &[&dyn ToSql]) -> Result<Vec<i64>, Error> {
        let mut stmt = conn
            .prepare(query)
            .map_err(|e| Error::DBError(db_error::SqliteError(e)))?;
        let mut rows = stmt
            .query(args)
            .map_err(|e| Error::DBError(db_error::SqliteError(e)))?;

        // gather
        let mut row_data: Vec<i64> = vec![];
        while let Some(row_res) = rows.next() {
            match row_res {
                Ok(row) => {
                    let val_opt: Option<i64> = row.get(0);
                    match val_opt {
                        Some(val) => {
                            row_data.push(val);
                        }
                        None => {}
                    }
                }
                Err(e) => {
                    return Err(Error::DBError(db_error::SqliteError(e)));
                }
            };
        }
        Ok(row_data)
    }

    /// Do we have a block queued up, and if so, is it being processed?.
    /// Return Some(processed) if the block is queued up -- true if processed, false if not
    /// Return None if the block is not queued up
    fn get_staging_block_status(
        blocks_conn: &DBConn,
        consensus_hash: &ConsensusHash,
        block_hash: &BlockHeaderHash,
    ) -> Result<Option<bool>, Error> {
        StacksChainState::read_i64s(blocks_conn, "SELECT processed FROM staging_blocks WHERE anchored_block_hash = ?1 AND consensus_hash = ?2", &[block_hash, consensus_hash])
            .and_then(|processed| {
                if processed.len() == 0 {
                    Ok(None)
                }
                else if processed.len() == 1 {
                    Ok(Some(processed[0] != 0))
                }
                else {
                    Err(Error::DBError(db_error::Overflow))
                }
            })
    }

    /// Is a block orphaned?
    pub fn is_block_orphaned(
        blocks_conn: &DBConn,
        consensus_hash: &ConsensusHash,
        block_hash: &BlockHeaderHash,
    ) -> Result<bool, Error> {
        StacksChainState::read_i64s(blocks_conn, "SELECT orphaned FROM staging_blocks WHERE anchored_block_hash = ?1 AND consensus_hash = ?2", &[block_hash, consensus_hash])
            .and_then(|orphaned| {
                if orphaned.len() == 0 {
                    Ok(false)
                }
                else if orphaned.len() == 1 {
                    Ok(orphaned[0] != 0)
                }
                else {
                    Err(Error::DBError(db_error::Overflow))
                }
            })
    }

    /// Do we have a microblock in the DB, and if so, has it been processed?
    /// The query takes the consensus hash and block hash of a block that _produced_ this stream.
    /// Return Some(processed) if the microblock is queued up.
    /// Return None if the microblock is not queued up.
    #[cfg(test)]
    pub fn get_microblock_status(
        &self,
        parent_consensus_hash: &ConsensusHash,
        parent_block_hash: &BlockHeaderHash,
        microblock_hash: &BlockHeaderHash,
    ) -> Result<Option<bool>, Error> {
        StacksChainState::read_i64s(&self.blocks_db, "SELECT processed FROM staging_microblocks WHERE anchored_block_hash = ?1 AND microblock_hash = ?2 AND consensus_hash = ?3", &[&parent_block_hash, microblock_hash, &parent_consensus_hash])
            .and_then(|processed| {
                if processed.len() == 0 {
                    Ok(None)
                }
                else if processed.len() == 1 {
                    Ok(Some(processed[0] != 0))
                }
                else {
                    Err(Error::DBError(db_error::Overflow))
                }
            })
    }
    
    /*
    /// What's the first microblock hash in a stream?
    pub fn get_microblock_stream_head_hash(
        blocks_conn: &DBConn,
        consensus_hash: &ConsensusHash,
        anchored_header_hash: &BlockHeaderHash,
    ) -> Result<Option<BlockHeaderHash>, Error> {
        let sql = "SELECT * FROM staging_microblocks WHERE consensus_hash = ?1 AND anchored_block_hash = ?2 AND sequence = 0 AND orphaned = 0".to_string();
        let args: &[&dyn ToSql] = &[&consensus_hash, &anchored_header_hash];
        let staging_microblocks =
            query_rows::<StagingMicroblock, _>(blocks_conn, &sql, args).map_err(Error::DBError)?;
        match staging_microblocks.len() {
            0 => Ok(None),
            1 => Ok(Some(staging_microblocks[0].microblock_hash.clone())),
            _ => Ok(None), // leader equivocated
        }
    }
    */

    /// Given an anchor block's index hash, does it confirm any microblocks?
    /// Due to the way we process microblocks -- i.e. all microblocks between a parent/child anchor
    /// block are processed atomically -- it is sufficient to check that there exists a microblock
    /// that is the parent microblock of this block, and is processed.
    pub fn has_processed_microblocks(&self, child_index_block_hash: &StacksBlockId) -> Result<bool, Error> {
        let (parent_consensus_hash, parent_block_hash) = match StacksChainState::get_parent_block_header_hashes(&self.blocks_db, &child_index_block_hash)? {
            Some(x) => x,
            None => {
                // no parent stored, so no confirmed microblocks
                return Ok(false);
            }
        };
        let parent_index_block_hash = StacksBlockHeader::make_index_block_hash(&parent_consensus_hash, &parent_block_hash);

        let child_info = match StacksChainState::load_staging_block_info(&self.blocks_db, child_index_block_hash)? {
            Some(x) => x,
            None => {
                // no header record for this block, so it cannot have confirmed anything
                return Ok(false);
            }
        };

        let sql = "SELECT 1 FROM staging_microblocks WHERE index_block_hash = ?1 AND microblock_hash = ?2 AND processed = 1 AND orphaned = 0";
        let args : &[&dyn ToSql] = &[&parent_index_block_hash, &child_info.parent_microblock_hash];
        let res = self.blocks_db
            .query_row(sql, args, |_r| ())
            .optional()
            .expect("DB CORRUPTION: staging blocks DB corrupted!")
            .is_some();

        Ok(res)
    }

    /// Generate a blocks inventory message, given the output of
    /// SortitionDB::get_stacks_header_hashes().  Note that header_hashes must be less than or equal to
    /// pox_constants.reward_cycle_length, in order to generate a valid BlocksInvData payload.
    pub fn get_blocks_inventory(
        &self,
        header_hashes: &[(ConsensusHash, Option<BlockHeaderHash>)],
    ) -> Result<BlocksInvData, Error> {
        let mut block_bits = vec![];
        let mut microblock_bits = vec![];

        for (consensus_hash, stacks_header_hash_opt) in header_hashes.iter() {
            match stacks_header_hash_opt {
                None => {
                    test_debug!(
                        "Do not have any block in burn block {} in {}",
                        &consensus_hash,
                        &self.blocks_path
                    );
                    block_bits.push(false);
                    microblock_bits.push(false);
                }
                Some(ref stacks_header_hash) => {
                    let index_block_hash = StacksBlockHeader::make_index_block_hash(
                        consensus_hash,
                        stacks_header_hash,
                    );

                    let mut orphaned = false;

                    // check block
                    if StacksChainState::has_block_indexed(&self.blocks_path, &index_block_hash)? {
                        // it had better _not_ be empty (empty indicates invalid)
                        let block_path = StacksChainState::get_index_block_path(
                            &self.blocks_path,
                            &index_block_hash,
                        )?;
                        let sz = StacksChainState::get_file_size(&block_path)?;
                        if sz > 0 {
                            test_debug!(
                                "Have anchored block {} in {}",
                                &index_block_hash,
                                &self.blocks_path
                            );
                            block_bits.push(true);
                        } else {
                            test_debug!(
                                "Anchored block {} is orphaned; not reporting in inventory",
                                &index_block_hash
                            );
                            block_bits.push(false);
                            orphaned = true;
                        }
                    } else {
                        test_debug!("Do not have {} in {}", &index_block_hash, &self.blocks_path);
                        block_bits.push(false);
                        microblock_bits.push(false);
                        continue;
                    }

                    // check for microblocks that are confirmed by this block, and are already
                    // processed.
                    if !orphaned && self.has_processed_microblocks(&index_block_hash)? {
                        // There exists a confirmed, processed microblock that is the parent of
                        // this block.  This can only be the case if we processed a microblock
                        // stream that connects the parent to this child.
                        test_debug!(
                            "Have processed microblocks confirmed by anchored block {}",
                            &index_block_hash,
                        );
                        microblock_bits.push(true);
                    }
                    else {
                        test_debug!("Do not have processed microblocks confirmed by anchored block {} -- no index hash (orphaned={})", &index_block_hash, orphaned);
                        microblock_bits.push(false);
                    }
                }
            }
        }

        assert_eq!(block_bits.len(), microblock_bits.len());

        let block_bitvec = BlocksInvData::compress_bools(&block_bits);
        let microblocks_bitvec = BlocksInvData::compress_bools(&microblock_bits);

        Ok(BlocksInvData {
            bitlen: block_bits.len() as u16,
            block_bitvec: block_bitvec,
            microblocks_bitvec: microblocks_bitvec,
        })
    }

    /// Do we have a staging block?  Return true if the block is present and marked as unprocessed;
    /// false otherwise
    pub fn has_staging_block(
        blocks_conn: &DBConn,
        consensus_hash: &ConsensusHash,
        block_hash: &BlockHeaderHash,
    ) -> Result<bool, Error> {
        match StacksChainState::get_staging_block_status(blocks_conn, consensus_hash, block_hash)? {
            Some(processed) => Ok(!processed),
            None => Ok(false),
        }
    }

    /*
    /// Given the anchor block consensus hash and block hash of the block that confirms a stream,
    /// does the stream contain the microblock with the given hash, and is it _unprocessed_?
    /// Return true if so, false if not
    pub fn has_staging_microblock(
        blocks_conn: &DBConn,
        child_consensus_hash: &ConsensusHash,
        child_block_hash: &BlockHeaderHash,
        microblock_hash: &BlockHeaderHash,
    ) -> Result<bool, Error> {
        match StacksChainState::get_microblock_status(
            blocks_conn,
            child_consensus_hash,
            child_block_hash,
            microblock_hash,
        )? {
            Some(processed) => Ok(!processed),
            None => Ok(false),
        }
    }
    */

    /*
    /// Given the anchor block consensus hash and block hash of the block that confirms a stream,
    /// does the stream contain the microblock with the given hash, and is it processed and
    /// accepted?
    /// Return true if so, false if not
    pub fn has_confirmed_microblock(
        blocks_conn: &DBConn,
        child_consensus_hash: &ConsensusHash,
        child_block_hash: &BlockHeaderHash,
        microblock_hash: &BlockHeaderHash,
    ) -> Result<bool, Error> {
        match StacksChainState::get_microblock_status(
            blocks_conn,
            child_consensus_hash,
            child_block_hash,
            microblock_hash,
        )? {
            Some(processed) => Ok(processed),
            None => Ok(false),
        }
    }
    */

    /// Delete a microblock's data from the DB
    fn delete_microblock_data<'a>(
        tx: &mut BlocksDBTx<'a>,
        microblock_hash: &BlockHeaderHash,
    ) -> Result<(), Error> {
        // clear out the block data from staging
        let clear_sql = "DELETE FROM staging_microblocks_data WHERE block_hash = ?1".to_string();
        let clear_args = [&microblock_hash];

        tx.execute(&clear_sql, &clear_args)
            .map_err(|e| Error::DBError(db_error::SqliteError(e)))?;

        Ok(())
    }

    /// Mark an anchored block as orphaned and both orphan and delete its descendant microblock data.
    /// The blocks database will eventually delete all orphaned data.
    fn delete_orphaned_epoch_data<'a>(
        tx: &mut BlocksDBTx<'a>,
        consensus_hash: &ConsensusHash,
        anchored_block_hash: &BlockHeaderHash,
    ) -> Result<(), Error> {
        // This block is orphaned
        let update_block_sql = "UPDATE staging_blocks SET orphaned = 1, processed = 1, attachable = 0 WHERE consensus_hash = ?1 AND anchored_block_hash = ?2".to_string();
        let update_block_args: &[&dyn ToSql] = &[consensus_hash, anchored_block_hash];

        // All descendants of this processed block are never attachable.
        // Indicate this by marking all children as orphaned (but not procesed), across all burnchain forks.
        let update_children_sql = "UPDATE staging_blocks SET orphaned = 1, processed = 0, attachable = 0 WHERE parent_consensus_hash = ?1 AND parent_anchored_block_hash = ?2".to_string();
        let update_children_args: &[&dyn ToSql] = &[consensus_hash, anchored_block_hash];

        // find all orphaned microblocks, and delete the block data
        let find_orphaned_microblocks_sql = "SELECT microblock_hash FROM staging_microblocks WHERE consensus_hash = ?1 AND anchored_block_hash = ?2".to_string();
        let find_orphaned_microblocks_args: &[&dyn ToSql] = &[consensus_hash, anchored_block_hash];
        let orphaned_microblock_hashes = query_row_columns::<BlockHeaderHash, _>(
            tx,
            &find_orphaned_microblocks_sql,
            find_orphaned_microblocks_args,
            "microblock_hash",
        )
        .map_err(Error::DBError)?;

        // drop microblocks (this processes them)
        let update_microblock_children_sql = "UPDATE staging_microblocks SET orphaned = 1, processed = 1 WHERE consensus_hash = ?1 AND anchored_block_hash = ?2".to_string();
        let update_microblock_children_args: &[&dyn ToSql] = &[consensus_hash, anchored_block_hash];

        tx.execute(&update_block_sql, update_block_args)
            .map_err(|e| Error::DBError(db_error::SqliteError(e)))?;

        tx.execute(&update_children_sql, update_children_args)
            .map_err(|e| Error::DBError(db_error::SqliteError(e)))?;

        tx.execute(
            &update_microblock_children_sql,
            update_microblock_children_args,
        )
        .map_err(|e| Error::DBError(db_error::SqliteError(e)))?;

        for mblock_hash in orphaned_microblock_hashes {
            StacksChainState::delete_microblock_data(tx, &mblock_hash)?;
        }

        // mark the block as empty if we haven't already
        let block_path = StacksChainState::get_block_path(
            tx.get_blocks_path(),
            consensus_hash,
            anchored_block_hash,
        )?;
        match fs::metadata(&block_path) {
            Ok(_) => {
                StacksChainState::free_block(
                    tx.get_blocks_path(),
                    consensus_hash,
                    anchored_block_hash,
                );
            }
            Err(_) => {
                StacksChainState::atomic_file_write(&block_path, &vec![])?;
            }
        }

        Ok(())
    }

    /// Clear out a staging block -- mark it as processed.
    /// Mark its children as attachable.
    /// Idempotent.
    /// sort_tx_opt is required if accept is true
    fn set_block_processed<'a, 'b>(
        tx: &mut BlocksDBTx<'a>,
        mut sort_tx_opt: Option<&mut SortitionHandleTx<'b>>,
        consensus_hash: &ConsensusHash,
        anchored_block_hash: &BlockHeaderHash,
        accept: bool,
    ) -> Result<(), Error> {
        let sql = "SELECT * FROM staging_blocks WHERE consensus_hash = ?1 AND anchored_block_hash = ?2 AND orphaned = 0".to_string();
        let args: &[&dyn ToSql] = &[&consensus_hash, &anchored_block_hash];

        let has_stored_block = StacksChainState::has_stored_block(
            tx,
            tx.get_blocks_path(),
            consensus_hash,
            anchored_block_hash,
        )?;
        let _block_path = StacksChainState::make_block_dir(
            tx.get_blocks_path(),
            consensus_hash,
            anchored_block_hash,
        )?;

        let rows = query_rows::<StagingBlock, _>(tx, &sql, args).map_err(Error::DBError)?;
        let block = match rows.len() {
            0 => {
                // not an error if this block was already orphaned
                let orphan_sql = "SELECT * FROM staging_blocks WHERE consensus_hash = ?1 AND anchored_block_hash = ?2 AND orphaned = 1".to_string();
                let orphan_args: &[&dyn ToSql] = &[&consensus_hash, &anchored_block_hash];
                let orphan_rows = query_rows::<StagingBlock, _>(tx, &orphan_sql, orphan_args)
                    .map_err(Error::DBError)?;
                if orphan_rows.len() == 1 {
                    return Ok(());
                } else {
                    test_debug!(
                        "No such block at {}/{}",
                        consensus_hash,
                        anchored_block_hash
                    );
                    return Err(Error::DBError(db_error::NotFoundError));
                }
            }
            1 => rows[0].clone(),
            _ => {
                // should never happen
                panic!("Multiple staging blocks with same burn hash and block hash");
            }
        };

        if !block.processed {
            if !has_stored_block {
                if accept {
                    debug!(
                        "Accept block {}/{} as {}",
                        consensus_hash,
                        anchored_block_hash,
                        StacksBlockHeader::make_index_block_hash(
                            &consensus_hash,
                            &anchored_block_hash
                        )
                    );
                } else {
                    debug!("Reject block {}/{}", consensus_hash, anchored_block_hash);
                }
            } else {
                debug!(
                    "Already stored block {}/{} ({})",
                    consensus_hash,
                    anchored_block_hash,
                    StacksBlockHeader::make_index_block_hash(&consensus_hash, &anchored_block_hash)
                );
            }
        } else {
            debug!(
                "Already processed block {}/{} ({})",
                consensus_hash,
                anchored_block_hash,
                StacksBlockHeader::make_index_block_hash(&consensus_hash, &anchored_block_hash)
            );
        }

        let update_sql = "UPDATE staging_blocks SET processed = 1, processed_time = ?1 WHERE consensus_hash = ?2 AND anchored_block_hash = ?3".to_string();
        let update_args: &[&dyn ToSql] = &[
            &u64_to_sql(get_epoch_time_secs())?,
            &consensus_hash,
            &anchored_block_hash,
        ];

        tx.execute(&update_sql, update_args)
            .map_err(|e| Error::DBError(db_error::SqliteError(e)))?;

        if accept {
            // if we accepted this block, then children of this processed block are now attachable.
            // Applies across all burnchain forks
            let update_children_sql =
                "UPDATE staging_blocks SET attachable = 1 WHERE parent_anchored_block_hash = ?1"
                    .to_string();
            let update_children_args = [&anchored_block_hash];

            tx.execute(&update_children_sql, &update_children_args)
                .map_err(|e| Error::DBError(db_error::SqliteError(e)))?;

            // mark this block as processed in the burn db too
            match sort_tx_opt {
                Some(ref mut sort_tx) => {
                    sort_tx.set_stacks_block_accepted(
                        consensus_hash,
                        &block.parent_anchored_block_hash,
                        &block.anchored_block_hash,
                        block.height,
                    )?;
                }
                None => {
                    if !cfg!(test) {
                        // not allowed in production
                        panic!("No burn DB transaction given to block processor");
                    }
                }
            }
        } else {
            // Otherwise, all descendants of this processed block are never attachable.
            // Mark this block's children as orphans, blow away its data, and blow away its descendant microblocks.
            test_debug!("Orphan block {}/{}", consensus_hash, anchored_block_hash);
            StacksChainState::delete_orphaned_epoch_data(tx, consensus_hash, anchored_block_hash)?;
        }

        Ok(())
    }

    /// Drop a trail of staging microblocks.  Mark them as orphaned and delete their data.
    /// Also, orphan any anchored children blocks that build off of the now-orphaned microblocks.
    fn drop_staging_microblocks<'a>(
        tx: &mut BlocksDBTx<'a>,
        consensus_hash: &ConsensusHash,
        anchored_block_hash: &BlockHeaderHash,
        invalid_block_hash: &BlockHeaderHash,
    ) -> Result<(), Error> {
        // find offending sequence
        let seq_sql = "SELECT sequence FROM staging_microblocks WHERE consensus_hash = ?1 AND anchored_block_hash = ?2 AND microblock_hash = ?3 AND processed = 0 AND orphaned = 0".to_string();
        let seq_args: &[&dyn ToSql] = &[&consensus_hash, &anchored_block_hash, &invalid_block_hash];
        let seq = match query_int::<_>(tx, &seq_sql, seq_args) {
            Ok(seq) => seq,
            Err(e) => match e {
                db_error::NotFoundError => {
                    // no microblocks to delete
                    return Ok(());
                }
                _ => {
                    return Err(Error::DBError(e));
                }
            },
        };

        test_debug!(
            "Drop staging microblocks {}/{} up to {} ({})",
            consensus_hash,
            anchored_block_hash,
            invalid_block_hash,
            seq
        );

        // drop staging children at and beyond the invalid block
        let update_microblock_children_sql = "UPDATE staging_microblocks SET orphaned = 1, processed = 1 WHERE anchored_block_hash = ?1 AND sequence >= ?2".to_string();
        let update_microblock_children_args: &[&dyn ToSql] = &[&anchored_block_hash, &seq];

        tx.execute(
            &update_microblock_children_sql,
            update_microblock_children_args,
        )
        .map_err(|e| Error::DBError(db_error::SqliteError(e)))?;

        // find all orphaned microblocks hashes, and delete the block data
        let find_orphaned_microblocks_sql = "SELECT microblock_hash FROM staging_microblocks WHERE anchored_block_hash = ?1 AND sequence >= ?2".to_string();
        let find_orphaned_microblocks_args: &[&dyn ToSql] = &[&anchored_block_hash, &seq];
        let orphaned_microblock_hashes = query_row_columns::<BlockHeaderHash, _>(
            tx,
            &find_orphaned_microblocks_sql,
            find_orphaned_microblocks_args,
            "microblock_hash",
        )
        .map_err(Error::DBError)?;

        // garbage-collect
        for mblock_hash in orphaned_microblock_hashes.iter() {
            StacksChainState::delete_microblock_data(tx, &mblock_hash)?;
        }

        for mblock_hash in orphaned_microblock_hashes.iter() {
            // orphan any staging blocks that build on the now-invalid microblocks
            let update_block_children_sql = "UPDATE staging_blocks SET orphaned = 1, processed = 0, attachable = 0 WHERE parent_microblock_hash = ?1".to_string();
            let update_block_children_args = [&mblock_hash];

            tx.execute(&update_block_children_sql, &update_block_children_args)
                .map_err(|e| Error::DBError(db_error::SqliteError(e)))?;

            // mark the block as empty if we haven't already
            let block_path = StacksChainState::get_block_path(
                tx.get_blocks_path(),
                consensus_hash,
                anchored_block_hash,
            )?;
            match fs::metadata(&block_path) {
                Ok(_) => {
                    StacksChainState::free_block(
                        tx.get_blocks_path(),
                        consensus_hash,
                        anchored_block_hash,
                    );
                }
                Err(_) => {
                    StacksChainState::atomic_file_write(&block_path, &vec![])?;
                }
            }
        }

        Ok(())
    }

    /// Mark a range of a stream of microblocks as confirmed.
    /// All the corresponding blocks must have been validated and proven contiguous.
    fn set_microblocks_processed<'a>(
        tx: &mut BlocksDBTx<'a>,
        child_consensus_hash: &ConsensusHash,
        child_anchored_block_hash: &BlockHeaderHash,
        last_microblock_hash: &BlockHeaderHash,
    ) -> Result<(), Error> {
        let child_index_block_hash = StacksBlockHeader::make_index_block_hash(child_consensus_hash, child_anchored_block_hash);
        let (parent_consensus_hash, parent_block_hash) = match StacksChainState::get_parent_block_header_hashes(tx, &child_index_block_hash)? {
            Some(x) => x,
            None => {
                return Ok(());
            }
        };
        let parent_index_hash = StacksBlockHeader::make_index_block_hash(&parent_consensus_hash, &parent_block_hash);

        let mut mblock_hash = last_microblock_hash.clone();
        let sql = "UPDATE staging_microblocks SET processed = 1 WHERE consensus_hash = ?1 AND anchored_block_hash = ?2 AND microblock_hash = ?3";

        loop {
            test_debug!("Set {}-{} processed", &parent_index_hash, &mblock_hash);

            // confirm this microblock
            let args: &[&dyn ToSql] = &[&parent_consensus_hash, &parent_block_hash, &mblock_hash];
            tx.execute(sql, args)
                .map_err(|e| Error::DBError(db_error::SqliteError(e)))?;

            // find the parent so we can confirm it as well
            let mblock_info_opt = StacksChainState::load_staging_microblock_info(
                tx,
                &parent_index_hash,
                &mblock_hash
            )?;

            if let Some(mblock_info) = mblock_info_opt {
                if mblock_info.parent_hash == parent_block_hash {
                    // at head of stream
                    break;
                }
                else {
                    mblock_hash = mblock_info.parent_hash;
                }
            }
            else {
                // missing parent microblock -- caller should abort this DB transaction
                debug!("No such staging microblock {}/{}-{}", &parent_consensus_hash, &parent_block_hash, &mblock_hash);
                return Err(Error::NoSuchBlockError);
            }
        }

        Ok(())
    }

    /// Is a particular microblock stored in the staging DB, given the index anchored block hash of the block
    /// that confirms it?
    pub fn has_staging_microblock_indexed(
        &self,
<<<<<<< HEAD
        child_index_block_hash: &StacksBlockId,
=======
        index_anchor_block_hash: &StacksBlockId,
>>>>>>> c5bb7469
        seq: u16,
    ) -> Result<bool, Error> {
        let (parent_consensus_hash, parent_block_hash) = match StacksChainState::get_parent_block_header_hashes(&self.blocks_db, &child_index_block_hash)? {
            Some(x) => x,
            None => {
                return Ok(false);
            }
        };
        let parent_index_block_hash = StacksBlockHeader::make_index_block_hash(&parent_consensus_hash, &parent_block_hash);
        StacksChainState::read_i64s(&self.blocks_db, "SELECT processed FROM staging_microblocks WHERE index_block_hash = ?1 AND sequence = ?2", &[&parent_index_block_hash, &seq])
            .and_then(|processed| {
                if processed.len() == 0 {
                    Ok(false)
                }
                else if processed.len() == 1 {
                    Ok(processed[0] == 0)
                }
                else {
                    Err(Error::DBError(db_error::Overflow))
                }
            })
    }

<<<<<<< HEAD
    /// Do we have a particular microblock stream given its indexed tail microblock hash?
    /// Used by the RPC endpoint to determine if we can serve back a stream of microblocks.
    pub fn has_processed_microblocks_indexed(
=======
    /// Do we have a particular microblock stream given it _indexed head microblock hash_?
    pub fn has_confirmed_microblocks_indexed(
>>>>>>> c5bb7469
        &self,
        index_microblock_hash: &StacksBlockId,
    ) -> Result<bool, Error> {
        let sql = "SELECT 1 FROM staging_microblocks WHERE index_microblock_hash = ?1 AND processed = 1 AND orphaned = 0";
        let args : &[&dyn ToSql] = &[index_microblock_hash];
        let res = self.blocks_db
            .query_row(&sql, args, |_r| ())
            .optional()
            .expect("DB CORRUPTION: block header DB corrupted!")
            .is_some();
        Ok(res)
    }

    /// Given an index anchor block hash, get the index microblock hash for a confirmed microblock stream.
<<<<<<< HEAD
    /// This is the microblock index hash of the _tail_ of the stream that the given anchored block
    /// _confirms_.  If this method returns Some(..), it means that the anchored block identified
    /// by the child_index_block_hash has confirmed a stream ending with the microblock whose index
    /// hash is the returned Some(..) hash.
    ///
    /// Note that this method can succeed even if the microblock has not been stored.
    pub fn get_tail_microblock_index_hash(
        &self,
        child_index_block_hash: &StacksBlockId
=======
    pub fn get_confirmed_microblock_index_hash(
        &self,
        index_anchor_block_hash: &StacksBlockId,
>>>>>>> c5bb7469
    ) -> Result<Option<StacksBlockId>, Error> {
        // get parent's consensus hash and block hash
        let (parent_consensus_hash, _) = match StacksChainState::get_parent_block_header_hashes(&self.blocks_db, child_index_block_hash)? {
            Some(x) => x,
            None => {
                test_debug!("No such block: {:?}", &child_index_block_hash);
                return Ok(None);
            }
        };

        // get the child's staging block info
        let child_block_info = match StacksChainState::load_staging_block_info(
            &self.blocks_db,
            child_index_block_hash
        )? {
            Some(hdr) => hdr,
            None => {
                test_debug!("No such block: {:?}", &child_index_block_hash);
                return Ok(None);
            }
        };

        Ok(Some(StacksBlockHeader::make_index_block_hash(&parent_consensus_hash, &child_block_info.parent_microblock_hash)))
    }
    
    /// Do we have any unconfirmed microblocks at or after the given sequence number that descend
    /// from the anchored block identified by the given parent_index_block_hash?
    /// Does not consider whether or not they are valid.
    /// Used mainly for paging through unconfirmed microblocks in the RPC interface.
    pub fn has_any_staging_microblock_indexed(
        &self,
        parent_index_block_hash: &StacksBlockId,
        min_seq: u16,
    ) -> Result<bool, Error> {
        StacksChainState::read_i64s(&self.blocks_db, "SELECT processed FROM staging_microblocks WHERE index_block_hash = ?1 AND sequence >= ?2 LIMIT 1", &[&parent_index_block_hash, &min_seq])
            .and_then(|processed| Ok(processed.len() > 0))
    }
    
    /// Do we have a given microblock as a descendant of a given anchored block?
    /// Does not consider whether or not it has been processed or is orphaned.
    /// Used by the relayer to decide whether or not a microblock should be relayed.
    /// Used by the microblock-preprocessor to decide whether or not to store the microblock.
    pub fn has_descendant_microblock_indexed(
        &self,
        parent_index_block_hash: &StacksBlockId,
        microblock_hash: &BlockHeaderHash,
    ) -> Result<bool, Error> {
        StacksChainState::read_i64s(&self.blocks_db, "SELECT processed FROM staging_microblocks WHERE index_block_hash = ?1 AND microblock_hash = ?2 LIMIT 1", &[parent_index_block_hash, microblock_hash])
            .and_then(|processed| Ok(processed.len() > 0))
    }

    /// Do we have any microblock available to serve in any capacity, given its parent anchored block's
    /// index block hash?
    #[cfg(test)]
    fn has_microblocks_indexed(&self, parent_index_block_hash: &StacksBlockId) -> Result<bool, Error> {
        StacksChainState::read_i64s(
            &self.blocks_db,
            "SELECT processed FROM staging_microblocks WHERE index_block_hash = ?1 LIMIT 1",
            &[&parent_index_block_hash],
        )
        .and_then(|processed| Ok(processed.len() > 0))
    }

    /// Given an index block hash, get the consensus hash and block hash
    fn inner_get_block_header_hashes(
        blocks_db: &DBConn,
        index_block_hash: &StacksBlockId,
        consensus_hash_col: &str,
        anchored_block_col: &str
    ) -> Result<Option<(ConsensusHash, BlockHeaderHash)>, Error> {
        let sql = format!("SELECT {},{} FROM staging_blocks WHERE index_block_hash = ?1", consensus_hash_col, anchored_block_col);
        let args = [index_block_hash as &dyn ToSql];

        let row_data_opt = blocks_db
            .query_row(&sql, &args, |row| {
                let anchored_block_hash = BlockHeaderHash::from_column(row, anchored_block_col)?;
                let consensus_hash = ConsensusHash::from_column(row, consensus_hash_col)?;
                Ok((consensus_hash, anchored_block_hash))
            })
            .optional()
            .map_err(|e| Error::DBError(db_error::SqliteError(e)))?;

        match row_data_opt {
            Some(Ok(x)) => Ok(Some(x)),
            Some(Err(e)) => Err(e),
            None => Ok(None),
        }
    }
    
    /// Given an index block hash, get its consensus hash and block hash if it exists
    pub fn get_block_header_hashes(
        &self,
        index_block_hash: &StacksBlockId,
    ) -> Result<Option<(ConsensusHash, BlockHeaderHash)>, Error> {
        StacksChainState::inner_get_block_header_hashes(&self.blocks_db, index_block_hash, "consensus_hash", "anchored_block_hash")
    }
    
    /// Given an index block hash, get the parent consensus hash and block hash if it exists
    pub fn get_parent_block_header_hashes(
        blocks_conn: &DBConn,
        index_block_hash: &StacksBlockId,
    ) -> Result<Option<(ConsensusHash, BlockHeaderHash)>, Error> {
        StacksChainState::inner_get_block_header_hashes(blocks_conn, index_block_hash, "parent_consensus_hash", "parent_anchored_block_hash")
    }

    /// Given an index microblock hash, get the microblock hash and its anchored block and
    /// consensus hash
    pub fn get_microblock_parent_header_hashes(
        blocks_conn: &DBConn,
        index_microblock_hash: &StacksBlockId,
    ) -> Result<Option<(ConsensusHash, BlockHeaderHash, BlockHeaderHash)>, Error> {
        let sql = format!("SELECT consensus_hash,anchored_block_hash,microblock_hash FROM staging_microblocks WHERE index_microblock_hash = ?1");
        let args = [index_microblock_hash as &dyn ToSql];

        let row_data_opt = blocks_conn
            .query_row(&sql, &args, |row| {
                let consensus_hash = ConsensusHash::from_column(row, "consensus_hash")?;
                let anchored_block_hash = BlockHeaderHash::from_column(row, "anchored_block_hash")?;
                let microblock_hash = BlockHeaderHash::from_column(row, "microblock_hash")?;
                Ok((consensus_hash, anchored_block_hash, microblock_hash))
            })
            .optional()
            .map_err(|e| Error::DBError(db_error::SqliteError(e)))?;

        match row_data_opt {
            Some(Ok(x)) => Ok(Some(x)),
            Some(Err(e)) => Err(e),
            None => Ok(None),
        }
    }
    
    /// Get the sqlite rowid for a staging microblock, given the hash of the microblock.
    /// Returns None if no such microblock.
    fn stream_microblock_get_rowid(
        blocks_conn: &DBConn,
        parent_index_block_hash: &StacksBlockId,
        microblock_hash: &BlockHeaderHash,
    ) -> Result<Option<i64>, Error> {
        let sql = "SELECT staging_microblocks_data.rowid FROM \
                   staging_microblocks JOIN staging_microblocks_data \
                   ON staging_microblocks.microblock_hash = staging_microblocks_data.block_hash \
                   WHERE staging_microblocks.index_block_hash = ?1 AND staging_microblocks.microblock_hash = ?2";
        let args = [parent_index_block_hash as &dyn ToSql, microblock_hash as &dyn ToSql];
        query_row(blocks_conn, sql, &args).map_err(Error::DBError)
    }

    /// Load up the metadata on a microblock stream (but don't get the data itself)
    /// DO NOT USE IN PRODUCTION -- doesn't work for microblock forks.
    #[cfg(test)]
    fn stream_microblock_get_info(
        blocks_conn: &DBConn,
        parent_index_block_hash: &StacksBlockId,
    ) -> Result<Vec<StagingMicroblock>, Error> {
        let sql = "SELECT * FROM staging_microblocks WHERE index_block_hash = ?1 ORDER BY sequence"
            .to_string();
        let args = [parent_index_block_hash as &dyn ToSql];
        let microblock_info =
            query_rows::<StagingMicroblock, _>(blocks_conn, &sql, &args).map_err(Error::DBError)?;
        Ok(microblock_info)
    }

    /// Stream data from one Read to one Write
    fn stream_data<W: Write, R: Read + Seek>(
        fd: &mut W,
        stream: &mut BlockStreamData,
        input: &mut R,
        count: u64,
    ) -> Result<u64, Error> {
        input
            .seek(SeekFrom::Start(stream.offset))
            .map_err(Error::ReadError)?;

        let mut buf = vec![0u8; count as usize];
        let nr = input.read(&mut buf).map_err(Error::ReadError)?;
        fd.write_all(&buf[0..nr]).map_err(Error::WriteError)?;

        stream.offset += nr as u64;
        stream.total_bytes += nr as u64;

        Ok(nr as u64)
    }

    /// Stream a single microblock's data from the staging database.
    /// If this method returns 0, it's because we're EOF on the blob.
    fn stream_one_microblock<W: Write>(
        blocks_conn: &DBConn,
        fd: &mut W,
        stream: &mut BlockStreamData,
        count: u64,
    ) -> Result<u64, Error> {
        let rowid = match stream.rowid {
            None => {
                // need to get rowid in order to get the blob
                match StacksChainState::stream_microblock_get_rowid(
                    blocks_conn,
                    &stream.parent_index_block_hash,
                    &stream.microblock_hash
                )? {
                    Some(rid) => rid,
                    None => {
                        test_debug!(
                            "Microblock hash={:?} not in DB",
                            &stream.microblock_hash,
                        );
                        return Err(Error::NoSuchBlockError);
                    }
                }
            }
            Some(rid) => rid,
        };

        stream.rowid = Some(rowid);
        let mut blob = blocks_conn
            .blob_open(
                DatabaseName::Main,
                "staging_microblocks_data",
                "block_data",
                rowid,
                true,
            )
            .map_err(|e| {
                match e {
                    sqlite_error::SqliteFailure(_, _) => {
                        // blob got moved out of staging
                        Error::NoSuchBlockError
                    }
                    _ => Error::DBError(db_error::SqliteError(e)),
                }
            })?;

        StacksChainState::stream_data(fd, stream, &mut blob, count)
    }

    /// Stream multiple microblocks from staging, moving in reverse order from the stream tail to the stream head.
    /// Returns total number of bytes written (will be equal to the number of bytes read).
    /// Returns 0 if we run out of microblocks in the staging db
    fn stream_microblocks_confirmed<W: Write>(
        chainstate: &StacksChainState,
        fd: &mut W,
        stream: &mut BlockStreamData,
        count: u64,
    ) -> Result<u64, Error> {
        let mut to_write = count;
        while to_write > 0 {
            let nw = StacksChainState::stream_one_microblock(
                &chainstate.blocks_db,
                fd,
                stream,
                to_write,
            )?;
            if nw == 0 {
                // EOF on microblock blob; move to the next one (its parent)
                let mblock_info = match StacksChainState::load_staging_microblock_info(
                    &chainstate.blocks_db,
                    &stream.parent_index_block_hash,
                    &stream.microblock_hash
                )? {
                    Some(x) => x,
                    None => {
                        // out of mblocks
                        break;
                    }
                };

                let rowid = match StacksChainState::stream_microblock_get_rowid(
                    &chainstate.blocks_db,
                    &stream.parent_index_block_hash,
                    &mblock_info.parent_hash
                )? {
                    Some(rid) => rid,
                    None => {
                        // out of mblocks
                        break;
                    }
                };
                
                stream.offset = 0;
                stream.rowid = Some(rowid);
                stream.microblock_hash = mblock_info.parent_hash;
            } else {
                to_write = to_write
                    .checked_sub(nw)
                    .expect("BUG: wrote more data than called for");
            }
        }
        Ok(count - to_write)
    }

    /// Stream block data from the chunk store.
    /// Also works for a microblock stream.
    fn stream_data_from_chunk_store<W: Write>(
        blocks_path: &String,
        fd: &mut W,
        stream: &mut BlockStreamData,
        count: u64,
    ) -> Result<u64, Error> {
        let block_path = StacksChainState::get_index_block_path(blocks_path, &stream.index_block_hash)?;

        // The reason we open a file on each call to stream data is because we don't want to
        // exhaust the supply of file descriptors.  Maybe a future version of this code will do
        // something like cache the set of open files so we don't have to keep re-opening them.
        let mut file_fd = fs::OpenOptions::new()
            .read(true)
            .write(false)
            .create(false)
            .truncate(false)
            .open(&block_path)
            .map_err(|e| {
                if e.kind() == io::ErrorKind::NotFound {
                    error!("File not found: {:?}", &block_path);
                    Error::NoSuchBlockError
                } else {
                    Error::ReadError(e)
                }
            })?;

        StacksChainState::stream_data(fd, stream, &mut file_fd, count)
    }

    /// Stream block data from the chain state.  Pull from either staging or the chunk store,
    /// wherever it happens to be located.
    /// Returns the number of bytes written, and updates `stream` to point to the next point to
    /// read.  Writes the bytes streamed to `fd`.
    pub fn stream_block<W: Write>(
        &mut self,
        fd: &mut W,
        stream: &mut BlockStreamData,
        count: u64,
    ) -> Result<u64, Error> {
        StacksChainState::stream_data_from_chunk_store(&self.blocks_path, fd, stream, count)
    }

    /// Stream unconfirmed microblocks from the staging DB.  Pull only from the staging DB.
    /// Returns the number of bytes written, and updates `stream` to point to the next point to
    /// read.  Wrties the bytes streamed to `fd`.
    pub fn stream_microblocks_unconfirmed<W: Write>(
        chainstate: &StacksChainState,
        fd: &mut W,
        stream: &mut BlockStreamData,
        count: u64,
    ) -> Result<u64, Error> {
        let mut to_write = count;
        while to_write > 0 {
            let nw = StacksChainState::stream_one_microblock(
                &chainstate.blocks_db,
                fd,
                stream,
                to_write,
            )?;
            if nw == 0 {
                // EOF on microblock blob; move to the next one
                let next_seq = match stream.seq {
                    u16::MAX => {
                        return Err(Error::NoSuchBlockError);
                    }
                    x => x + 1
                };
                let next_mblock_hash = match StacksChainState::load_next_descendant_microblock(&chainstate.blocks_db, &stream.index_block_hash, next_seq)? {
                    Some(mblock) => {
                        test_debug!("Switch to {}-{} ({})", &stream.index_block_hash, &mblock.block_hash(), next_seq);
                        mblock.block_hash()
                    },
                    None => {
                        // EOF on stream
                        break;
                    }
                };
                
                let rowid = match StacksChainState::stream_microblock_get_rowid(
                    &chainstate.blocks_db,
                    &stream.parent_index_block_hash,
                    &next_mblock_hash,
                )? {
                    Some(rid) => rid,
                    None => {
                        // out of mblocks
                        break;
                    }
                };

                stream.offset = 0;
                stream.rowid = Some(rowid);
                stream.microblock_hash = next_mblock_hash;
                stream.seq = next_seq;
            } else {
                to_write = to_write
                    .checked_sub(nw)
                    .expect("BUG: wrote more data than called for");
            }
        }
        Ok(count - to_write)
    }

    fn extract_signed_microblocks(parent_anchored_block_header: &StacksBlockHeader, microblocks: &Vec<StacksMicroblock>) -> Vec<StacksMicroblock> {
        let mut signed_microblocks = vec![];
        for microblock in microblocks.iter() {
            let mut dup = microblock.clone();
            if dup
                .verify(&parent_anchored_block_header.microblock_pubkey_hash)
                .is_err()
            {
                warn!(
                    "Microblock {} not signed by {}",
                    microblock.block_hash(),
                    parent_anchored_block_header.microblock_pubkey_hash
                );
                continue;
            }
            signed_microblocks.push(microblock.clone());
        }
        signed_microblocks
    }

    /// Given a microblock stream, does it connect the parent and child anchored blocks?
    /// * verify that the blocks are a contiguous sequence, with no duplicate sequence numbers
    /// * verify that each microblock is signed by the parent anchor block's key
    /// The stream must be in order by sequence number, and there must be no duplicates.
    /// If the stream connects to the anchored block, then
    /// return the index in the given microblocks vec that corresponds to the highest valid
    /// block -- i.e. the microblock indicated by the anchored header as the parent.
    /// If there was a duplicate sequence number, then also return a poison-microblock
    /// transaction for the two headers with the lowest duplicate sequence number.
    /// Return None if the stream does not connect to this block (e.g. it's incomplete or the like)
    pub fn validate_parent_microblock_stream(
        parent_anchored_block_header: &StacksBlockHeader,
        anchored_block_header: &StacksBlockHeader,
        microblocks: &Vec<StacksMicroblock>,
        verify_signatures: bool,
    ) -> Option<(usize, Option<TransactionPayload>)> {
        if anchored_block_header.is_first_mined() {
            // there had better be zero microblocks
            if anchored_block_header.parent_microblock == EMPTY_MICROBLOCK_PARENT_HASH
                && anchored_block_header.parent_microblock_sequence == 0
            {
                return Some((0, None));
            } else {
                warn!(
                    "Block {} has no ancestor, and should have no microblock parents",
                    anchored_block_header.block_hash()
                );
                return None;
            }
        }

        let signed_microblocks = if verify_signatures {
            StacksChainState::extract_signed_microblocks(&parent_anchored_block_header, microblocks)
        } else {
            microblocks.clone()
        };

        if signed_microblocks.len() == 0 {
            if anchored_block_header.parent_microblock == EMPTY_MICROBLOCK_PARENT_HASH
                && anchored_block_header.parent_microblock_sequence == 0
            {
                // expected empty
                debug!(
                    "No microblocks between {} and {}",
                    parent_anchored_block_header.block_hash(),
                    anchored_block_header.block_hash()
                );
                return Some((0, None));
            } else {
                // did not expect empty
                warn!(
                    "Missing microblocks between {} and {}",
                    parent_anchored_block_header.block_hash(),
                    anchored_block_header.block_hash()
                );
                return None;
            }
        }

        if signed_microblocks[0].header.sequence != 0 {
            // discontiguous -- must start with seq 0
            warn!(
                "Discontiguous stream -- first microblock header sequence is {}",
                signed_microblocks[0].header.sequence
            );
            return None;
        }

        if signed_microblocks[0].header.prev_block != parent_anchored_block_header.block_hash() {
            // discontiguous -- not connected to parent
            warn!("Discontiguous stream -- does not connect to parent");
            return None;
        }

        // sanity check -- in order by sequence and no sequence duplicates
        for i in 1..signed_microblocks.len() {
            if signed_microblocks[i - 1].header.sequence > signed_microblocks[i].header.sequence {
                panic!("BUG: out-of-sequence microblock stream");
            }
            let cur_seq = (signed_microblocks[i - 1].header.sequence as u32) + 1;
            if cur_seq < (signed_microblocks[i].header.sequence as u32) {
                // discontiguous
                warn!(
                    "Discontiguous stream -- {} < {}",
                    cur_seq, signed_microblocks[i].header.sequence
                );
                return None;
            }
        }

        // sanity check -- all parent block hashes are unique.  If there are duplicates, then the
        // miner equivocated.
        let mut parent_hashes: HashMap<BlockHeaderHash, StacksMicroblockHeader> = HashMap::new();
        for i in 0..signed_microblocks.len() {
            let signed_microblock = &signed_microblocks[i];
            if parent_hashes.contains_key(&signed_microblock.header.prev_block) {
                debug!(
                    "Deliberate microblock fork: duplicate parent {}",
                    signed_microblock.header.prev_block
                );
                let conflicting_microblock_header = parent_hashes
                    .get(&signed_microblock.header.prev_block)
                    .unwrap();

                return Some((
                    i - 1,
                    Some(TransactionPayload::PoisonMicroblock(
                        signed_microblock.header.clone(),
                        conflicting_microblock_header.clone(),
                    )),
                ));
            }
            parent_hashes.insert(
                signed_microblock.header.prev_block.clone(),
                signed_microblock.header.clone(),
            );
        }

        // hashes are contiguous enough -- for each seqnum, there is a microblock with seqnum+1 with the
        // microblock at seqnum as its parent.  There may be more than one.
        for i in 1..signed_microblocks.len() {
            if signed_microblocks[i - 1].header.sequence == signed_microblocks[i].header.sequence
                && signed_microblocks[i - 1].block_hash() != signed_microblocks[i].block_hash()
            {
                // deliberate microblock fork
                debug!(
                    "Deliberate microblock fork at sequence {}",
                    signed_microblocks[i - 1].header.sequence
                );
                return Some((
                    i - 1,
                    Some(TransactionPayload::PoisonMicroblock(
                        signed_microblocks[i - 1].header.clone(),
                        signed_microblocks[i].header.clone(),
                    )),
                ));
            }

            if signed_microblocks[i - 1].block_hash() != signed_microblocks[i].header.prev_block {
                // discontiguous
                debug!("Discontinuous stream -- blocks not linked by hash");
                return None;
            }
        }

        if anchored_block_header.parent_microblock == EMPTY_MICROBLOCK_PARENT_HASH
            && anchored_block_header.parent_microblock_sequence == 0
        {
            // expected empty
            debug!(
                "Empty microblock stream between {} and {}",
                parent_anchored_block_header.block_hash(),
                anchored_block_header.block_hash()
            );
            return Some((0, None));
        }

        let mut end = 0;
        let mut connects = false;
        for i in 0..signed_microblocks.len() {
            if signed_microblocks[i].block_hash() == anchored_block_header.parent_microblock {
                end = i + 1;
                connects = true;
                break;
            }
        }

        if !connects {
            // discontiguous
            debug!(
                "Discontiguous stream: block {} does not connect to tail",
                anchored_block_header.block_hash()
            );
            return None;
        }

        return Some((end, None));
    }

    /// Validate an anchored block against the burn chain state.
    /// Returns Some(commit burn, total burn) if valid
    /// Returns None if not valid
    /// * consensus_hash is the PoX history hash of the burnchain block whose sortition
    /// (ostensibly) selected this block for inclusion.
    pub fn validate_anchored_block_burnchain(
        db_handle: &SortitionHandleConn,
        consensus_hash: &ConsensusHash,
        block: &StacksBlock,
        mainnet: bool,
        chain_id: u32,
    ) -> Result<Option<(u64, u64)>, Error> {
        // sortition-winning block commit for this block?
        let block_hash = block.block_hash();
        let (block_commit, stacks_chain_tip) = match db_handle
            .get_block_snapshot_of_parent_stacks_block(consensus_hash, &block_hash)
        {
            Ok(Some(bc)) => bc,
            Ok(None) => {
                // unsoliciated
                warn!(
                    "Received unsolicited block: {}/{}",
                    consensus_hash, block_hash
                );
                return Ok(None);
            }
            Err(db_error::InvalidPoxSortition) => {
                warn!(
                    "Received unsolicited block on non-canonical PoX fork: {}/{}",
                    consensus_hash, block_hash
                );
                return Ok(None);
            }
            Err(e) => {
                return Err(e.into());
            }
        };

        // burn chain tip that selected this commit's block
        let burn_chain_tip = db_handle
            .get_block_snapshot(&block_commit.burn_header_hash)?
            .expect("FATAL: have block commit but no block snapshot");

        // this is the penultimate burnchain snapshot with the VRF seed that this
        // block's miner had to prove on to generate the block-commit and block itself.
        let penultimate_sortition_snapshot = db_handle
            .get_block_snapshot_by_height(block_commit.block_height - 1)?
            .expect("FATAL: have block commit but no sortition snapshot");

        // key of the winning leader
        let leader_key = db_handle
            .get_leader_key_at(
                block_commit.key_block_ptr as u64,
                block_commit.key_vtxindex as u32,
            )?
            .expect("FATAL: have block commit but no leader key");

        // attaches to burn chain
        match block.header.validate_burnchain(
            &burn_chain_tip,
            &penultimate_sortition_snapshot,
            &leader_key,
            &block_commit,
            &stacks_chain_tip,
        ) {
            Ok(_) => {}
            Err(_) => {
                warn!(
                    "Invalid block, could not validate on burnchain: {}/{}",
                    consensus_hash, block_hash
                );

                return Ok(None);
            }
        };

        // static checks on transactions all pass
        let valid = block.validate_transactions_static(mainnet, chain_id);
        if !valid {
            warn!(
                "Invalid block, transactions failed static checks: {}/{}",
                consensus_hash, block_hash
            );
            return Ok(None);
        }

        let sortition_burns =
            SortitionDB::get_block_burn_amount(db_handle, &penultimate_sortition_snapshot)
                .expect("FATAL: have block commit but no total burns in its sortition");

        Ok(Some((block_commit.burn_fee, sortition_burns)))
    }

    /// Pre-process and store an anchored block to staging, queuing it up for
    /// subsequent processing once all of its ancestors have been processed.
    ///
    /// Caller must have called SortitionDB::expects_stacks_block() to determine if this block belongs
    /// to the blockchain.  The consensus_hash is the hash of the burnchain block whose sortition
    /// elected the given Stacks block.
    ///
    /// If we find the same Stacks block in two or more burnchain forks, insert it there too
    ///
    /// sort_ic: an indexed connection to a sortition DB
    /// consensus_hash: this is the consensus hash of the sortition that chose this block
    /// block: the actual block data for this anchored Stacks block
    /// parent_consensus_hash: this the consensus hash of the sortition that chose this Stack's block's parent
    ///
    /// TODO: consider how full the block is (i.e. how much computational budget it consumes) when
    /// deciding whether or not it can be processed.
    pub fn preprocess_anchored_block(
        &mut self,
        sort_ic: &SortitionDBConn,
        consensus_hash: &ConsensusHash,
        block: &StacksBlock,
        parent_consensus_hash: &ConsensusHash,
        download_time: u64,
    ) -> Result<bool, Error> {
        debug!(
            "preprocess anchored block {}/{}",
            consensus_hash,
            block.block_hash()
        );

        let sort_handle = SortitionHandleConn::open_reader_consensus(sort_ic, consensus_hash)?;

        // already in queue or already processed?
        let index_block_hash =
            StacksBlockHeader::make_index_block_hash(consensus_hash, &block.block_hash());
        if StacksChainState::has_stored_block(
            &self.blocks_db,
            &self.blocks_path,
            consensus_hash,
            &block.block_hash(),
        )? {
            debug!(
                "Block already stored and processed: {}/{} ({})",
                consensus_hash,
                &block.block_hash(),
                &index_block_hash
            );
            return Ok(false);
        } else if StacksChainState::has_staging_block(
            &self.blocks_db,
            consensus_hash,
            &block.block_hash(),
        )? {
            debug!(
                "Block already stored (but not processed): {}/{} ({})",
                consensus_hash,
                &block.block_hash(),
                &index_block_hash
            );
            return Ok(false);
        } else if StacksChainState::has_block_indexed(&self.blocks_path, &index_block_hash)? {
            debug!(
                "Block already stored to chunk store: {}/{} ({})",
                consensus_hash,
                &block.block_hash(),
                &index_block_hash
            );
            return Ok(false);
        }

        // find all user burns that supported this block
        let user_burns = sort_handle.get_winning_user_burns_by_block()?;

        let mainnet = self.mainnet;
        let chain_id = self.chain_id;
        let mut block_tx = self.blocks_tx_begin()?;

        // does this block match the burnchain state? skip if not
        let validation_res = StacksChainState::validate_anchored_block_burnchain(
            &sort_handle,
            consensus_hash,
            block,
            mainnet,
            chain_id,
        )?;
        let (commit_burn, sortition_burn) = match validation_res {
            Some((commit_burn, sortition_burn)) => (commit_burn, sortition_burn),
            None => {
                let msg = format!(
                    "Invalid block {}: does not correspond to burn chain state",
                    block.block_hash()
                );
                warn!("{}", &msg);

                // orphan it
                StacksChainState::set_block_processed(
                    &mut block_tx,
                    None,
                    consensus_hash,
                    &block.block_hash(),
                    false,
                )?;

                block_tx.commit()?;
                return Err(Error::InvalidStacksBlock(msg));
            }
        };

        debug!("Storing staging block");

        // queue block up for processing
        StacksChainState::store_staging_block(
            &mut block_tx,
            consensus_hash,
            &block,
            parent_consensus_hash,
            commit_burn,
            sortition_burn,
            download_time,
        )?;

        // store users who burned for this block so they'll get rewarded if we process it
        StacksChainState::store_staging_block_user_burn_supports(
            &mut block_tx,
            consensus_hash,
            &block.block_hash(),
            &user_burns,
        )?;

        block_tx.commit().map_err(Error::DBError)?;

        // ready to go
        Ok(true)
    }

    /// Pre-process and store a microblock to staging, queueing it up for subsequent processing
    /// once all of its ancestors have been processed.
    ///
    /// The anchored block this microblock builds off of must have already been stored somewhere,
    /// staging or accepted, so we can verify the signature over this block.
    ///
    /// This method is `&mut self` to ensure that concurrent renames don't corrupt our chain state.
    ///
    /// If we find the same microblock in multiple burnchain forks, insert it into both.
    ///
    /// Return true if we stored the microblock.
    /// Return false if we did not store it (i.e. we already had it, we don't have its parent)
    /// Return Err(..) if the microblock is invalid, or we couldn't process it
    pub fn preprocess_streamed_microblock(
        &mut self,
        parent_consensus_hash: &ConsensusHash,
        parent_anchored_block_hash: &BlockHeaderHash,
        microblock: &StacksMicroblock,
    ) -> Result<bool, Error> {
        debug!(
            "preprocess microblock {}/{}-{}",
            parent_consensus_hash,
            parent_anchored_block_hash,
            microblock.block_hash()
        );

        let parent_index_hash = StacksBlockHeader::make_index_block_hash(parent_consensus_hash, parent_anchored_block_hash);
        
        // already queued or already processed?
        if self.has_descendant_microblock_indexed(
            &parent_index_hash,
            &microblock.block_hash()
        )? {
            debug!(
                "Microblock already stored and/or processed: {}/{} {} {}",
                parent_consensus_hash,
                &parent_anchored_block_hash,
                microblock.block_hash(),
                microblock.header.sequence
            );

            // try to process it nevertheless
            return Ok(false);
        }

        let mainnet = self.mainnet;
        let chain_id = self.chain_id;

        let mut blocks_tx = self.blocks_tx_begin()?;

        let pubkey_hash = 
            if let Some(pubkh) = StacksChainState::load_block_pubkey_hash(
                &blocks_tx,
                &blocks_tx.get_blocks_path(),
                parent_consensus_hash,
                parent_anchored_block_hash,
            )?
            {
                pubkh
            }
            else {
                // don't have the parent
                return Ok(false);
            };

        let mut dup = microblock.clone();
        if let Err(e) = dup.verify(&pubkey_hash) {
            let msg = format!(
                "Invalid microblock {}: failed to verify signature with {}: {:?}",
                microblock.block_hash(),
                pubkey_hash,
                &e
            );
            warn!("{}", &msg);
            return Err(Error::InvalidStacksMicroblock(msg, microblock.block_hash()));
        }

        // static checks on transactions all pass
        let valid = microblock.validate_transactions_static(mainnet, chain_id);
        if !valid {
            let msg = format!(
                "Invalid microblock {}: one or more transactions failed static tests",
                microblock.block_hash()
            );
            warn!("{}", &msg);
            return Err(Error::InvalidStacksMicroblock(msg, microblock.block_hash()));
        }

        // add to staging
        StacksChainState::store_staging_microblock(
            &mut blocks_tx,
            parent_consensus_hash,
            parent_anchored_block_hash,
            microblock,
        )?;

        blocks_tx.commit().map_err(Error::DBError)?;

        Ok(true)
    }

    /// Given a burnchain snapshot, a Stacks block and a microblock stream, preprocess them all.
    /// This does not work when forking
    #[cfg(test)]
    pub fn preprocess_stacks_epoch(
        &mut self,
        sort_ic: &SortitionDBConn,
        snapshot: &BlockSnapshot,
        block: &StacksBlock,
        microblocks: &Vec<StacksMicroblock>,
    ) -> Result<(), Error> {
        let parent_sn = {
            let db_handle = sort_ic.as_handle(&snapshot.sortition_id);
            let sn = match db_handle.get_block_snapshot(&snapshot.parent_burn_header_hash)? {
                Some(sn) => sn,
                None => {
                    return Err(Error::NoSuchBlockError);
                }
            };
            sn
        };

        self.preprocess_anchored_block(
            sort_ic,
            &snapshot.consensus_hash,
            block,
            &parent_sn.consensus_hash,
            5,
        )?;
        let block_hash = block.block_hash();
        for mblock in microblocks.iter() {
            self.preprocess_streamed_microblock(&snapshot.consensus_hash, &block_hash, mblock)?;
        }
        Ok(())
    }

    /// Get the coinbase at this block height, in microSTX
    fn get_coinbase_reward(block_height: u64) -> u128 {
        /*
        From the token whitepaper:

        """
        We expect that once native mining goes live, approximately 4383 blocks will be pro-
        cessed per month, or approximately 52,596 blocks will be processed per year. With our
        design for the adaptive mint and burn mechanism, min mint is equal to 500 tokens per
        block for the first approximately five years (or 262,980 blocks), 400 tokens per block for
        the next approximately five years, and then 300 tokens per block for all years thereafter.
        During these times, a minimum of 500 tokens, 400 tokens, and 300 tokens, respectively,
        will be released per block regardless of Stacks tokens burned on the network.
        """
        */
        let blocks_per_year = 52596;
        if block_height < blocks_per_year * 5 {
            500 * 1_000_000
        } else if block_height < blocks_per_year * 10 {
            400 * 1_000_000
        } else {
            300 * 1_000_000
        }
    }

    /// Create the block reward.
    /// TODO: calculate how full the block was.
    /// TODO: tx_fees needs to be normalized _a priori_ to be equal to the block-determined fee
    /// rate, times the fraction of the block's total utilization.
    fn make_scheduled_miner_reward(
        mainnet: bool,
        parent_block_hash: &BlockHeaderHash,
        parent_consensus_hash: &ConsensusHash,
        block: &StacksBlock,
        block_consensus_hash: &ConsensusHash,
        block_height: u64,
        tx_fees: u128,
        streamed_fees: u128,
        stx_burns: u128,
        burnchain_commit_burn: u64,
        burnchain_sortition_burn: u64,
        fill: u64,
    ) -> Result<MinerPaymentSchedule, Error> {
        let coinbase_tx = block.get_coinbase_tx().ok_or(Error::InvalidStacksBlock(
            "No coinbase transaction".to_string(),
        ))?;
        let miner_auth = coinbase_tx.get_origin();
        let miner_addr = if mainnet {
            miner_auth.address_mainnet()
        } else {
            miner_auth.address_testnet()
        };

        let miner_reward = MinerPaymentSchedule {
            address: miner_addr,
            block_hash: block.block_hash(),
            consensus_hash: block_consensus_hash.clone(),
            parent_block_hash: parent_block_hash.clone(),
            parent_consensus_hash: parent_consensus_hash.clone(),
            coinbase: StacksChainState::get_coinbase_reward(block_height),
            tx_fees_anchored: tx_fees,
            tx_fees_streamed: streamed_fees,
            stx_burns: stx_burns,
            burnchain_commit_burn: burnchain_commit_burn,
            burnchain_sortition_burn: burnchain_sortition_burn,
            fill: fill,
            miner: true,
            stacks_block_height: block_height,
            vtxindex: 0,
        };

        Ok(miner_reward)
    }

    /// Given a staging block, load up its parent microblock stream from staging.
    /// All of the parent anchored block's microblocks will be loaded, if we have them and they're
    /// not orphaned.
    /// Return Ok(Some(microblocks)) if we got microblocks (even if it's an empty stream)
    /// Return Ok(None) if there are no staging microblocks yet
    fn find_parent_microblock_stream(
        blocks_conn: &DBConn,
        staging_block: &StagingBlock,
    ) -> Result<Option<Vec<StacksMicroblock>>, Error> {
        if staging_block.parent_microblock_hash == EMPTY_MICROBLOCK_PARENT_HASH
            && staging_block.parent_microblock_seq == 0
        {
            // no parent microblocks, ever
            return Ok(Some(vec![]));
        }

        // find the microblock stream fork that this block confirms
        match StacksChainState::load_microblock_stream_fork(
            blocks_conn,
            &staging_block.parent_consensus_hash,
            &staging_block.parent_anchored_block_hash,
            &staging_block.parent_microblock_hash,
        )? {
            Some(microblocks) => {
                return Ok(Some(microblocks));
            }
            None => {
                // parent microblocks haven't arrived yet, or there are none
                debug!(
                    "No parent microblock stream for {}: expected a stream with tail {},{}",
                    staging_block.anchored_block_hash,
                    staging_block.parent_microblock_hash,
                    staging_block.parent_microblock_seq
                );
                return Ok(None);
            }
        }
    }

    /// Find a block that we accepted to staging, but had a parent that we ended up
    /// rejecting.  Garbage-collect its data.
    /// Call this method repeatedly to remove long chains of orphaned blocks and microblocks from
    /// staging.
    /// Returns true if an orphan block was processed
    fn process_next_orphaned_staging_block<'a>(
        blocks_tx: &mut BlocksDBTx<'a>,
    ) -> Result<bool, Error> {
        test_debug!("Find next orphaned block");

        // go through staging blocks and see if any of them have not been processed yet, but are
        // orphaned
        let sql = "SELECT * FROM staging_blocks WHERE processed = 0 AND orphaned = 1 ORDER BY RANDOM() LIMIT 1".to_string();
        let mut rows =
            query_rows::<StagingBlock, _>(blocks_tx, &sql, NO_PARAMS).map_err(Error::DBError)?;
        if rows.len() == 0 {
            test_debug!("No orphans to remove");
            return Ok(false);
        }

        let orphan_block = rows.pop().unwrap();

        test_debug!(
            "Delete orphaned block {}/{} and its microblocks, and orphan its children",
            &orphan_block.consensus_hash,
            &orphan_block.anchored_block_hash
        );

        StacksChainState::delete_orphaned_epoch_data(
            blocks_tx,
            &orphan_block.consensus_hash,
            &orphan_block.anchored_block_hash,
        )?;
        Ok(true)
    }

    /// How many attachable staging blocks do we have, up to a limit, at or after the given
    /// timestamp?
    pub fn count_attachable_staging_blocks(
        blocks_conn: &DBConn,
        limit: u64,
        min_arrival_time: u64,
    ) -> Result<u64, Error> {
        let sql = "SELECT COUNT(*) FROM staging_blocks WHERE processed = 0 AND attachable = 1 AND orphaned = 0 AND arrival_time >= ?1 LIMIT ?2".to_string();
        let cnt = query_count(
            blocks_conn,
            &sql,
            &[&u64_to_sql(min_arrival_time)?, &u64_to_sql(limit)?],
        )
        .map_err(Error::DBError)?;
        Ok(cnt as u64)
    }

    /// How many processed staging blocks do we have, up to a limit, at or after the given
    /// timestamp?
    pub fn count_processed_staging_blocks(
        blocks_conn: &DBConn,
        limit: u64,
        min_arrival_time: u64,
    ) -> Result<u64, Error> {
        let sql = "SELECT COUNT(*) FROM staging_blocks WHERE processed = 1 AND orphaned = 0 AND processed_time > 0 AND processed_time >= ?1 LIMIT ?2".to_string();
        let cnt = query_count(
            blocks_conn,
            &sql,
            &[&u64_to_sql(min_arrival_time)?, &u64_to_sql(limit)?],
        )
        .map_err(Error::DBError)?;
        Ok(cnt as u64)
    }

    /// Measure how long a block waited in-between when it arrived and when it got processed.
    /// Includes both orphaned and accepted blocks.
    pub fn measure_block_wait_time(
        blocks_conn: &DBConn,
        start_height: u64,
        end_height: u64,
    ) -> Result<Vec<i64>, Error> {
        let sql = "SELECT processed_time - arrival_time FROM staging_blocks WHERE processed = 1 AND height >= ?1 AND height < ?2";
        let args: &[&dyn ToSql] = &[&u64_to_sql(start_height)?, &u64_to_sql(end_height)?];
        let list = query_rows::<i64, _>(blocks_conn, &sql, args)?;
        Ok(list)
    }

    /// Measure how long a block took to be downloaded (for blocks that we downloaded).
    /// Includes _all_ blocks.
    pub fn measure_block_download_time(
        blocks_conn: &DBConn,
        start_height: u64,
        end_height: u64,
    ) -> Result<Vec<i64>, Error> {
        let sql = "SELECT download_time FROM staging_blocks WHERE height >= ?1 AND height < ?2";
        let args: &[&dyn ToSql] = &[&u64_to_sql(start_height)?, &u64_to_sql(end_height)?];
        let list = query_rows::<i64, _>(blocks_conn, &sql, args)?;
        Ok(list)
    }

    /// Given access to the chain state (headers) and the staging blocks, find a staging block we
    /// can process, as well as its parent microblocks that it confirms
    /// Returns Some(microblocks, staging block) if we found a sequence of blocks to process.
    /// Returns None if not.
    fn find_next_staging_block<'a>(
        blocks_tx: &mut BlocksDBTx<'a>,
        blocks_path: &String,
        headers_conn: &DBConn,
        sort_conn: &DBConn,
    ) -> Result<Option<(Vec<StacksMicroblock>, StagingBlock)>, Error> {
        test_debug!("Find next staging block");

        let mut to_delete = vec![];

        // put this in a block so stmt goes out of scope before we start to delete PoX-orphaned
        // blocks
        {
            // go through staging blocks and see if any of them match headers, are attachable, and are
            // recent (i.e. less than 10 minutes old)
            // pick randomly -- don't allow the network sender to choose the processing order!
            let sql = "SELECT * FROM staging_blocks WHERE processed = 0 AND attachable = 1 AND orphaned = 0 ORDER BY RANDOM()".to_string();
            let mut stmt = blocks_tx
                .prepare(&sql)
                .map_err(|e| Error::DBError(db_error::SqliteError(e)))?;

            let mut rows = stmt
                .query(NO_PARAMS)
                .map_err(|e| Error::DBError(db_error::SqliteError(e)))?;

            while let Some(row_res) = rows.next() {
                match row_res {
                    Ok(row) => {
                        let mut candidate = StagingBlock::from_row(&row).map_err(Error::DBError)?;

                        debug!(
                            "Consider block {}/{} whose parent is {}/{}",
                            &candidate.consensus_hash,
                            &candidate.anchored_block_hash,
                            &candidate.parent_consensus_hash,
                            &candidate.parent_anchored_block_hash
                        );

                        let can_attach = {
                            if candidate.parent_anchored_block_hash == FIRST_STACKS_BLOCK_HASH {
                                // this block's parent is the boot code -- it's the first-ever block,
                                // so it can be processed immediately
                                true
                            } else {
                                // not the first-ever block.  Does this connect to a previously-accepted
                                // block in the headers database?
                                let hdr_sql = "SELECT * FROM block_headers WHERE block_hash = ?1 AND consensus_hash = ?2".to_string();
                                let hdr_args: &[&dyn ToSql] = &[
                                    &candidate.parent_anchored_block_hash,
                                    &candidate.parent_consensus_hash,
                                ];
                                let hdr_row = query_row_panic::<StacksHeaderInfo, _, _>(
                                    headers_conn,
                                    &hdr_sql,
                                    hdr_args,
                                    || {
                                        format!(
                                            "Stored the same block twice: {}/{}",
                                            &candidate.parent_anchored_block_hash,
                                            &candidate.parent_consensus_hash
                                        )
                                    },
                                )?;
                                match hdr_row {
                                    Some(_) => {
                                        debug!(
                                            "Have parent {}/{} for this block, will process",
                                            &candidate.parent_consensus_hash,
                                            &candidate.parent_anchored_block_hash
                                        );
                                        true
                                    }
                                    None => {
                                        // no parent processed for this block
                                        debug!(
                                            "No such parent {}/{} for block, cannot process",
                                            &candidate.parent_consensus_hash,
                                            &candidate.parent_anchored_block_hash
                                        );
                                        false
                                    }
                                }
                            }
                        };

                        if can_attach {
                            // load up the block data
                            candidate.block_data = match StacksChainState::load_block_bytes(
                                blocks_path,
                                &candidate.consensus_hash,
                                &candidate.anchored_block_hash,
                            )? {
                                Some(bytes) => {
                                    if bytes.len() == 0 {
                                        error!(
                                            "CORRUPTION: No block data for {}/{}",
                                            &candidate.consensus_hash,
                                            &candidate.anchored_block_hash
                                        );
                                        panic!();
                                    }
                                    bytes
                                }
                                None => {
                                    error!(
                                        "CORRUPTION: No block data for {}/{}",
                                        &candidate.consensus_hash, &candidate.anchored_block_hash
                                    );
                                    panic!();
                                }
                            };

                            // find its microblock parent stream
                            match StacksChainState::find_parent_microblock_stream(
                                blocks_tx,
                                &candidate,
                            )? {
                                Some(parent_staging_microblocks) => {
                                    return Ok(Some((parent_staging_microblocks, candidate)));
                                }
                                None => {
                                    // no microblock data yet, so we can't process this block
                                    continue;
                                }
                            }
                        } else {
                            // this can happen if a PoX reorg happens
                            // if this candidate is no longer on the main PoX fork, then delete it
                            let sn_opt = SortitionDB::get_block_snapshot_consensus(
                                sort_conn,
                                &candidate.consensus_hash,
                            )?;
                            if sn_opt.is_none() {
                                to_delete.push((
                                    candidate.consensus_hash.clone(),
                                    candidate.anchored_block_hash.clone(),
                                ));
                            } else if let Some(sn) = sn_opt {
                                if !sn.pox_valid {
                                    to_delete.push((
                                        candidate.consensus_hash.clone(),
                                        candidate.anchored_block_hash.clone(),
                                    ));
                                }
                            }
                        }
                    }
                    Err(e) => {
                        return Err(Error::DBError(db_error::SqliteError(e)));
                    }
                }
            }
        }

        for (consensus_hash, anchored_block_hash) in to_delete.into_iter() {
            debug!("Orphan {}/{}: it does not connect to a previously-accepted block, because its consensus hash does not match an existing snapshot on the valid PoX fork.", &consensus_hash, &anchored_block_hash);
            let _ = StacksChainState::set_block_processed(
                blocks_tx,
                None,
                &consensus_hash,
                &anchored_block_hash,
                false,
            )
            .map_err(|e| {
                warn!(
                    "Failed to orphan {}/{}: {:?}",
                    &consensus_hash, &anchored_block_hash, &e
                );
                e
            });
        }

        // no blocks available
        Ok(None)
    }

    /// Process a stream of microblocks
    /// Return the fees and burns.
    /// TODO: if we find an invalid Stacks microblock, then punish the miner who produced it
    pub fn process_microblocks_transactions<'a>(
        clarity_tx: &mut ClarityTx<'a>,
        microblocks: &Vec<StacksMicroblock>,
    ) -> Result<(u128, u128, Vec<StacksTransactionReceipt>), (Error, BlockHeaderHash)> {
        let mut fees = 0u128;
        let mut burns = 0u128;
        let mut receipts = vec![];
        for microblock in microblocks.iter() {
            debug!("Process microblock {}", &microblock.block_hash());
            for tx in microblock.txs.iter() {
                let (tx_fee, tx_receipt) =
                    StacksChainState::process_transaction(clarity_tx, tx, false)
                        .map_err(|e| (e, microblock.block_hash()))?;

                fees = fees.checked_add(tx_fee as u128).expect("Fee overflow");
                burns = burns
                    .checked_add(tx_receipt.stx_burned as u128)
                    .expect("Burns overflow");
                receipts.push(tx_receipt);
            }
        }
        Ok((fees, burns, receipts))
    }

    /// Process a single anchored block.
    /// Return the fees and burns.
    fn process_block_transactions<'a>(
        clarity_tx: &mut ClarityTx<'a>,
        block: &StacksBlock,
    ) -> Result<(u128, u128, Vec<StacksTransactionReceipt>), Error> {
        let mut fees = 0u128;
        let mut burns = 0u128;
        let mut receipts = vec![];
        for tx in block.txs.iter() {
            let (tx_fee, tx_receipt) =
                StacksChainState::process_transaction(clarity_tx, tx, false)?;
            fees = fees.checked_add(tx_fee as u128).expect("Fee overflow");
            burns = burns
                .checked_add(tx_receipt.stx_burned as u128)
                .expect("Burns overflow");
            receipts.push(tx_receipt);
        }
        Ok((fees, burns, receipts))
    }

    /// Process a single matured miner reward.
    /// Grant it STX tokens.
    fn process_matured_miner_reward<'a>(
        clarity_tx: &mut ClarityTx<'a>,
        miner_reward: &MinerReward,
    ) -> Result<(), Error> {
        let miner_reward_total = miner_reward.total();
        clarity_tx
            .connection()
            .as_transaction(|x| {
                x.with_clarity_db(|ref mut db| {
                    let miner_principal = PrincipalData::Standard(StandardPrincipalData::from(
                        miner_reward.address.clone(),
                    ));
                    let mut balance = db.get_account_stx_balance(&miner_principal);
                    let cur_burn_height = db.get_current_burnchain_block_height() as u64;
                    balance
                        .credit(miner_reward_total, cur_burn_height)
                        .expect("STX overflow");
                    debug!(
                        "Balance available for {} is {} STX",
                        &miner_reward.address,
                        balance.get_available_balance_at_block(cur_burn_height)
                    );
                    db.set_account_stx_balance(&miner_principal, &balance);

                    Ok(())
                })
            })
            .map_err(Error::ClarityError)?;
        Ok(())
    }

    /// Process matured miner rewards for this block.
    /// Returns the number of liquid uSTX created -- i.e. the coinbase
    pub fn process_matured_miner_rewards<'a>(
        clarity_tx: &mut ClarityTx<'a>,
        miner_share: &MinerReward,
        users_share: &Vec<MinerReward>,
    ) -> Result<u128, Error> {
        let mut coinbase_reward = miner_share.coinbase;
        StacksChainState::process_matured_miner_reward(clarity_tx, miner_share)?;
        for reward in users_share.iter() {
            coinbase_reward += reward.coinbase;
            StacksChainState::process_matured_miner_reward(clarity_tx, reward)?;
        }
        Ok(coinbase_reward)
    }

    /// Process all STX that unlock at this block height.
    /// Return the total number of uSTX unlocked in this block
    pub fn process_stx_unlocks<'a>(_clarity_tx: &mut ClarityTx<'a>) -> Result<u128, Error> {
        // TODO: call into the .lockup contract and get the list of unlocks
        Ok(0)
    }

    /// Process the next pre-processed staging block.
    /// We've already processed parent_chain_tip.  chain_tip refers to a block we have _not_
    /// processed yet.
    /// Returns a StacksHeaderInfo with the microblock stream and chain state index root hash filled in, corresponding to the next block to process.
    /// In addition, returns the list of transaction receipts for both the preceeding microblock
    /// stream that the block confirms, as well as the transaction receipts for the anchored
    /// block's transactions.  Finally, it returns the execution costs for the microblock stream
    /// and for the anchored block (separately).
    /// Returns None if we're out of blocks to process.
    fn append_block<'a>(
        chainstate_tx: &mut ChainstateTx<'a>,
        clarity_instance: &'a mut ClarityInstance,
        burn_dbconn: &dyn BurnStateDB,
        parent_chain_tip: &StacksHeaderInfo,
        chain_tip_consensus_hash: &ConsensusHash,
        chain_tip_burn_header_hash: &BurnchainHeaderHash,
        chain_tip_burn_header_height: u32,
        chain_tip_burn_header_timestamp: u64,
        block: &StacksBlock,
        microblocks: &Vec<StacksMicroblock>, // parent microblocks
        burnchain_commit_burn: u64,
        burnchain_sortition_burn: u64,
        user_burns: &Vec<StagingUserBurnSupport>,
    ) -> Result<StacksEpochReceipt, Error> {
        debug!(
            "Process block {:?} with {} transactions",
            &block.block_hash().to_hex(),
            block.txs.len()
        );

        let mainnet = chainstate_tx.get_config().mainnet;
        let next_block_height = block.header.total_work.work;

        // find matured miner rewards, so we can grant them within the Clarity DB tx.
        let matured_miner_rewards_opt = {
            StacksChainState::find_mature_miner_rewards(
                mainnet,
                &mut chainstate_tx.headers_tx,
                parent_chain_tip,
            )?
        };

        let (
            scheduled_miner_reward,
            txs_receipts,
            microblock_execution_cost,
            block_execution_cost,
            total_liquid_ustx,
        ) = {
            let (parent_consensus_hash, parent_block_hash) = if block.is_first_mined() {
                // has to be the sentinal hashes if this block has no parent
                (
                    FIRST_BURNCHAIN_CONSENSUS_HASH.clone(),
                    FIRST_STACKS_BLOCK_HASH.clone(),
                )
            } else {
                (
                    parent_chain_tip.consensus_hash.clone(),
                    parent_chain_tip.anchored_header.block_hash(),
                )
            };

            let (last_microblock_hash, last_microblock_seq) = if microblocks.len() > 0 {
                let _first_mblock_hash = microblocks[0].block_hash();
                let num_mblocks = microblocks.len();
                let last_microblock_hash = microblocks[num_mblocks - 1].block_hash();
                let last_microblock_seq = microblocks[num_mblocks - 1].header.sequence;

                debug!(
                    "\n\nAppend {} microblocks {}/{}-{} off of {}/{}\n",
                    num_mblocks,
                    chain_tip_consensus_hash,
                    _first_mblock_hash,
                    last_microblock_hash,
                    parent_consensus_hash,
                    parent_block_hash
                );
                (last_microblock_hash, last_microblock_seq)
            } else {
                (EMPTY_MICROBLOCK_PARENT_HASH.clone(), 0)
            };

            if last_microblock_hash != block.header.parent_microblock
                || last_microblock_seq != block.header.parent_microblock_sequence
            {
                // the pre-processing step should prevent this from being reached
                panic!("BUG: received discontiguous headers for processing: {} (seq={}) does not connect to {} (microblock parent is {} (seq {}))",
                       last_microblock_hash, last_microblock_seq, block.block_hash(), block.header.parent_microblock, block.header.parent_microblock_sequence);
            }

            let mut clarity_tx = StacksChainState::chainstate_block_begin(
                chainstate_tx,
                clarity_instance,
                burn_dbconn,
                &parent_consensus_hash,
                &parent_block_hash,
                &MINER_BLOCK_CONSENSUS_HASH,
                &MINER_BLOCK_HEADER_HASH,
            );

            // process microblock stream
            let (microblock_fees, microblock_burns, mut microblock_txs_receipts) =
                match StacksChainState::process_microblocks_transactions(
                    &mut clarity_tx,
                    &microblocks,
                ) {
                    Err((e, offending_mblock_header_hash)) => {
                        let msg = format!(
                            "Invalid Stacks microblocks {},{} (offender {}): {:?}",
                            block.header.parent_microblock,
                            block.header.parent_microblock_sequence,
                            offending_mblock_header_hash,
                            &e
                        );
                        warn!("{}", &msg);

                        clarity_tx.rollback_block();
                        return Err(Error::InvalidStacksMicroblock(
                            msg,
                            offending_mblock_header_hash,
                        ));
                    }
                    Ok((fees, burns, events)) => (fees, burns, events),
                };

            let microblock_cost = clarity_tx.cost_so_far();
            debug!("\n\nAppend block {}/{} off of {}/{}\nStacks block height: {}, Total Burns: {}\nMicroblock parent: {} (seq {}) (count {})\n", 
                   chain_tip_consensus_hash, block.block_hash(), parent_consensus_hash, parent_block_hash,
                   block.header.total_work.work, block.header.total_work.burn,
                   last_microblock_hash, last_microblock_seq, microblocks.len());

            // process anchored block
            let (block_fees, block_burns, mut txs_receipts) =
                match StacksChainState::process_block_transactions(&mut clarity_tx, &block) {
                    Err(e) => {
                        let msg = format!("Invalid Stacks block {}: {:?}", block.block_hash(), &e);
                        warn!("{}", &msg);

                        clarity_tx.rollback_block();
                        return Err(Error::InvalidStacksBlock(msg));
                    }
                    Ok((block_fees, block_burns, txs_receipts)) => {
                        (block_fees, block_burns, txs_receipts)
                    }
                };

            let mut block_cost = clarity_tx.cost_so_far();
            block_cost
                .sub(&microblock_cost)
                .expect("BUG: microblock cost + block cost < block cost");

            // grant matured miner rewards
            let new_liquid_miner_ustx =
                if let Some((miner_reward, user_rewards)) = matured_miner_rewards_opt {
                    // grant in order by miner, then users
                    StacksChainState::process_matured_miner_rewards(
                        &mut clarity_tx,
                        &miner_reward,
                        &user_rewards,
                    )?
                } else {
                    0
                };

            // total burns
            let total_burnt = block_burns
                .checked_add(microblock_burns)
                .expect("Overflow: Too many STX burnt");

            // unlock any uSTX
            let new_unlocked_ustx = StacksChainState::process_stx_unlocks(&mut clarity_tx)?;

            // calculate total liquid STX
            let total_liquid_ustx = parent_chain_tip
                .total_liquid_ustx
                .checked_add(new_liquid_miner_ustx)
                .expect("FATAL: uSTX overflow")
                .checked_add(new_unlocked_ustx)
                .expect("FATAL: uSTX overflow")
                .checked_sub(total_burnt)
                .expect("FATAL: uSTX underflow");

            let root_hash = clarity_tx.get_root_hash();
            if root_hash != block.header.state_index_root {
                let msg = format!(
                    "Block {} state root mismatch: expected {}, got {}",
                    block.block_hash(),
                    root_hash,
                    block.header.state_index_root
                );
                warn!("{}", &msg);

                clarity_tx.rollback_block();
                return Err(Error::InvalidStacksBlock(msg));
            }

            debug!("Reached state root {}", root_hash);

            // good to go!
            clarity_tx.commit_to_block(chain_tip_consensus_hash, &block.block_hash());

            // calculate reward for this block's miner
            let scheduled_miner_reward = StacksChainState::make_scheduled_miner_reward(
                mainnet,
                &parent_block_hash,
                &parent_consensus_hash,
                &block,
                chain_tip_consensus_hash,
                next_block_height,
                block_fees, // TODO: calculate (STX/compute unit) * (compute used)
                microblock_fees,
                total_burnt,
                burnchain_commit_burn,
                burnchain_sortition_burn,
                0xffffffffffffffff,
            ) // TODO: calculate total compute budget and scale up
            .expect("FATAL: parsed and processed a block without a coinbase");

            txs_receipts.append(&mut microblock_txs_receipts);

            (
                scheduled_miner_reward,
                txs_receipts,
                microblock_cost,
                block_cost,
                total_liquid_ustx,
            )
        };

        let microblock_tail_opt = match microblocks.len() {
            0 => None,
            x => Some(microblocks[x - 1].header.clone()),
        };

        let new_tip = StacksChainState::advance_tip(
            &mut chainstate_tx.headers_tx,
            &parent_chain_tip.anchored_header,
            &parent_chain_tip.consensus_hash,
            &block.header,
            chain_tip_consensus_hash,
            chain_tip_burn_header_hash,
            chain_tip_burn_header_height,
            chain_tip_burn_header_timestamp,
            microblock_tail_opt,
            &scheduled_miner_reward,
            user_burns,
            total_liquid_ustx,
            &block_execution_cost,
        )
        .expect("FATAL: failed to advance chain tip");

        chainstate_tx.log_transactions_processed(&new_tip.index_block_hash(), &txs_receipts);

        let epoch_receipt = StacksEpochReceipt {
            header: new_tip,
            tx_receipts: txs_receipts,
            parent_microblocks_cost: microblock_execution_cost,
            anchored_block_cost: block_execution_cost,
        };

        Ok(epoch_receipt)
    }

    /// Verify that a Stacks anchored block attaches to its parent anchored block.
    /// * checks .header.total_work.work
    /// * checks .header.parent_block
    fn check_block_attachment(
        parent_block_header: &StacksBlockHeader,
        block_header: &StacksBlockHeader,
    ) -> bool {
        // must have the right height
        if parent_block_header
            .total_work
            .work
            .checked_add(1)
            .expect("Blockchain height overflow")
            != block_header.total_work.work
        {
            return false;
        }

        // must have right hash linkage
        if parent_block_header.block_hash() != block_header.parent_block {
            return false;
        }

        return true;
    }

    /// Get the parent header info for a block we're processing, if it's known.
    /// If it's not known, return None.
    fn get_parent_header_info<'a>(chainstate_tx: &mut ChainstateTx<'a>, next_staging_block: &StagingBlock) -> Result<Option<StacksHeaderInfo>, Error> {
        let parent_block_header_info = match StacksChainState::get_anchored_block_header_info(
            &chainstate_tx.headers_tx,
            &next_staging_block.parent_consensus_hash,
            &next_staging_block.parent_anchored_block_hash,
        )? {
            Some(parent_info) => {
                debug!(
                    "Found parent info {}/{}",
                    next_staging_block.parent_consensus_hash,
                    next_staging_block.parent_anchored_block_hash
                );
                parent_info
            }
            None => {
                if next_staging_block.is_first_mined() {
                    // this is the first-ever mined block
                    debug!("This is the first-ever block in this fork.  Parent is 00000000..00000000/00000000..00000000");
                    StacksChainState::get_anchored_block_header_info(
                        &chainstate_tx.headers_tx,
                        &FIRST_BURNCHAIN_CONSENSUS_HASH,
                        &FIRST_STACKS_BLOCK_HASH,
                    )
                    .expect("FATAL: failed to load initial block header")
                    .expect("FATAL: initial block header not found in headers DB")
                } else {
                    // no parent stored
                    debug!(
                        "No parent block for {}/{} processed yet",
                        next_staging_block.consensus_hash,
                        next_staging_block.anchored_block_hash
                    );
                    return Ok(None);
                }
            }
        };
        Ok(Some(parent_block_header_info))
    }

    /// Extract and parse the block from a loaded staging block, and verify its integrity.
    fn extract_stacks_block(next_staging_block: &StagingBlock) -> Result<StacksBlock, Error> {
        let block = {
            StacksBlock::consensus_deserialize(&mut &next_staging_block.block_data[..])
                .map_err(Error::NetError)?
        };

        let block_hash = block.block_hash();
        if block_hash != next_staging_block.anchored_block_hash {
            // database corruption
            error!(
                "Staging DB corruption: expected block {}, got {} from disk",
                next_staging_block.anchored_block_hash, block_hash
            );
            return Err(Error::DBError(db_error::Corruption));
        }
        Ok(block)
    }
   
    /// Given the list of microblocks produced by the given block's parent (and given the parent's
    /// header info), determine which branch connects to the given block.  If there are multiple
    /// branches, punish the parent.  Return the portion of the branch that actually connects to
    /// the given block.
    pub fn extract_connecting_microblocks<'a>(
        chainstate_tx: &mut ChainstateTx<'a>,
        parent_block_header_info: &StacksHeaderInfo,
        burn_header_height: u64,
        next_staging_block: &StagingBlock,
        block: &StacksBlock,
        mut next_microblocks: Vec<StacksMicroblock>
    ) -> Result<Vec<StacksMicroblock>, Error> {
        // NOTE: since we got the microblocks from staging, where their signatures were already
        // validated, we don't need to validate them again.
        let (microblock_terminus, poison_microblock_opt) =
            match StacksChainState::validate_parent_microblock_stream(
                &parent_block_header_info.anchored_header,
                &block.header,
                &next_microblocks,
                false,
            ) {
                Some((terminus, poison_opt)) => (terminus, poison_opt),
                None => {
                    debug!(
                        "Stopping at block {}/{} -- discontiguous header stream",
                        next_staging_block.consensus_hash, next_staging_block.anchored_block_hash,
                    );
                    return Ok(vec![]);
                }
            };

        if let Some(ref poison_microblock) = poison_microblock_opt {
            // previous miner created a deliberate fork, and this miner is trying to confirm
            // one of those forks.  Record that this stream is poisoned, so at least the
            // offending miner will be slashed (even if no one will yet be rewarded for it)
            StacksChainState::process_poison_microblock(
                &mut chainstate_tx.headers_tx,
                poison_microblock,
                &parent_block_header_info.consensus_hash,
                &parent_block_header_info.anchored_header.block_hash(),
                &next_staging_block.consensus_hash,
                &next_staging_block.anchored_block_hash,
                burn_header_height,
                None
            )?;
        };

        // do not consider trailing microblocks that this anchored block does _not_ confirm
        if microblock_terminus < next_microblocks.len() {
            debug!(
                "Truncate microblock stream from parent {}/{} from {} to {} items",
                parent_block_header_info.consensus_hash,
                parent_block_header_info.anchored_header.block_hash(),
                next_microblocks.len(),
                microblock_terminus
            );
            next_microblocks.truncate(microblock_terminus);
        }

        Ok(next_microblocks)
    }

    /// Find and process the next staging block.
    /// Return the next chain tip if we processed this block, or None if we couldn't.
    /// Return a poison microblock transaction payload if the microblock stream contains a
    /// deliberate miner fork.
    ///
    /// Occurs as a single, atomic transaction against the (marf'ed) headers database and
    /// (un-marf'ed) staging block database, as well as against the chunk store.
    pub fn process_next_staging_block(
        &mut self,
        sort_tx: &mut SortitionHandleTx,
    ) -> Result<(Option<StacksEpochReceipt>, Option<TransactionPayload>), Error> {
        let (mut chainstate_tx, clarity_instance) = self.chainstate_tx_begin()?;

        let blocks_path = chainstate_tx.blocks_tx.get_blocks_path().clone();

        // this is a transaction against both the headers and staging blocks databases!
        let (next_microblocks, next_staging_block) =
            match StacksChainState::find_next_staging_block(
                &mut chainstate_tx.blocks_tx,
                &blocks_path,
                &chainstate_tx.headers_tx,
                sort_tx,
            )? {
                Some((next_microblocks, next_staging_block)) => {
                    (next_microblocks, next_staging_block)
                }
                None => {
                    // no more work to do!
                    debug!("No staging blocks");
                    return Ok((None, None));
                }
            };

        let (burn_header_hash, burn_header_height, burn_header_timestamp) =
            match SortitionDB::get_block_snapshot_consensus(
                sort_tx,
                &next_staging_block.consensus_hash,
            )? {
                Some(sn) => (
                    sn.burn_header_hash,
                    sn.block_height as u32,
                    sn.burn_header_timestamp,
                ),
                None => {
                    // shouldn't happen
                    panic!(
                        "CORRUPTION: staging block {}/{} does not correspond to a burn block",
                        &next_staging_block.consensus_hash, &next_staging_block.anchored_block_hash
                    );
                }
            };

        debug!(
            "Process staging block {}/{} in burn block {}",
            next_staging_block.consensus_hash,
            next_staging_block.anchored_block_hash,
            &burn_header_hash
        );

        let parent_header_info = match StacksChainState::get_parent_header_info(&mut chainstate_tx, &next_staging_block)? {
            Some(hinfo) => hinfo,
            None => {
                return Ok((None, None))
            }
        };

        let block = StacksChainState::extract_stacks_block(&next_staging_block)?;

        // sanity check -- don't process this block again if we already did so
        if StacksChainState::has_stored_block(
            &chainstate_tx.blocks_tx,
            chainstate_tx.blocks_tx.get_blocks_path(),
            &next_staging_block.consensus_hash,
            &next_staging_block.anchored_block_hash,
        )? {
            debug!(
                "Block already processed: {}/{}",
                &next_staging_block.consensus_hash, &next_staging_block.anchored_block_hash
            );

            // clear out
            StacksChainState::set_block_processed(
                &mut chainstate_tx.blocks_tx,
                Some(sort_tx),
                &next_staging_block.consensus_hash,
                &next_staging_block.anchored_block_hash,
                true,
            )?;
            chainstate_tx.commit().map_err(Error::DBError)?;

            return Ok((None, None));
        }

        // validation check -- we can't have seen this block's microblock public key hash before in
        // this fork
        if StacksChainState::has_microblock_pubkey_hash(
            &mut chainstate_tx.headers_tx,
            &parent_header_info.consensus_hash,
            &parent_header_info.anchored_header,
            &block.header.microblock_pubkey_hash,
        )? {
            let msg = format!(
                "Invalid stacks block {}/{} -- already used microblock pubkey hash {}",
                &next_staging_block.consensus_hash,
                &next_staging_block.anchored_block_hash,
                &block.header.microblock_pubkey_hash
            );
            warn!("{}", &msg);

            // clear out
            StacksChainState::set_block_processed(
                &mut chainstate_tx.blocks_tx,
                None,
                &next_staging_block.consensus_hash,
                &next_staging_block.anchored_block_hash,
                false,
            )?;
            chainstate_tx.commit().map_err(Error::DBError)?;

            return Err(Error::InvalidStacksBlock(msg));
        }

        // validation check -- the block must attach to its accepted parent
        if !StacksChainState::check_block_attachment(
            &parent_header_info.anchored_header,
            &block.header,
        ) {
            let msg = format!(
                "Invalid stacks block {}/{} -- does not attach to parent {}/{}",
                &next_staging_block.consensus_hash,
                block.block_hash(),
                parent_header_info.anchored_header.block_hash(),
                &parent_header_info.consensus_hash
            );
            warn!("{}", &msg);

            // clear out
            StacksChainState::set_block_processed(
                &mut chainstate_tx.blocks_tx,
                None,
                &next_staging_block.consensus_hash,
                &next_staging_block.anchored_block_hash,
                false,
            )?;
            chainstate_tx.commit().map_err(Error::DBError)?;

            return Err(Error::InvalidStacksBlock(msg));
        }

        // validation check -- validate parent microblocks and find the ones that connect the
        // block's parent to this block.
        let next_microblocks = StacksChainState::extract_connecting_microblocks(&mut chainstate_tx, &parent_header_info, burn_header_height as u64, &next_staging_block, &block, next_microblocks)?;
        let (last_microblock_hash, last_microblock_seq) = match next_microblocks.len() {
            0 => (EMPTY_MICROBLOCK_PARENT_HASH.clone(), 0),
            _ => {
                let l = next_microblocks.len();
                (
                    next_microblocks[l - 1].block_hash(),
                    next_microblocks[l - 1].header.sequence,
                )
            }
        };
        assert_eq!(
            next_staging_block.parent_microblock_hash,
            last_microblock_hash
        );
        assert_eq!(
            next_staging_block.parent_microblock_seq,
            last_microblock_seq
        );

        // find users that burned in support of this block, so we can calculate the miner reward
        let user_supports = StacksChainState::load_staging_block_user_supports(
            &chainstate_tx.blocks_tx,
            &next_staging_block.consensus_hash,
            &next_staging_block.anchored_block_hash,
        )?;

        // attach the block to the chain state and calculate the next chain tip.
        // Execute the confirmed microblocks' transactions against the chain state, and then
        // execute the anchored block's transactions against the chain state.
        let epoch_receipt = match StacksChainState::append_block(
            &mut chainstate_tx,
            clarity_instance,
            sort_tx,
            &parent_header_info,
            &next_staging_block.consensus_hash,
            &burn_header_hash,
            burn_header_height,
            burn_header_timestamp,
            &block,
            &next_microblocks,
            next_staging_block.commit_burn,
            next_staging_block.sortition_burn,
            &user_supports,
        ) {
            Ok(next_chain_tip_info) => next_chain_tip_info,
            Err(e) => {
                // something's wrong with this epoch -- either a microblock was invalid, or the
                // anchored block was invalid.  Either way, the anchored block will _never be_
                // valid, so we can drop it from the chunk store and orphan all of its descendants.
                test_debug!(
                    "Failed to append {}/{}",
                    &next_staging_block.consensus_hash,
                    &block.block_hash()
                );
                StacksChainState::set_block_processed(
                    &mut chainstate_tx.blocks_tx,
                    None,
                    &next_staging_block.consensus_hash,
                    &block.header.block_hash(),
                    false,
                )?;
                StacksChainState::free_block_state(
                    &blocks_path,
                    &next_staging_block.consensus_hash,
                    &block.header,
                );

                match e {
                    Error::InvalidStacksMicroblock(ref msg, ref header_hash) => {
                        // specifically, an ancestor microblock was invalid.  Drop any descendant microblocks --
                        // they're never going to be valid in _any_ fork, even if they have a clone
                        // in a neighboring burnchain fork.
                        error!(
                            "Parent microblock stream from {}/{} is invalid at microblock {}: {}",
                            parent_header_info.consensus_hash,
                            parent_header_info.anchored_header.block_hash(),
                            header_hash,
                            msg
                        );
                        StacksChainState::drop_staging_microblocks(
                            &mut chainstate_tx.blocks_tx,
                            &parent_header_info.consensus_hash,
                            &parent_header_info.anchored_header.block_hash(),
                            header_hash,
                        )?;
                    }
                    _ => {
                        // block was invalid, but this means all the microblocks it confirmed are
                        // still (potentially) valid.  However, they are not confirmed yet, so
                        // leave them in the staging database.
                    }
                }

                chainstate_tx.commit().map_err(Error::DBError)?;

                return Err(e);
            }
        };

        assert_eq!(
            epoch_receipt.header.anchored_header.block_hash(),
            block.block_hash()
        );
        assert_eq!(
            epoch_receipt.header.consensus_hash,
            next_staging_block.consensus_hash
        );
        assert_eq!(
            epoch_receipt.header.anchored_header.parent_microblock,
            last_microblock_hash
        );
        assert_eq!(
            epoch_receipt
                .header
                .anchored_header
                .parent_microblock_sequence,
            last_microblock_seq
        );

        debug!(
            "Reached chain tip {}/{} from {}/{}",
            epoch_receipt.header.consensus_hash,
            epoch_receipt.header.anchored_header.block_hash(),
            next_staging_block.parent_consensus_hash,
            next_staging_block.parent_anchored_block_hash
        );

        if next_staging_block.parent_microblock_hash != EMPTY_MICROBLOCK_PARENT_HASH
            || next_staging_block.parent_microblock_seq != 0
        {
            // confirmed one or more parent microblocks
            StacksChainState::set_microblocks_processed(
                &mut chainstate_tx.blocks_tx,
                &next_staging_block.consensus_hash,
                &next_staging_block.anchored_block_hash,
                &next_staging_block.parent_microblock_hash,
            )?;
        }

        StacksChainState::set_block_processed(
            &mut chainstate_tx.blocks_tx,
            Some(sort_tx),
            &epoch_receipt.header.consensus_hash,
            &epoch_receipt.header.anchored_header.block_hash(),
            true,
        )?;

        chainstate_tx.commit().map_err(Error::DBError)?;

        Ok((Some(epoch_receipt), None))
    }

    /// Process staging blocks at the canonical chain tip,
    ///  this only needs to be used in contexts that aren't
    ///  PoX aware (i.e., unit tests, and old stacks-node loops),
    /// Elsewhere, block processing is invoked by the ChainsCoordinator,
    ///  which handles tracking the chain tip itself
    #[cfg(test)]
    pub fn process_blocks_at_tip(
        &mut self,
        sort_db: &mut SortitionDB,
        max_blocks: usize,
    ) -> Result<Vec<(Option<StacksEpochReceipt>, Option<TransactionPayload>)>, Error> {
        let tx = sort_db.tx_begin_at_tip();
        self.process_blocks(tx, max_blocks)
    }

    /// Process some staging blocks, up to max_blocks.
    /// Return new chain tips, and optionally any poison microblock payloads for each chain tip
    /// found.  For each chain tip produced, return the header info, receipts, parent microblock
    /// stream execution cost, and block execution cost
    pub fn process_blocks(
        &mut self,
        mut sort_tx: SortitionHandleTx,
        max_blocks: usize,
    ) -> Result<Vec<(Option<StacksEpochReceipt>, Option<TransactionPayload>)>, Error> {
        debug!("Process up to {} blocks", max_blocks);

        let mut ret = vec![];

        if max_blocks == 0 {
            // nothing to do
            return Ok(vec![]);
        }

        for i in 0..max_blocks {
            // process up to max_blocks pending blocks
            match self.process_next_staging_block(&mut sort_tx) {
                Ok((next_tip_opt, next_microblock_poison_opt)) => match next_tip_opt {
                    Some(next_tip) => {
                        ret.push((Some(next_tip), next_microblock_poison_opt));
                    }
                    None => match next_microblock_poison_opt {
                        Some(poison) => {
                            ret.push((None, Some(poison)));
                        }
                        None => {
                            debug!("No more staging blocks -- processed {} in total", i);
                            break;
                        }
                    },
                },
                Err(Error::InvalidStacksBlock(msg)) => {
                    warn!("Encountered invalid block: {}", &msg);
                    continue;
                }
                Err(Error::InvalidStacksMicroblock(msg, hash)) => {
                    warn!("Encountered invalid microblock {}: {}", hash, &msg);
                    continue;
                }
                Err(Error::NetError(net_error::DeserializeError(msg))) => {
                    // happens if we load a zero-sized block (i.e. an invalid block)
                    warn!("Encountered invalid block: {}", &msg);
                    continue;
                }
                Err(e) => {
                    error!("Unrecoverable error when processing blocks: {:?}", &e);
                    return Err(e);
                }
            }
        }

        sort_tx.commit()?;

        let mut block_tx = self.blocks_tx_begin()?;
        for _ in 0..max_blocks {
            // delete up to max_blocks blocks
            let deleted = StacksChainState::process_next_orphaned_staging_block(&mut block_tx)?;
            if !deleted {
                break;
            }
        }
        block_tx.commit()?;

        Ok(ret)
    }

    fn is_valid_address_version(mainnet: bool, version: u8) -> bool {
        if mainnet {
            version == C32_ADDRESS_VERSION_MAINNET_SINGLESIG
                || version == C32_ADDRESS_VERSION_MAINNET_MULTISIG
        } else {
            version == C32_ADDRESS_VERSION_TESTNET_SINGLESIG
                || version == C32_ADDRESS_VERSION_TESTNET_MULTISIG
        }
    }

    /// Get the highest processed block on the canonical burn chain.
    /// Break ties on lexigraphical ordering of the block hash
    /// (i.e. arbitrarily).  The staging block will be returned, but no block data will be filled
    /// in.
    pub fn get_stacks_chain_tip(
        &self,
        sortdb: &SortitionDB,
    ) -> Result<Option<StagingBlock>, Error> {
        let (consensus_hash, block_bhh) =
            SortitionDB::get_canonical_stacks_chain_tip_hash(sortdb.conn())?;
        let sql = "SELECT * FROM staging_blocks WHERE processed = 1 AND orphaned = 0 AND consensus_hash = ?1 AND anchored_block_hash = ?2";
        let args: &[&dyn ToSql] = &[&consensus_hash, &block_bhh];
        query_row(&self.blocks_db, sql, args).map_err(Error::DBError)
    }

    /// Get the height of a staging block
    pub fn get_stacks_block_height(
        &self,
        consensus_hash: &ConsensusHash,
        block_hash: &BlockHeaderHash,
    ) -> Result<Option<u64>, Error> {
        let sql = "SELECT height FROM staging_blocks WHERE consensus_hash = ?1 AND anchored_block_hash = ?2";
        let args: &[&dyn ToSql] = &[consensus_hash, block_hash];
        query_row(&self.blocks_db, sql, args).map_err(Error::DBError)
    }

    /// Check to see if a transaction can be (potentially) appended on top of a given chain tip.
    /// Note that this only checks the transaction against the _anchored chain tip_, not the
    /// unconfirmed microblock stream trailing off of it.
    pub fn will_admit_mempool_tx(
        &mut self,
        mempool_conn: &DBConn,
        current_consensus_hash: &ConsensusHash,
        current_block: &BlockHeaderHash,
        tx: &StacksTransaction,
        tx_size: u64,
    ) -> Result<(), MemPoolRejection> {
        let conf = self.config();
        let staging_height =
            match self.get_stacks_block_height(current_consensus_hash, current_block) {
                Ok(Some(height)) => height,
                Ok(None) => {
                    if *current_consensus_hash == FIRST_BURNCHAIN_CONSENSUS_HASH {
                        0
                    } else {
                        return Err(MemPoolRejection::NoSuchChainTip(
                            current_consensus_hash.clone(),
                            current_block.clone(),
                        ));
                    }
                }
                Err(_e) => {
                    panic!("DB CORRUPTION: failed to query block height");
                }
            };

        let has_microblock_pubk = match tx.payload {
            TransactionPayload::PoisonMicroblock(ref microblock_header_1, _) => {
                let microblock_pkh_1 = microblock_header_1
                    .check_recover_pubkey()
                    .map_err(|_e| MemPoolRejection::InvalidMicroblocks)?;

                StacksChainState::has_blocks_with_microblock_pubkh(
                    &self.blocks_db,
                    &microblock_pkh_1,
                    staging_height as i64,
                )
            }
            _ => false, // unused
        };

        let current_tip =
            StacksChainState::get_parent_index_block(current_consensus_hash, current_block);
        self.with_read_only_clarity_tx(&NULL_BURN_STATE_DB, &current_tip, |conn| {
            StacksChainState::can_include_tx(
                mempool_conn,
                conn,
                &conf,
                has_microblock_pubk,
                tx,
                tx_size,
            )
        })
    }

    /// Given an outstanding clarity connection, can we append the tx to the chain state?
    /// Used when mining transactions.
    pub fn can_include_tx<T: ClarityConnection>(
        mempool: &DBConn,
        clarity_connection: &mut T,
        chainstate_config: &DBConfig,
        has_microblock_pubkey: bool,
        tx: &StacksTransaction,
        tx_size: u64,
    ) -> Result<(), MemPoolRejection> {
        // 1: must parse (done)

        // 2: it must be validly signed.
        StacksChainState::process_transaction_precheck(&chainstate_config, &tx)
            .map_err(|e| MemPoolRejection::FailedToValidate(e))?;

        // 3: it must pay a tx fee
        let fee = tx.get_fee_rate();

        if fee < MINIMUM_TX_FEE || fee / tx_size < MINIMUM_TX_FEE_RATE_PER_BYTE {
            return Err(MemPoolRejection::FeeTooLow(
                fee,
                cmp::max(MINIMUM_TX_FEE, tx_size * MINIMUM_TX_FEE_RATE_PER_BYTE),
            ));
        }

        // 4: the account nonces must be correct
        let (origin, payer) =
            match StacksChainState::check_transaction_nonces(clarity_connection, &tx, true) {
                Ok(x) => x,
                Err((mut e, (origin, payer))) => {
                    // let's see if the tx has matching nonce in the mempool
                    //  ->  you can _only_ replace-by-fee or replace-across-fork
                    //      for nonces that increment the current chainstate's nonce.
                    //      if there are "chained" transactions in the mempool,
                    //      this check won't admit a rbf/raf for those.
                    let origin_addr = tx.origin_address();
                    let origin_nonce = tx.get_origin().nonce();
                    let origin_next_nonce =
                        MemPoolDB::get_next_nonce_for_address(mempool, &origin_addr)?;
                    if origin_next_nonce < origin.nonce {
                        return Err(e.into());
                    }
                    if origin_next_nonce - origin.nonce >= MAXIMUM_MEMPOOL_TX_CHAINING {
                        return Err(MemPoolRejection::TooMuchChaining);
                    }
                    if origin_nonce != origin_next_nonce {
                        e.is_origin = true;
                        e.principal = origin_addr.into();
                        e.expected = origin_next_nonce;
                        e.actual = origin_nonce;
                        return Err(e.into());
                    }

                    if let Some(sponsor_addr) = tx.sponsor_address() {
                        let sponsor_nonce = tx.get_payer().nonce();
                        let sponsor_next_nonce =
                            MemPoolDB::get_next_nonce_for_address(mempool, &sponsor_addr)?;
                        if sponsor_next_nonce < payer.nonce {
                            return Err(e.into());
                        }
                        if sponsor_next_nonce - payer.nonce >= MAXIMUM_MEMPOOL_TX_CHAINING {
                            return Err(MemPoolRejection::TooMuchChaining);
                        }
                        if sponsor_nonce != sponsor_next_nonce {
                            e.is_origin = false;
                            e.principal = sponsor_addr.into();
                            e.expected = sponsor_next_nonce;
                            e.actual = sponsor_nonce;
                            return Err(e.into());
                        }
                    }
                    (origin, payer)
                }
            };

        if !StacksChainState::is_valid_address_version(
            chainstate_config.mainnet,
            origin.principal.version(),
        ) || !StacksChainState::is_valid_address_version(
            chainstate_config.mainnet,
            payer.principal.version(),
        ) {
            return Err(MemPoolRejection::BadAddressVersionByte);
        }

        let block_height = clarity_connection
            .with_clarity_db_readonly(|ref mut db| db.get_current_burnchain_block_height() as u64);

        // 5: the paying account must have enough funds
        if !payer.stx_balance.can_transfer(fee as u128, block_height) {
            match &tx.payload {
                TransactionPayload::TokenTransfer(..) => {
                    // pass: we'll return a total_spent failure below.
                }
                _ => {
                    return Err(MemPoolRejection::NotEnoughFunds(
                        fee as u128,
                        payer.stx_balance.amount_unlocked,
                    ));
                }
            }
        }

        // 6: payload-specific checks
        match &tx.payload {
            TransactionPayload::TokenTransfer(addr, amount, _memo) => {
                // version byte matches?
                if !StacksChainState::is_valid_address_version(
                    chainstate_config.mainnet,
                    addr.version(),
                ) {
                    return Err(MemPoolRejection::BadAddressVersionByte);
                }

                // got the funds?
                let total_spent = (*amount as u128) + if origin == payer { fee as u128 } else { 0 };
                if !origin.stx_balance.can_transfer(total_spent, block_height) {
                    return Err(MemPoolRejection::NotEnoughFunds(
                        total_spent,
                        origin
                            .stx_balance
                            .get_available_balance_at_block(block_height),
                    ));
                }
            }
            TransactionPayload::ContractCall(TransactionContractCall {
                address,
                contract_name,
                function_name,
                function_args,
            }) => {
                // version byte matches?
                if !StacksChainState::is_valid_address_version(
                    chainstate_config.mainnet,
                    address.version,
                ) {
                    return Err(MemPoolRejection::BadAddressVersionByte);
                }

                let contract_identifier =
                    QualifiedContractIdentifier::new(address.clone().into(), contract_name.clone());

                clarity_connection.with_analysis_db_readonly(|db| {
                    let function_type = db
                        .get_public_function_type(&contract_identifier, &function_name)
                        .map_err(|_e| MemPoolRejection::NoSuchContract)?
                        .ok_or_else(|| MemPoolRejection::NoSuchPublicFunction)?;
                    function_type
                        .check_args_by_allowing_trait_cast(db, &function_args)
                        .map_err(|e| MemPoolRejection::BadFunctionArgument(e))
                })?;
            }
            TransactionPayload::SmartContract(TransactionSmartContract { name, code_body: _ }) => {
                let contract_identifier =
                    QualifiedContractIdentifier::new(tx.origin_address().into(), name.clone());

                let exists = clarity_connection
                    .with_analysis_db_readonly(|db| db.has_contract(&contract_identifier));

                if exists {
                    return Err(MemPoolRejection::ContractAlreadyExists(contract_identifier));
                }
            }
            TransactionPayload::PoisonMicroblock(microblock_header_1, microblock_header_2) => {
                if microblock_header_1.sequence != microblock_header_2.sequence
                    || microblock_header_1.prev_block != microblock_header_2.prev_block
                    || microblock_header_1.version != microblock_header_2.version
                {
                    return Err(MemPoolRejection::PoisonMicroblocksDoNotConflict);
                }

                let microblock_pkh_1 = microblock_header_1
                    .check_recover_pubkey()
                    .map_err(|_e| MemPoolRejection::InvalidMicroblocks)?;
                let microblock_pkh_2 = microblock_header_2
                    .check_recover_pubkey()
                    .map_err(|_e| MemPoolRejection::InvalidMicroblocks)?;

                if microblock_pkh_1 != microblock_pkh_2 {
                    return Err(MemPoolRejection::PoisonMicroblocksDoNotConflict);
                }

                if !has_microblock_pubkey {
                    return Err(MemPoolRejection::NoAnchorBlockWithPubkeyHash(
                        microblock_pkh_1,
                    ));
                }
            }
            TransactionPayload::Coinbase(_) => return Err(MemPoolRejection::NoCoinbaseViaMempool),
        };

        Ok(())
    }
}

#[cfg(test)]
pub mod test {
    use super::*;
    use chainstate::stacks::db::test::*;
    use chainstate::stacks::db::*;
    use chainstate::stacks::miner::test::*;
    use chainstate::stacks::test::*;
    use chainstate::stacks::Error as chainstate_error;
    use chainstate::stacks::*;

    use burnchains::*;
    use chainstate::burn::db::sortdb::*;
    use chainstate::burn::*;
    use std::fs;
    use util::db::Error as db_error;
    use util::db::*;
    use util::hash::*;
    use util::retry::*;

    use core::mempool::*;
    use net::test::*;

    pub fn make_empty_coinbase_block(mblock_key: &StacksPrivateKey) -> StacksBlock {
        let privk = StacksPrivateKey::from_hex(
            "59e4d5e18351d6027a37920efe53c2f1cbadc50dca7d77169b7291dff936ed6d01",
        )
        .unwrap();
        let auth = TransactionAuth::from_p2pkh(&privk).unwrap();
        let proof_bytes = hex_bytes("9275df67a68c8745c0ff97b48201ee6db447f7c93b23ae24cdc2400f52fdb08a1a6ac7ec71bf9c9c76e96ee4675ebff60625af28718501047bfd87b810c2d2139b73c23bd69de66360953a642c2a330a").unwrap();
        let proof = VRFProof::from_bytes(&proof_bytes[..].to_vec()).unwrap();

        let mut tx_coinbase = StacksTransaction::new(
            TransactionVersion::Testnet,
            auth,
            TransactionPayload::Coinbase(CoinbasePayload([0u8; 32])),
        );
        tx_coinbase.anchor_mode = TransactionAnchorMode::OnChainOnly;
        let mut tx_signer = StacksTransactionSigner::new(&tx_coinbase);

        tx_signer.sign_origin(&privk).unwrap();

        let tx_coinbase_signed = tx_signer.get_tx().unwrap();
        let txs = vec![tx_coinbase_signed];

        let work_score = StacksWorkScore {
            burn: 123,
            work: 456,
        };

        let parent_header = StacksBlockHeader {
            version: 0x01,
            total_work: StacksWorkScore {
                burn: 234,
                work: 567,
            },
            proof: proof.clone(),
            parent_block: BlockHeaderHash([5u8; 32]),
            parent_microblock: BlockHeaderHash([6u8; 32]),
            parent_microblock_sequence: 4,
            tx_merkle_root: Sha512Trunc256Sum([7u8; 32]),
            state_index_root: TrieHash([8u8; 32]),
            microblock_pubkey_hash: Hash160([9u8; 20]),
        };

        let parent_microblock_header = StacksMicroblockHeader {
            version: 0x12,
            sequence: 0x34,
            prev_block: BlockHeaderHash([0x0au8; 32]),
            tx_merkle_root: Sha512Trunc256Sum([0x0bu8; 32]),
            signature: MessageSignature([0x0cu8; 65]),
        };

        let mblock_pubkey_hash =
            Hash160::from_node_public_key(&StacksPublicKey::from_private(mblock_key));
        let mut block = StacksBlock::from_parent(
            &parent_header,
            &parent_microblock_header,
            txs.clone(),
            &work_score,
            &proof,
            &TrieHash([2u8; 32]),
            &mblock_pubkey_hash,
        );
        block.header.version = 0x24;
        block
    }

    pub fn make_sample_microblock_stream(
        privk: &StacksPrivateKey,
        anchored_block_hash: &BlockHeaderHash,
    ) -> Vec<StacksMicroblock> {
        let mut all_txs = vec![];
        let mut microblocks: Vec<StacksMicroblock> = vec![];

        for i in 0..49 {
            let auth = TransactionAuth::from_p2pkh(&privk).unwrap();
            let tx_smart_contract = StacksTransaction::new(
                TransactionVersion::Testnet,
                auth.clone(),
                TransactionPayload::new_smart_contract(
                    &"hello-microblock".to_string(),
                    &format!("hello smart contract {}", i),
                )
                .unwrap(),
            );
            let mut tx_signer = StacksTransactionSigner::new(&tx_smart_contract);
            tx_signer.sign_origin(&privk).unwrap();

            let tx_signed = tx_signer.get_tx().unwrap();
            all_txs.push(tx_signed);
        }

        // make microblocks with 3 transactions each (or fewer)
        for i in 0..(all_txs.len() / 3) {
            let txs = vec![
                all_txs[3 * i].clone(),
                all_txs[3 * i + 1].clone(),
                all_txs[3 * i + 2].clone(),
            ];

            let txid_vecs = txs.iter().map(|tx| tx.txid().as_bytes().to_vec()).collect();

            let merkle_tree = MerkleTree::<Sha512Trunc256Sum>::new(&txid_vecs);
            let tx_merkle_root = merkle_tree.root();

            let prev_block = if i == 0 {
                anchored_block_hash.clone()
            } else {
                let l = microblocks.len();
                microblocks[l - 1].block_hash()
            };

            let header = StacksMicroblockHeader {
                version: 0x12,
                sequence: i as u16,
                prev_block: prev_block,
                tx_merkle_root: tx_merkle_root,
                signature: MessageSignature([0u8; 65]),
            };

            let mut mblock = StacksMicroblock {
                header: header,
                txs: txs,
            };

            mblock.sign(privk).unwrap();
            microblocks.push(mblock);
        }

        microblocks
    }

    fn resign_microblocks(
        microblocks: &mut Vec<StacksMicroblock>,
        privk: &StacksPrivateKey,
    ) -> BlockHeaderHash {
        for i in 0..microblocks.len() {
            microblocks[i].header.signature = MessageSignature([0u8; 65]);
            microblocks[i].sign(privk).unwrap();
            if i + 1 < microblocks.len() {
                microblocks[i + 1].header.prev_block = microblocks[i].block_hash();
            }
        }
        let l = microblocks.len();
        microblocks[l - 1].block_hash()
    }

    fn assert_block_staging_not_processed(
        chainstate: &mut StacksChainState,
        consensus_hash: &ConsensusHash,
        block: &StacksBlock,
    ) -> () {
        assert!(StacksChainState::load_staging_block_data(
            &chainstate.blocks_db,
            &chainstate.blocks_path,
            consensus_hash,
            &block.block_hash()
        )
        .unwrap()
        .is_some());
        assert_eq!(
            StacksChainState::load_staging_block_data(
                &chainstate.blocks_db,
                &chainstate.blocks_path,
                consensus_hash,
                &block.block_hash()
            )
            .unwrap()
            .unwrap(),
            *block
        );
        assert_eq!(
            StacksChainState::get_staging_block_status(
                &chainstate.blocks_db,
                consensus_hash,
                &block.block_hash()
            )
            .unwrap()
            .unwrap(),
            false
        );

        let index_block_hash =
            StacksBlockHeader::make_index_block_hash(consensus_hash, &block.block_hash());
        assert!(
            StacksChainState::has_block_indexed(&chainstate.blocks_path, &index_block_hash)
                .unwrap()
        );
    }

    fn assert_block_not_stored(
        chainstate: &mut StacksChainState,
        consensus_hash: &ConsensusHash,
        block: &StacksBlock,
    ) -> () {
        assert!(!StacksChainState::has_stored_block(
            &chainstate.blocks_db,
            &chainstate.blocks_path,
            consensus_hash,
            &block.block_hash()
        )
        .unwrap());
        assert_eq!(
            StacksChainState::load_staging_block_pubkey_hash(
                &chainstate.blocks_db,
                consensus_hash,
                &block.block_hash()
            )
            .unwrap()
            .unwrap(),
            block.header.microblock_pubkey_hash
        );
    }

    fn assert_block_stored_rejected(
        chainstate: &mut StacksChainState,
        consensus_hash: &ConsensusHash,
        block: &StacksBlock,
    ) -> () {
        assert!(StacksChainState::has_stored_block(
            &chainstate.blocks_db,
            &chainstate.blocks_path,
            consensus_hash,
            &block.block_hash()
        )
        .unwrap());
        assert!(StacksChainState::load_block(
            &chainstate.blocks_path,
            consensus_hash,
            &block.block_hash()
        )
        .unwrap()
        .is_none());
        assert!(StacksChainState::load_block_header(
            &chainstate.blocks_path,
            consensus_hash,
            &block.block_hash()
        )
        .unwrap()
        .is_none());
        assert!(StacksChainState::load_staging_block_pubkey_hash(
            &chainstate.blocks_db,
            consensus_hash,
            &block.block_hash()
        )
        .unwrap()
        .is_none());

        assert_eq!(
            StacksChainState::get_staging_block_status(
                &chainstate.blocks_db,
                consensus_hash,
                &block.block_hash()
            )
            .unwrap()
            .unwrap(),
            true
        );
        assert!(StacksChainState::load_staging_block_data(
            &chainstate.blocks_db,
            &chainstate.blocks_path,
            consensus_hash,
            &block.block_hash()
        )
        .unwrap()
        .is_none());

        let index_block_hash =
            StacksBlockHeader::make_index_block_hash(consensus_hash, &block.block_hash());
        assert!(
            StacksChainState::has_block_indexed(&chainstate.blocks_path, &index_block_hash)
                .unwrap()
        );
    }

    fn assert_block_stored_not_staging(
        chainstate: &mut StacksChainState,
        consensus_hash: &ConsensusHash,
        block: &StacksBlock,
    ) -> () {
        assert!(StacksChainState::has_stored_block(
            &chainstate.blocks_db,
            &chainstate.blocks_path,
            consensus_hash,
            &block.block_hash()
        )
        .unwrap());
        assert!(StacksChainState::load_block(
            &chainstate.blocks_path,
            consensus_hash,
            &block.block_hash()
        )
        .unwrap()
        .is_some());
        assert_eq!(
            StacksChainState::load_block(
                &chainstate.blocks_path,
                consensus_hash,
                &block.block_hash()
            )
            .unwrap()
            .unwrap(),
            *block
        );
        assert_eq!(
            StacksChainState::load_block_header(
                &chainstate.blocks_path,
                consensus_hash,
                &block.block_hash()
            )
            .unwrap()
            .unwrap(),
            block.header
        );
        assert!(StacksChainState::load_staging_block_pubkey_hash(
            &chainstate.blocks_db,
            consensus_hash,
            &block.block_hash()
        )
        .unwrap()
        .is_none());

        assert_eq!(
            StacksChainState::get_staging_block_status(
                &chainstate.blocks_db,
                consensus_hash,
                &block.block_hash()
            )
            .unwrap()
            .unwrap(),
            true
        );
        assert!(StacksChainState::load_staging_block_data(
            &chainstate.blocks_db,
            &chainstate.blocks_path,
            consensus_hash,
            &block.block_hash()
        )
        .unwrap()
        .is_none());

        let index_block_hash =
            StacksBlockHeader::make_index_block_hash(consensus_hash, &block.block_hash());
        assert!(
            StacksChainState::has_block_indexed(&chainstate.blocks_path, &index_block_hash)
                .unwrap()
        );
    }

    pub fn store_staging_block(
        chainstate: &mut StacksChainState,
        consensus_hash: &ConsensusHash,
        block: &StacksBlock,
        parent_consensus_hash: &ConsensusHash,
        commit_burn: u64,
        sortition_burn: u64,
    ) {
        let mut tx = chainstate.blocks_tx_begin().unwrap();
        StacksChainState::store_staging_block(
            &mut tx,
            consensus_hash,
            block,
            parent_consensus_hash,
            commit_burn,
            sortition_burn,
            5,
        )
        .unwrap();
        tx.commit().unwrap();

        let index_block_hash =
            StacksBlockHeader::make_index_block_hash(consensus_hash, &block.block_hash());
        assert!(
            StacksChainState::has_block_indexed(&chainstate.blocks_path, &index_block_hash)
                .unwrap()
        );
    }

    pub fn store_staging_microblock(
        chainstate: &mut StacksChainState,
        parent_consensus_hash: &ConsensusHash,
        parent_anchored_block_hash: &BlockHeaderHash,
        microblock: &StacksMicroblock,
    ) {
        let mut tx = chainstate.blocks_tx_begin().unwrap();
        StacksChainState::store_staging_microblock(
            &mut tx,
            parent_consensus_hash,
            parent_anchored_block_hash,
            microblock,
        )
        .unwrap();
        tx.commit().unwrap();

        let parent_index_block_hash =
            StacksBlockHeader::make_index_block_hash(parent_consensus_hash, parent_anchored_block_hash);
        assert!(chainstate
            .has_microblocks_indexed(&parent_index_block_hash)
            .unwrap());
    }

    pub fn set_block_processed(
        chainstate: &mut StacksChainState,
        consensus_hash: &ConsensusHash,
        anchored_block_hash: &BlockHeaderHash,
        accept: bool,
    ) {
        let index_block_hash =
            StacksBlockHeader::make_index_block_hash(consensus_hash, anchored_block_hash);
        assert!(
            StacksChainState::has_block_indexed(&chainstate.blocks_path, &index_block_hash)
                .unwrap()
        );

        let mut tx = chainstate.blocks_tx_begin().unwrap();
        StacksChainState::set_block_processed(
            &mut tx,
            None,
            consensus_hash,
            anchored_block_hash,
            accept,
        )
        .unwrap();
        tx.commit().unwrap();

        assert!(
            StacksChainState::has_block_indexed(&chainstate.blocks_path, &index_block_hash)
                .unwrap()
        );
    }

    /*
    fn get_microblock_stream_head_hash(
        chainstate: &StacksChainState,
        consensus_hash: &ConsensusHash,
        anchored_block_hash: &BlockHeaderHash,
    ) -> Option<BlockHeaderHash> {
        StacksChainState::get_microblock_stream_head_hash(
            &chainstate.blocks_db,
            consensus_hash,
            anchored_block_hash,
        )
        .unwrap()
    }
    */

    fn get_tail_microblock_index_hash(
        chainstate: &StacksChainState,
        child_index_block_hash: &StacksBlockId,
    ) -> Option<StacksBlockId> {
        chainstate.get_tail_microblock_index_hash(child_index_block_hash).unwrap()
    }
   
    pub fn set_microblocks_processed(
        chainstate: &mut StacksChainState,
        child_consensus_hash: &ConsensusHash,
        child_anchored_block_hash: &BlockHeaderHash,
        tail_microblock_hash: &BlockHeaderHash
    ) {
       
        let child_index_block_hash = StacksBlockHeader::make_index_block_hash(child_consensus_hash, child_anchored_block_hash);
        let (parent_consensus_hash, parent_block_hash) = StacksChainState::get_parent_block_header_hashes(&chainstate.blocks_db, &child_index_block_hash).unwrap().unwrap();
        let parent_index_block_hash = StacksBlockHeader::make_index_block_hash(&parent_consensus_hash, &parent_block_hash);

        let parent_microblock_index_hash = StacksBlockHeader::make_index_block_hash(&parent_consensus_hash, &tail_microblock_hash);

        let mut tx = chainstate.blocks_tx_begin().unwrap();
        
        StacksChainState::set_microblocks_processed(
            &mut tx,
            child_consensus_hash,
            child_anchored_block_hash,
            &tail_microblock_hash,
        )
        .unwrap();
        tx.commit().unwrap();

        assert!(chainstate
            .has_microblocks_indexed(&parent_index_block_hash)
            .unwrap());
        assert!(chainstate
            .has_processed_microblocks_indexed(&parent_microblock_index_hash)
            .unwrap());
    }

    fn process_next_orphaned_staging_block(chainstate: &mut StacksChainState) -> bool {
        let mut tx = chainstate.blocks_tx_begin().unwrap();
        let res = StacksChainState::process_next_orphaned_staging_block(&mut tx).unwrap();
        tx.commit().unwrap();
        res
    }

    fn drop_staging_microblocks(
        chainstate: &mut StacksChainState,
        consensus_hash: &ConsensusHash,
        anchored_block_hash: &BlockHeaderHash,
        invalid_microblock: &BlockHeaderHash,
    ) {
        let mut tx = chainstate.blocks_tx_begin().unwrap();
        StacksChainState::drop_staging_microblocks(
            &mut tx,
            consensus_hash,
            anchored_block_hash,
            invalid_microblock,
        )
        .unwrap();
        tx.commit().unwrap();
    }

    #[test]
    fn stacks_db_block_load_store_empty() {
        let chainstate =
            instantiate_chainstate(false, 0x80000000, "stacks_db_block_load_store_empty");

        let path = StacksChainState::get_block_path(
            &chainstate.blocks_path,
            &ConsensusHash([1u8; 20]),
            &BlockHeaderHash([2u8; 32]),
        )
        .unwrap();
        assert!(fs::metadata(&path).is_err());
        assert!(!StacksChainState::has_stored_block(
            &chainstate.blocks_db,
            &chainstate.blocks_path,
            &ConsensusHash([1u8; 20]),
            &BlockHeaderHash([2u8; 32])
        )
        .unwrap());

        StacksChainState::store_empty_block(
            &chainstate.blocks_path,
            &ConsensusHash([1u8; 20]),
            &BlockHeaderHash([2u8; 32]),
        )
        .unwrap();
        assert!(fs::metadata(&path).is_ok());
        assert!(StacksChainState::has_stored_block(
            &chainstate.blocks_db,
            &chainstate.blocks_path,
            &ConsensusHash([1u8; 20]),
            &BlockHeaderHash([2u8; 32])
        )
        .unwrap());
        assert!(StacksChainState::load_block(
            &chainstate.blocks_path,
            &ConsensusHash([1u8; 20]),
            &BlockHeaderHash([2u8; 32])
        )
        .unwrap()
        .is_none());
    }

    #[test]
    fn stacks_db_block_load_store() {
        let chainstate = instantiate_chainstate(false, 0x80000000, "stacks_db_block_load_store");
        let privk = StacksPrivateKey::from_hex(
            "eb05c83546fdd2c79f10f5ad5434a90dd28f7e3acb7c092157aa1bc3656b012c01",
        )
        .unwrap();

        let mut block = make_empty_coinbase_block(&privk);

        // don't worry about freeing microblcok state yet
        block.header.parent_microblock_sequence = 0;
        block.header.parent_microblock = EMPTY_MICROBLOCK_PARENT_HASH.clone();

        let path = StacksChainState::get_block_path(
            &chainstate.blocks_path,
            &ConsensusHash([1u8; 20]),
            &block.block_hash(),
        )
        .unwrap();
        assert!(fs::metadata(&path).is_err());
        assert!(!StacksChainState::has_stored_block(
            &chainstate.blocks_db,
            &chainstate.blocks_path,
            &ConsensusHash([1u8; 20]),
            &block.block_hash()
        )
        .unwrap());

        StacksChainState::store_block(&chainstate.blocks_path, &ConsensusHash([1u8; 20]), &block)
            .unwrap();
        assert!(fs::metadata(&path).is_ok());
        assert!(StacksChainState::has_stored_block(
            &chainstate.blocks_db,
            &chainstate.blocks_path,
            &ConsensusHash([1u8; 20]),
            &block.block_hash()
        )
        .unwrap());
        assert!(StacksChainState::load_block(
            &chainstate.blocks_path,
            &ConsensusHash([1u8; 20]),
            &block.block_hash()
        )
        .unwrap()
        .is_some());
        assert_eq!(
            StacksChainState::load_block(
                &chainstate.blocks_path,
                &ConsensusHash([1u8; 20]),
                &block.block_hash()
            )
            .unwrap()
            .unwrap(),
            block
        );
        assert_eq!(
            StacksChainState::load_block_header(
                &chainstate.blocks_path,
                &ConsensusHash([1u8; 20]),
                &block.block_hash()
            )
            .unwrap()
            .unwrap(),
            block.header
        );

        StacksChainState::free_block_state(
            &chainstate.blocks_path,
            &ConsensusHash([1u8; 20]),
            &block.header,
        );

        assert!(StacksChainState::has_stored_block(
            &chainstate.blocks_db,
            &chainstate.blocks_path,
            &ConsensusHash([1u8; 20]),
            &block.block_hash()
        )
        .unwrap());
        assert!(StacksChainState::load_block(
            &chainstate.blocks_path,
            &ConsensusHash([1u8; 20]),
            &block.block_hash()
        )
        .unwrap()
        .is_none());
        assert!(StacksChainState::load_block_header(
            &chainstate.blocks_path,
            &ConsensusHash([1u8; 20]),
            &block.block_hash()
        )
        .unwrap()
        .is_none());
    }

    #[test]
    fn stacks_db_staging_block_load_store_accept() {
        let mut chainstate = instantiate_chainstate(
            false,
            0x80000000,
            "stacks_db_staging_block_load_store_accept",
        );
        let privk = StacksPrivateKey::from_hex(
            "eb05c83546fdd2c79f10f5ad5434a90dd28f7e3acb7c092157aa1bc3656b012c01",
        )
        .unwrap();

        let block = make_empty_coinbase_block(&privk);

        assert!(StacksChainState::load_staging_block_data(
            &chainstate.blocks_db,
            &chainstate.blocks_path,
            &ConsensusHash([2u8; 20]),
            &block.block_hash()
        )
        .unwrap()
        .is_none());

        store_staging_block(
            &mut chainstate,
            &ConsensusHash([2u8; 20]),
            &block,
            &ConsensusHash([1u8; 20]),
            1,
            2,
        );

        assert_block_staging_not_processed(&mut chainstate, &ConsensusHash([2u8; 20]), &block);
        assert_block_not_stored(&mut chainstate, &ConsensusHash([2u8; 20]), &block);

        set_block_processed(
            &mut chainstate,
            &ConsensusHash([2u8; 20]),
            &block.block_hash(),
            true,
        );

        assert_block_stored_not_staging(&mut chainstate, &ConsensusHash([2u8; 20]), &block);

        // should be idempotent
        set_block_processed(
            &mut chainstate,
            &ConsensusHash([2u8; 20]),
            &block.block_hash(),
            true,
        );

        assert_block_stored_not_staging(&mut chainstate, &ConsensusHash([2u8; 20]), &block);
    }

    #[test]
    fn stacks_db_staging_block_load_store_reject() {
        let mut chainstate = instantiate_chainstate(
            false,
            0x80000000,
            "stacks_db_staging_block_load_store_reject",
        );
        let privk = StacksPrivateKey::from_hex(
            "eb05c83546fdd2c79f10f5ad5434a90dd28f7e3acb7c092157aa1bc3656b012c01",
        )
        .unwrap();

        let block = make_empty_coinbase_block(&privk);

        assert!(StacksChainState::load_staging_block_data(
            &chainstate.blocks_db,
            &chainstate.blocks_path,
            &ConsensusHash([2u8; 20]),
            &block.block_hash()
        )
        .unwrap()
        .is_none());

        store_staging_block(
            &mut chainstate,
            &ConsensusHash([2u8; 20]),
            &block,
            &ConsensusHash([1u8; 20]),
            1,
            2,
        );

        assert_block_staging_not_processed(&mut chainstate, &ConsensusHash([2u8; 20]), &block);
        assert_block_not_stored(&mut chainstate, &ConsensusHash([2u8; 20]), &block);

        set_block_processed(
            &mut chainstate,
            &ConsensusHash([2u8; 20]),
            &block.block_hash(),
            false,
        );

        assert_block_stored_rejected(&mut chainstate, &ConsensusHash([2u8; 20]), &block);

        // should be idempotent
        set_block_processed(
            &mut chainstate,
            &ConsensusHash([2u8; 20]),
            &block.block_hash(),
            false,
        );

        assert_block_stored_rejected(&mut chainstate, &ConsensusHash([2u8; 20]), &block);
    }

    #[test]
    fn stacks_db_load_store_microblock_stream() {
        let mut chainstate =
            instantiate_chainstate(false, 0x80000000, "stacks_db_load_store_microblock_stream");
        let privk = StacksPrivateKey::from_hex(
            "eb05c83546fdd2c79f10f5ad5434a90dd28f7e3acb7c092157aa1bc3656b012c01",
        )
        .unwrap();

        let block = make_empty_coinbase_block(&privk);
        let microblocks = make_sample_microblock_stream(&privk, &block.block_hash());

        assert!(!StacksChainState::has_stored_block(
            &chainstate.blocks_db,
            &chainstate.blocks_path,
            &ConsensusHash([2u8; 20]),
            &microblocks[0].block_hash()
        )
        .unwrap());

        assert!(
            StacksChainState::load_microblock_stream_fork(
                &chainstate.blocks_db,
                &ConsensusHash([2u8; 20]),
                &block.block_hash(),
                &microblocks.last().as_ref().unwrap().block_hash(),
            )
            .unwrap()
            .is_none()
        );

        for mblock in microblocks.iter() {
            store_staging_microblock(
                &mut chainstate,
                &ConsensusHash([2u8; 20]),
                &block.block_hash(),
                mblock,
            );
        }

        assert_eq!(
            StacksChainState::load_microblock_stream_fork(
                &chainstate.blocks_db,
                &ConsensusHash([2u8; 20]),
                &block.block_hash(),
                &microblocks.last().as_ref().unwrap().block_hash(),
            )
            .unwrap()
            .unwrap(),
            microblocks
        );
        
        // not processed
        assert!(
            StacksChainState::load_processed_microblock_stream_fork(
                &chainstate.blocks_db,
                &ConsensusHash([2u8; 20]),
                &block.block_hash(),
                &microblocks.last().as_ref().unwrap().block_hash(),
            )
            .unwrap()
            .is_none()
        );
    }

    #[test]
    fn stacks_db_staging_microblock_stream_load_store_confirm_all() {
        let mut chainstate = instantiate_chainstate(
            false,
            0x80000000,
            "stacks_db_staging_microblock_stream_load_store_confirm_all",
        );
        let privk = StacksPrivateKey::from_hex(
            "eb05c83546fdd2c79f10f5ad5434a90dd28f7e3acb7c092157aa1bc3656b012c01",
        )
        .unwrap();

        let block = make_empty_coinbase_block(&privk);
        let microblocks = make_sample_microblock_stream(&privk, &block.block_hash());
        let mut child_block = make_empty_coinbase_block(&privk);

        child_block.header.parent_block = block.block_hash();
        child_block.header.parent_microblock = microblocks.last().as_ref().unwrap().block_hash();
        child_block.header.parent_microblock_sequence = microblocks.last().as_ref().unwrap().header.sequence;

        assert!(StacksChainState::load_staging_microblock(
            &chainstate.blocks_db,
            &ConsensusHash([2u8; 20]),
            &block.block_hash(),
            &microblocks[0].block_hash()
        )
        .unwrap()
        .is_none());

        assert!(StacksChainState::load_descendant_staging_microblock_stream(
            &chainstate.blocks_db,
            &StacksBlockHeader::make_index_block_hash(&ConsensusHash([2u8; 20]), &block.block_hash()),
            0,
            u16::max_value()
        )
        .unwrap()
        .is_none());

        store_staging_block(
            &mut chainstate,
            &ConsensusHash([2u8; 20]),
            &block,
            &ConsensusHash([1u8; 20]),
            1,
            2,
        );
        for mb in microblocks.iter() {
            store_staging_microblock(
                &mut chainstate,
                &ConsensusHash([2u8; 20]),
                &block.block_hash(),
                mb,
            );
        }
        store_staging_block(
            &mut chainstate,
            &ConsensusHash([3u8; 20]),
            &child_block,
            &ConsensusHash([2u8; 20]),
            1,
            2,
        );

        // block should be stored to staging
        assert_block_staging_not_processed(&mut chainstate, &ConsensusHash([2u8; 20]), &block);
        assert_block_staging_not_processed(&mut chainstate, &ConsensusHash([3u8; 20]), &child_block);

        // microblock stream should be stored to staging
        assert!(StacksChainState::load_staging_microblock(
            &chainstate.blocks_db,
            &ConsensusHash([2u8; 20]),
            &block.block_hash(),
            &microblocks[0].block_hash()
        )
        .unwrap()
        .is_some());

        assert_eq!(
            StacksChainState::load_staging_microblock(
                &chainstate.blocks_db,
                &ConsensusHash([2u8; 20]),
                &block.block_hash(),
                &microblocks[0].block_hash()
            )
            .unwrap()
            .unwrap()
            .try_into_microblock()
            .unwrap(),
            microblocks[0]
        );
        assert_eq!(
            StacksChainState::load_descendant_staging_microblock_stream(
                &chainstate.blocks_db,
                &StacksBlockHeader::make_index_block_hash(&ConsensusHash([2u8; 20]), &block.block_hash()),
                0,
                u16::max_value()
            )
            .unwrap()
            .unwrap(),
            microblocks
        );

        // block should _not_ be in the chunk store
        assert_block_not_stored(&mut chainstate, &ConsensusHash([2u8; 20]), &block);

        // microblocks present
        assert_eq!(
            StacksChainState::load_microblock_stream_fork(
                &chainstate.blocks_db,
                &ConsensusHash([2u8; 20]),
                &block.block_hash(),
                &microblocks.last().as_ref().unwrap().block_hash(),
            )
            .unwrap()
            .unwrap(),
            microblocks
        );
        
        // microblocks not processed yet
        assert!(
            StacksChainState::load_processed_microblock_stream_fork(
                &chainstate.blocks_db,
                &ConsensusHash([2u8; 20]),
                &block.block_hash(),
                &microblocks.last().as_ref().unwrap().block_hash(),
            )
            .unwrap()
            .is_none()
        );

        set_block_processed(
            &mut chainstate,
            &ConsensusHash([2u8; 20]),
            &block.block_hash(),
            true,
        );
        set_block_processed(
            &mut chainstate,
            &ConsensusHash([3u8; 20]),
            &child_block.block_hash(),
            true,
        );
        set_microblocks_processed(
            &mut chainstate,
            &ConsensusHash([3u8; 20]),
            &child_block.block_hash(),
            &microblocks.last().as_ref().unwrap().block_hash()
        );

        // block should be stored to chunk store now
        assert_block_stored_not_staging(&mut chainstate, &ConsensusHash([2u8; 20]), &block);
        assert_block_stored_not_staging(&mut chainstate, &ConsensusHash([3u8; 20]), &child_block);

        assert_eq!(
            StacksChainState::load_microblock_stream_fork(
                &chainstate.blocks_db,
                &ConsensusHash([2u8; 20]),
                &block.block_hash(),
                &microblocks.last().as_ref().unwrap().block_hash(),
            )
            .unwrap()
            .unwrap(),
            microblocks
        );

        // microblocks should be absent from staging
        for mb in microblocks.iter() {
            assert!(chainstate.get_microblock_status(
                &ConsensusHash([2u8; 20]),
                &block.block_hash(),
                &mb.block_hash()
            )
            .unwrap()
            .is_some());
            assert_eq!(
                chainstate.get_microblock_status(
                    &ConsensusHash([2u8; 20]),
                    &block.block_hash(),
                    &mb.block_hash()
                )
                .unwrap()
                .unwrap(),
                true
            );
        }

        // but we should still load the full stream if asked
        assert!(StacksChainState::load_descendant_staging_microblock_stream(
            &chainstate.blocks_db,
            &StacksBlockHeader::make_index_block_hash(&ConsensusHash([2u8; 20]), &block.block_hash()),
            0,
            u16::max_value()
        )
        .unwrap()
        .is_some());
        assert_eq!(
            StacksChainState::load_descendant_staging_microblock_stream(
                &chainstate.blocks_db,
                &StacksBlockHeader::make_index_block_hash(&ConsensusHash([2u8; 20]), &block.block_hash()),
                0,
                u16::max_value()
            )
            .unwrap()
            .unwrap(),
            microblocks
        );
    }

    #[test]
    fn stacks_db_staging_microblock_stream_load_store_partial_confirm() {
        let mut chainstate = instantiate_chainstate(
            false,
            0x80000000,
            "stacks_db_staging_microblock_stream_load_store_partial_confirm",
        );
        let privk = StacksPrivateKey::from_hex(
            "eb05c83546fdd2c79f10f5ad5434a90dd28f7e3acb7c092157aa1bc3656b012c01",
        )
        .unwrap();

        let block = make_empty_coinbase_block(&privk);
        let microblocks = make_sample_microblock_stream(&privk, &block.block_hash());
        let mut child_block = make_empty_coinbase_block(&privk);

        child_block.header.parent_block = block.block_hash();
        child_block.header.parent_microblock = microblocks.first().as_ref().unwrap().block_hash();
        child_block.header.parent_microblock_sequence = microblocks.first().as_ref().unwrap().header.sequence;

        assert!(StacksChainState::load_staging_microblock(
            &chainstate.blocks_db,
            &ConsensusHash([2u8; 20]),
            &block.block_hash(),
            &microblocks[0].block_hash()
        )
        .unwrap()
        .is_none());
        assert!(StacksChainState::load_descendant_staging_microblock_stream(
            &chainstate.blocks_db,
            &StacksBlockHeader::make_index_block_hash(&ConsensusHash([2u8; 20]), &block.block_hash()),
            0,
            u16::max_value()
        )
        .unwrap()
        .is_none());

        store_staging_block(
            &mut chainstate,
            &ConsensusHash([2u8; 20]),
            &block,
            &ConsensusHash([1u8; 20]),
            1,
            2,
        );
        for mb in microblocks.iter() {
            store_staging_microblock(
                &mut chainstate,
                &ConsensusHash([2u8; 20]),
                &block.block_hash(),
                mb,
            );
        }
        store_staging_block(
            &mut chainstate,
            &ConsensusHash([3u8; 20]),
            &child_block,
            &ConsensusHash([2u8; 20]),
            1,
            2,
        );

        // block should be stored to staging
        assert_block_staging_not_processed(&mut chainstate, &ConsensusHash([2u8; 20]), &block);
        assert_block_staging_not_processed(&mut chainstate, &ConsensusHash([3u8; 20]), &child_block);
        assert_block_not_stored(&mut chainstate, &ConsensusHash([2u8; 20]), &block);
        assert_block_not_stored(&mut chainstate, &ConsensusHash([3u8; 20]), &child_block);

        // microblock stream should be stored to staging
        assert!(StacksChainState::load_staging_microblock(
            &chainstate.blocks_db,
            &ConsensusHash([2u8; 20]),
            &block.block_hash(),
            &microblocks[0].block_hash()
        )
        .unwrap()
        .is_some());
        assert_eq!(
            StacksChainState::load_staging_microblock(
                &chainstate.blocks_db,
                &ConsensusHash([2u8; 20]),
                &block.block_hash(),
                &microblocks[0].block_hash()
            )
            .unwrap()
            .unwrap()
            .try_into_microblock()
            .unwrap(),
            microblocks[0]
        );
        assert_eq!(
            StacksChainState::load_descendant_staging_microblock_stream(
                &chainstate.blocks_db,
                &StacksBlockHeader::make_index_block_hash(&ConsensusHash([2u8; 20]), &block.block_hash()),
                0,
                u16::max_value()
            )
            .unwrap()
            .unwrap(),
            microblocks
        );
        assert_eq!(
            StacksChainState::load_microblock_stream_fork(
                &chainstate.blocks_db,
                &ConsensusHash([2u8; 20]),
                &block.block_hash(),
                &microblocks.last().as_ref().unwrap().block_hash(),
            )
            .unwrap()
            .unwrap(),
            microblocks
        );

        // not processed
        assert!(StacksChainState::load_processed_microblock_stream_fork(
            &chainstate.blocks_db,
            &ConsensusHash([2u8; 20]),
            &block.block_hash(),
            &microblocks.last().as_ref().unwrap().block_hash(),
        )
        .unwrap()
        .is_none());

        // confirm the 0th microblock, but not the 1st or later.
        // do not confirm the block.
        set_block_processed(
            &mut chainstate,
            &ConsensusHash([2u8; 20]),
            &block.block_hash(),
            true,
        );
        set_block_processed(
            &mut chainstate,
            &ConsensusHash([3u8; 20]),
            &child_block.block_hash(),
            true,
        );
        set_microblocks_processed(
            &mut chainstate,
            &ConsensusHash([3u8; 20]),
            &child_block.block_hash(),
            &microblocks[0].block_hash()
        );

        // block should be processed in staging, but the data should not be in the staging DB
        assert_block_stored_not_staging(&mut chainstate, &ConsensusHash([2u8; 20]), &block);
        assert_block_stored_not_staging(&mut chainstate, &ConsensusHash([3u8; 20]), &child_block);

        // microblocks should not be in the chunk store, except for block 0 which was confirmed
        assert_eq!(StacksChainState::load_microblock_stream_fork(
            &chainstate.blocks_db,
            &ConsensusHash([2u8; 20]),
            &block.block_hash(),
            &microblocks.last().as_ref().unwrap().block_hash(),
        )
        .unwrap()
        .unwrap(),
        microblocks);

        assert_eq!(
            StacksChainState::load_processed_microblock_stream_fork(
                &chainstate.blocks_db,
                &ConsensusHash([2u8; 20]),
                &block.block_hash(),
                &microblocks.first().as_ref().unwrap().block_hash(),
            )
            .unwrap()
            .unwrap(),
            vec![microblocks[0].clone()]
        );
        
        assert_eq!(
            StacksChainState::load_processed_microblock_stream_fork(
                &chainstate.blocks_db,
                &ConsensusHash([2u8; 20]),
                &block.block_hash(),
                &microblocks[1].block_hash(),
            )
            .unwrap(),
            None
        );

        // microblocks should be present in staging, except for block 0
        for mb in microblocks.iter() {
            assert!(chainstate.get_microblock_status(
                &ConsensusHash([2u8; 20]),
                &block.block_hash(),
                &mb.block_hash()
            )
            .unwrap()
            .is_some());

            if mb.header.sequence == 0 {
                assert_eq!(
                    chainstate.get_microblock_status(
                        &ConsensusHash([2u8; 20]),
                        &block.block_hash(),
                        &mb.block_hash()
                    )
                    .unwrap()
                    .unwrap(),
                    true
                );
            } else {
                // not processed since seq=0 was the last block to be accepted
                assert_eq!(
                    chainstate.get_microblock_status(
                        &ConsensusHash([2u8; 20]),
                        &block.block_hash(),
                        &mb.block_hash()
                    )
                    .unwrap()
                    .unwrap(),
                    false
                );
            }
        }

        // can load the entire stream still
        assert!(StacksChainState::load_descendant_staging_microblock_stream(
            &chainstate.blocks_db,
            &StacksBlockHeader::make_index_block_hash(&ConsensusHash([2u8; 20]), &block.block_hash()),
            0,
            u16::max_value()
        )
        .unwrap()
        .is_some());
        assert_eq!(
            StacksChainState::load_descendant_staging_microblock_stream(
                &chainstate.blocks_db,
                &StacksBlockHeader::make_index_block_hash(&ConsensusHash([2u8; 20]), &block.block_hash()),
                0,
                u16::max_value()
            )
            .unwrap()
            .unwrap(),
            microblocks
        );
    }

    #[test]
    fn stacks_db_validate_parent_microblock_stream() {
        let privk = StacksPrivateKey::from_hex(
            "eb05c83546fdd2c79f10f5ad5434a90dd28f7e3acb7c092157aa1bc3656b012c01",
        )
        .unwrap();
        let block = make_empty_coinbase_block(&privk);
        let microblocks = make_sample_microblock_stream(&privk, &block.block_hash());
        let num_mblocks = microblocks.len();

        let proof_bytes = hex_bytes("9275df67a68c8745c0ff97b48201ee6db447f7c93b23ae24cdc2400f52fdb08a1a6ac7ec71bf9c9c76e96ee4675ebff60625af28718501047bfd87b810c2d2139b73c23bd69de66360953a642c2a330a").unwrap();
        let proof = VRFProof::from_bytes(&proof_bytes[..].to_vec()).unwrap();

        let child_block_header = StacksBlockHeader {
            version: 0x01,
            total_work: StacksWorkScore {
                burn: 234,
                work: 567,
            },
            proof: proof.clone(),
            parent_block: block.block_hash(),
            parent_microblock: microblocks[num_mblocks - 1].block_hash(),
            parent_microblock_sequence: microblocks[num_mblocks - 1].header.sequence,
            tx_merkle_root: Sha512Trunc256Sum([7u8; 32]),
            state_index_root: TrieHash([8u8; 32]),
            microblock_pubkey_hash: Hash160([9u8; 20]),
        };

        // contiguous, non-empty stream
        {
            let res = StacksChainState::validate_parent_microblock_stream(
                &block.header,
                &child_block_header,
                &microblocks,
                true,
            );
            assert!(res.is_some());

            let (cutoff, poison_opt) = res.unwrap();
            assert!(poison_opt.is_none());
            assert_eq!(cutoff, num_mblocks);
        }

        // empty stream
        {
            let mut child_block_header_empty = child_block_header.clone();
            child_block_header_empty.parent_microblock = EMPTY_MICROBLOCK_PARENT_HASH.clone();
            child_block_header_empty.parent_microblock_sequence = 0;

            let res = StacksChainState::validate_parent_microblock_stream(
                &block.header,
                &child_block_header_empty,
                &vec![],
                true,
            );
            assert!(res.is_some());

            let (cutoff, poison_opt) = res.unwrap();
            assert!(poison_opt.is_none());
            assert_eq!(cutoff, 0);
        }

        // non-empty stream, but child drops all microblocks
        {
            let mut child_block_header_empty = child_block_header.clone();
            child_block_header_empty.parent_microblock = EMPTY_MICROBLOCK_PARENT_HASH.clone();
            child_block_header_empty.parent_microblock_sequence = 0;

            let res = StacksChainState::validate_parent_microblock_stream(
                &block.header,
                &child_block_header_empty,
                &microblocks,
                true,
            );
            assert!(res.is_some());

            let (cutoff, poison_opt) = res.unwrap();
            assert!(poison_opt.is_none());
            assert_eq!(cutoff, 0);
        }

        // non-empty stream, but child drops some microblocks
        {
            for i in 0..num_mblocks - 1 {
                let mut child_block_header_trunc = child_block_header.clone();
                child_block_header_trunc.parent_microblock = microblocks[i].block_hash();
                child_block_header_trunc.parent_microblock_sequence =
                    microblocks[i].header.sequence;

                let res = StacksChainState::validate_parent_microblock_stream(
                    &block.header,
                    &child_block_header_trunc,
                    &microblocks,
                    true,
                );
                assert!(res.is_some());

                let (cutoff, poison_opt) = res.unwrap();
                assert!(poison_opt.is_none());
                assert_eq!(cutoff, i + 1);
            }
        }

        // non-empty stream, but child does not identify any block as its parent
        {
            let mut child_block_header_broken = child_block_header.clone();
            child_block_header_broken.parent_microblock = BlockHeaderHash([1u8; 32]);
            child_block_header_broken.parent_microblock_sequence = 5;

            let res = StacksChainState::validate_parent_microblock_stream(
                &block.header,
                &child_block_header_broken,
                &microblocks,
                true,
            );
            assert!(res.is_none());
        }

        // non-empty stream, but missing first microblock
        {
            let mut broken_microblocks = vec![];
            for i in 1..num_mblocks {
                broken_microblocks.push(microblocks[i].clone());
            }

            let mut new_child_block_header = child_block_header.clone();
            new_child_block_header.parent_microblock =
                resign_microblocks(&mut broken_microblocks, &privk);

            let res = StacksChainState::validate_parent_microblock_stream(
                &block.header,
                &new_child_block_header,
                &broken_microblocks,
                true,
            );
            assert!(res.is_none());
        }

        // non-empty stream, but missing intermediate microblock
        {
            let mut broken_microblocks = vec![];
            let missing = num_mblocks / 2;
            for i in 0..num_mblocks {
                if i != missing {
                    broken_microblocks.push(microblocks[i].clone());
                }
            }

            let mut new_child_block_header = child_block_header.clone();
            new_child_block_header.parent_microblock =
                resign_microblocks(&mut broken_microblocks, &privk);

            let res = StacksChainState::validate_parent_microblock_stream(
                &block.header,
                &new_child_block_header,
                &broken_microblocks,
                true,
            );
            assert!(res.is_none());
        }

        // nonempty stream, but discontiguous first microblock (doesn't connect to parent block)
        {
            let mut broken_microblocks = microblocks.clone();
            broken_microblocks[0].header.prev_block = BlockHeaderHash([1u8; 32]);

            let mut new_child_block_header = child_block_header.clone();
            new_child_block_header.parent_microblock =
                resign_microblocks(&mut broken_microblocks, &privk);

            let res = StacksChainState::validate_parent_microblock_stream(
                &block.header,
                &new_child_block_header,
                &broken_microblocks,
                true,
            );
            assert!(res.is_none());
        }

        // nonempty stream, but discontiguous first microblock (wrong sequence)
        {
            let mut broken_microblocks = microblocks.clone();
            broken_microblocks[0].header.sequence = 1;

            let mut new_child_block_header = child_block_header.clone();
            new_child_block_header.parent_microblock =
                resign_microblocks(&mut broken_microblocks, &privk);

            let res = StacksChainState::validate_parent_microblock_stream(
                &block.header,
                &new_child_block_header,
                &broken_microblocks,
                true,
            );
            assert!(res.is_none());
        }

        // nonempty stream, but discontiguous hash chain
        {
            let mut broken_microblocks = microblocks.clone();

            let mut new_child_block_header = child_block_header.clone();

            for i in 0..broken_microblocks.len() {
                broken_microblocks[i].header.signature = MessageSignature([0u8; 65]);
                broken_microblocks[i].sign(&privk).unwrap();
                if i + 1 < broken_microblocks.len() {
                    if i != num_mblocks / 2 {
                        broken_microblocks[i + 1].header.prev_block =
                            broken_microblocks[i].block_hash();
                    } else {
                        broken_microblocks[i + 1].header.prev_block = BlockHeaderHash([1u8; 32]);
                    }
                }
            }
            let l = broken_microblocks.len();
            new_child_block_header.parent_microblock = broken_microblocks[l - 1].block_hash();

            let res = StacksChainState::validate_parent_microblock_stream(
                &block.header,
                &new_child_block_header,
                &broken_microblocks,
                true,
            );
            assert!(res.is_none());
        }

        // nonempty string, but bad signature
        {
            let mut broken_microblocks = microblocks.clone();
            broken_microblocks[num_mblocks / 2].header.signature = MessageSignature([1u8; 65]);

            let res = StacksChainState::validate_parent_microblock_stream(
                &block.header,
                &child_block_header,
                &broken_microblocks,
                true,
            );
            assert!(res.is_none());
        }

        // deliberate miner fork
        {
            let mut broken_microblocks = microblocks.clone();
            let mut forked_microblocks = vec![];

            let mut new_child_block_header = child_block_header.clone();
            let mut conflicting_microblock = microblocks[0].clone();

            for i in 0..broken_microblocks.len() {
                broken_microblocks[i].header.signature = MessageSignature([0u8; 65]);
                broken_microblocks[i].sign(&privk).unwrap();
                if i + 1 < broken_microblocks.len() {
                    broken_microblocks[i + 1].header.prev_block =
                        broken_microblocks[i].block_hash();
                }

                forked_microblocks.push(broken_microblocks[i].clone());
                if i == num_mblocks / 2 {
                    conflicting_microblock = broken_microblocks[i].clone();

                    let extra_tx = {
                        let auth = TransactionAuth::from_p2pkh(&privk).unwrap();
                        let tx_smart_contract = StacksTransaction::new(
                            TransactionVersion::Testnet,
                            auth.clone(),
                            TransactionPayload::new_smart_contract(
                                &"name-contract".to_string(),
                                &format!("conflicting smart contract {}", i),
                            )
                            .unwrap(),
                        );
                        let mut tx_signer = StacksTransactionSigner::new(&tx_smart_contract);
                        tx_signer.sign_origin(&privk).unwrap();
                        tx_signer.get_tx().unwrap()
                    };

                    conflicting_microblock.txs.push(extra_tx);

                    let txid_vecs = conflicting_microblock
                        .txs
                        .iter()
                        .map(|tx| tx.txid().as_bytes().to_vec())
                        .collect();

                    let merkle_tree = MerkleTree::<Sha512Trunc256Sum>::new(&txid_vecs);

                    conflicting_microblock.header.tx_merkle_root = merkle_tree.root();

                    conflicting_microblock.sign(&privk).unwrap();
                    forked_microblocks.push(conflicting_microblock.clone());
                }
            }

            let l = broken_microblocks.len();
            new_child_block_header.parent_microblock = broken_microblocks[l - 1].block_hash();

            let res = StacksChainState::validate_parent_microblock_stream(
                &block.header,
                &child_block_header,
                &forked_microblocks,
                true,
            );
            assert!(res.is_some());

            let (cutoff, poison_opt) = res.unwrap();
            assert_eq!(cutoff, num_mblocks / 2);
            assert!(poison_opt.is_some());

            let poison = poison_opt.unwrap();
            match poison {
                TransactionPayload::PoisonMicroblock(ref h1, ref h2) => {
                    assert_eq!(*h2, forked_microblocks[num_mblocks / 2].header);
                    assert_eq!(*h1, conflicting_microblock.header);
                }
                _ => {
                    assert!(false);
                }
            }
        }
    }

    #[test]
    fn stacks_db_staging_block_load_store_accept_attachable() {
        let mut chainstate = instantiate_chainstate(
            false,
            0x80000000,
            "stacks_db_staging_block_load_store_accept_attachable",
        );
        let privk = StacksPrivateKey::from_hex(
            "eb05c83546fdd2c79f10f5ad5434a90dd28f7e3acb7c092157aa1bc3656b012c01",
        )
        .unwrap();

        let block_1 = make_empty_coinbase_block(&privk);
        let mut block_2 = make_empty_coinbase_block(&privk);
        let mut block_3 = make_empty_coinbase_block(&privk);
        let mut block_4 = make_empty_coinbase_block(&privk);

        block_2.header.parent_block = block_1.block_hash();
        block_3.header.parent_block = block_2.block_hash();
        block_4.header.parent_block = block_3.block_hash();

        let consensus_hashes = vec![
            ConsensusHash([2u8; 20]),
            ConsensusHash([3u8; 20]),
            ConsensusHash([4u8; 20]),
            ConsensusHash([5u8; 20]),
        ];

        let parent_consensus_hashes = vec![
            ConsensusHash([1u8; 20]),
            ConsensusHash([2u8; 20]),
            ConsensusHash([3u8; 20]),
            ConsensusHash([4u8; 20]),
        ];

        let blocks = &[&block_1, &block_2, &block_3, &block_4];

        // store each block
        for ((block, consensus_hash), parent_consensus_hash) in blocks
            .iter()
            .zip(&consensus_hashes)
            .zip(&parent_consensus_hashes)
        {
            assert!(StacksChainState::load_staging_block_data(
                &chainstate.blocks_db,
                &chainstate.blocks_path,
                consensus_hash,
                &block.block_hash()
            )
            .unwrap()
            .is_none());
            store_staging_block(
                &mut chainstate,
                consensus_hash,
                block,
                parent_consensus_hash,
                1,
                2,
            );
            assert_block_staging_not_processed(&mut chainstate, consensus_hash, block);
        }

        // first block is attachable, but all the rest are not
        assert_eq!(
            StacksChainState::load_staging_block(
                &chainstate.blocks_db,
                &chainstate.blocks_path,
                &consensus_hashes[0],
                &block_1.block_hash()
            )
            .unwrap()
            .unwrap()
            .attachable,
            true
        );

        for (block, consensus_hash) in blocks[1..].iter().zip(&consensus_hashes[1..]) {
            assert_eq!(
                StacksChainState::load_staging_block(
                    &chainstate.blocks_db,
                    &chainstate.blocks_path,
                    consensus_hash,
                    &block.block_hash()
                )
                .unwrap()
                .unwrap()
                .attachable,
                false
            );
        }

        // process all blocks, and check that processing a parent makes the child attachable
        for (i, (block, consensus_hash)) in blocks.iter().zip(&consensus_hashes).enumerate() {
            // child block is not attachable
            if i + 1 < consensus_hashes.len() {
                let child_consensus_hash = &consensus_hashes[i + 1];
                let child_block = &blocks[i + 1];
                assert_eq!(
                    StacksChainState::load_staging_block(
                        &chainstate.blocks_db,
                        &chainstate.blocks_path,
                        child_consensus_hash,
                        &child_block.block_hash()
                    )
                    .unwrap()
                    .unwrap()
                    .attachable,
                    false
                );
            }

            // block not stored yet
            assert_block_not_stored(&mut chainstate, consensus_hash, block);

            set_block_processed(&mut chainstate, consensus_hash, &block.block_hash(), true);

            // block is now stored
            assert_block_stored_not_staging(&mut chainstate, consensus_hash, block);

            // child block is attachable
            if i + 1 < consensus_hashes.len() {
                let child_consensus_hash = &consensus_hashes[i + 1];
                let child_block = &blocks[i + 1];
                assert_eq!(
                    StacksChainState::load_staging_block(
                        &chainstate.blocks_db,
                        &chainstate.blocks_path,
                        child_consensus_hash,
                        &child_block.block_hash()
                    )
                    .unwrap()
                    .unwrap()
                    .attachable,
                    true
                );
            }
        }
    }

    #[test]
    fn stacks_db_staging_block_load_store_accept_attachable_reversed() {
        let mut chainstate = instantiate_chainstate(
            false,
            0x80000000,
            "stx_db_staging_block_load_store_accept_attachable_r",
        );
        let privk = StacksPrivateKey::from_hex(
            "eb05c83546fdd2c79f10f5ad5434a90dd28f7e3acb7c092157aa1bc3656b012c01",
        )
        .unwrap();

        let block_1 = make_empty_coinbase_block(&privk);
        let mut block_2 = make_empty_coinbase_block(&privk);
        let mut block_3 = make_empty_coinbase_block(&privk);
        let mut block_4 = make_empty_coinbase_block(&privk);

        block_2.header.parent_block = block_1.block_hash();
        block_3.header.parent_block = block_2.block_hash();
        block_4.header.parent_block = block_3.block_hash();

        let consensus_hashes = vec![
            ConsensusHash([2u8; 20]),
            ConsensusHash([3u8; 20]),
            ConsensusHash([4u8; 20]),
            ConsensusHash([5u8; 20]),
        ];

        let parent_consensus_hashes = vec![
            ConsensusHash([1u8; 20]),
            ConsensusHash([2u8; 20]),
            ConsensusHash([3u8; 20]),
            ConsensusHash([4u8; 20]),
        ];

        let blocks = &[&block_1, &block_2, &block_3, &block_4];

        // store each block, in reverse order!
        for ((block, consensus_hash), parent_consensus_hash) in blocks
            .iter()
            .zip(&consensus_hashes)
            .zip(&parent_consensus_hashes)
            .rev()
        {
            assert!(StacksChainState::load_staging_block_data(
                &chainstate.blocks_db,
                &chainstate.blocks_path,
                consensus_hash,
                &block.block_hash()
            )
            .unwrap()
            .is_none());
            store_staging_block(
                &mut chainstate,
                consensus_hash,
                block,
                parent_consensus_hash,
                1,
                2,
            );
            assert_block_staging_not_processed(&mut chainstate, consensus_hash, block);
        }

        // first block is accepted, but all the rest are not
        assert_eq!(
            StacksChainState::load_staging_block(
                &chainstate.blocks_db,
                &chainstate.blocks_path,
                &consensus_hashes[0],
                &block_1.block_hash()
            )
            .unwrap()
            .unwrap()
            .attachable,
            true
        );

        for (block, consensus_hash) in blocks[1..].iter().zip(&consensus_hashes[1..]) {
            assert_eq!(
                StacksChainState::load_staging_block(
                    &chainstate.blocks_db,
                    &chainstate.blocks_path,
                    consensus_hash,
                    &block.block_hash()
                )
                .unwrap()
                .unwrap()
                .attachable,
                false
            );
        }

        // process all blocks, and check that processing a parent makes the child attachable
        for (i, (block, consensus_hash)) in blocks.iter().zip(&consensus_hashes).enumerate() {
            // child block is not attachable
            if i + 1 < consensus_hashes.len() {
                let child_consensus_hash = &consensus_hashes[i + 1];
                let child_block = &blocks[i + 1];
                assert_eq!(
                    StacksChainState::load_staging_block(
                        &chainstate.blocks_db,
                        &chainstate.blocks_path,
                        child_consensus_hash,
                        &child_block.block_hash()
                    )
                    .unwrap()
                    .unwrap()
                    .attachable,
                    false
                );
            }

            // block not stored yet
            assert_block_not_stored(&mut chainstate, consensus_hash, block);

            set_block_processed(&mut chainstate, consensus_hash, &block.block_hash(), true);

            // block is now stored
            assert_block_stored_not_staging(&mut chainstate, consensus_hash, block);

            // child block is attachable
            if i + 1 < consensus_hashes.len() {
                let child_consensus_hash = &consensus_hashes[i + 1];
                let child_block = &blocks[i + 1];
                assert_eq!(
                    StacksChainState::load_staging_block(
                        &chainstate.blocks_db,
                        &chainstate.blocks_path,
                        child_consensus_hash,
                        &child_block.block_hash()
                    )
                    .unwrap()
                    .unwrap()
                    .attachable,
                    true
                );
            }
        }
    }

    #[test]
    fn stacks_db_staging_block_load_store_accept_attachable_fork() {
        let mut chainstate = instantiate_chainstate(
            false,
            0x80000000,
            "stx_db_staging_block_load_store_accept_attachable_f",
        );
        let privk = StacksPrivateKey::from_hex(
            "eb05c83546fdd2c79f10f5ad5434a90dd28f7e3acb7c092157aa1bc3656b012c01",
        )
        .unwrap();

        let block_1 = make_empty_coinbase_block(&privk);
        let mut block_2 = make_empty_coinbase_block(&privk);
        let mut block_3 = make_empty_coinbase_block(&privk);
        let mut block_4 = make_empty_coinbase_block(&privk);

        //            block_3 -- block_4
        // block_1 --/
        //           \
        //            block_2
        //
        // storing block_1 to staging renders block_2 and block_3 unattachable
        // processing and accepting block_1 renders both block_2 and block_3 attachable again

        block_2.header.parent_block = block_1.block_hash();
        block_3.header.parent_block = block_1.block_hash();
        block_4.header.parent_block = block_3.block_hash();

        let consensus_hashes = vec![
            ConsensusHash([2u8; 20]),
            ConsensusHash([3u8; 20]),
            ConsensusHash([4u8; 20]),
            ConsensusHash([5u8; 20]),
        ];

        let parent_consensus_hashes = vec![
            ConsensusHash([1u8; 20]),
            ConsensusHash([2u8; 20]),
            ConsensusHash([3u8; 20]),
            ConsensusHash([4u8; 20]),
        ];

        let blocks = &[&block_1, &block_2, &block_3, &block_4];

        // store each block in reverse order, except for block_1
        for ((block, consensus_hash), parent_consensus_hash) in blocks[1..]
            .iter()
            .zip(&consensus_hashes[1..])
            .zip(&parent_consensus_hashes[1..])
            .rev()
        {
            assert!(StacksChainState::load_staging_block_data(
                &chainstate.blocks_db,
                &chainstate.blocks_path,
                consensus_hash,
                &block.block_hash()
            )
            .unwrap()
            .is_none());
            store_staging_block(
                &mut chainstate,
                consensus_hash,
                block,
                parent_consensus_hash,
                1,
                2,
            );
            assert_block_staging_not_processed(&mut chainstate, consensus_hash, block);
        }

        // block 4 is not attachable
        assert_eq!(
            StacksChainState::load_staging_block(
                &chainstate.blocks_db,
                &chainstate.blocks_path,
                &consensus_hashes[3],
                &block_4.block_hash()
            )
            .unwrap()
            .unwrap()
            .attachable,
            false
        );

        // blocks 2 and 3 are attachable
        for (block, consensus_hash) in [&block_2, &block_3]
            .iter()
            .zip(&[&consensus_hashes[1], &consensus_hashes[2]])
        {
            assert_eq!(
                StacksChainState::load_staging_block(
                    &chainstate.blocks_db,
                    &chainstate.blocks_path,
                    consensus_hash,
                    &block.block_hash()
                )
                .unwrap()
                .unwrap()
                .attachable,
                true
            );
        }

        // store block 1
        assert!(StacksChainState::load_staging_block_data(
            &chainstate.blocks_db,
            &chainstate.blocks_path,
            &consensus_hashes[0],
            &block_1.block_hash()
        )
        .unwrap()
        .is_none());
        store_staging_block(
            &mut chainstate,
            &consensus_hashes[0],
            &block_1,
            &parent_consensus_hashes[0],
            1,
            2,
        );
        assert_block_staging_not_processed(&mut chainstate, &consensus_hashes[0], &block_1);

        // first block is attachable
        assert_eq!(
            StacksChainState::load_staging_block(
                &chainstate.blocks_db,
                &chainstate.blocks_path,
                &consensus_hashes[0],
                &block_1.block_hash()
            )
            .unwrap()
            .unwrap()
            .attachable,
            true
        );

        // blocks 2 and 3 are no longer attachable
        for (block, consensus_hash) in [&block_2, &block_3]
            .iter()
            .zip(&[&consensus_hashes[1], &consensus_hashes[2]])
        {
            assert_eq!(
                StacksChainState::load_staging_block(
                    &chainstate.blocks_db,
                    &chainstate.blocks_path,
                    consensus_hash,
                    &block.block_hash()
                )
                .unwrap()
                .unwrap()
                .attachable,
                false
            );
        }

        // process block 1, and confirm that it makes block 2 and 3 attachable
        assert_block_not_stored(&mut chainstate, &consensus_hashes[0], &block_1);
        set_block_processed(
            &mut chainstate,
            &consensus_hashes[0],
            &block_1.block_hash(),
            true,
        );
        assert_block_stored_not_staging(&mut chainstate, &consensus_hashes[0], &block_1);

        // now block 2 and 3 are attachable
        for (block, consensus_hash) in blocks[1..3].iter().zip(&consensus_hashes[1..3]) {
            assert_eq!(
                StacksChainState::load_staging_block(
                    &chainstate.blocks_db,
                    &chainstate.blocks_path,
                    consensus_hash,
                    &block.block_hash()
                )
                .unwrap()
                .unwrap()
                .attachable,
                true
            );
        }

        // and block 4 is still not
        assert_eq!(
            StacksChainState::load_staging_block(
                &chainstate.blocks_db,
                &chainstate.blocks_path,
                &consensus_hashes[3],
                &block_4.block_hash()
            )
            .unwrap()
            .unwrap()
            .attachable,
            false
        );
    }

    #[test]
    fn stacks_db_staging_microblocks_multiple_descendants() {
        // multiple anchored blocks build off of different microblock parents
        let mut chainstate = instantiate_chainstate(
            false,
            0x80000000,
            "stacks_db_staging_microblocks_multiple_descendants",
        );
        let privk = StacksPrivateKey::from_hex(
            "eb05c83546fdd2c79f10f5ad5434a90dd28f7e3acb7c092157aa1bc3656b012c01",
        )
        .unwrap();

        let block_1 = make_empty_coinbase_block(&privk);
        let mut block_2 = make_empty_coinbase_block(&privk);
        let mut block_3 = make_empty_coinbase_block(&privk);
        let mut block_4 = make_empty_coinbase_block(&privk);

        let mut mblocks = make_sample_microblock_stream(&privk, &block_1.block_hash());
        mblocks.truncate(3);

        //
        //
        // block_1 --> mblocks[0] --> mblocks[1] --> mblocks[2] --> block_4
        //             \              \
        //              block_2        block_3
        //

        block_2.header.parent_block = block_1.block_hash();
        block_3.header.parent_block = block_1.block_hash();
        block_4.header.parent_block = block_1.block_hash();

        block_2.header.parent_microblock = mblocks[0].block_hash();
        block_2.header.parent_microblock_sequence = mblocks[0].header.sequence;

        block_3.header.parent_microblock = mblocks[1].block_hash();
        block_3.header.parent_microblock_sequence = mblocks[1].header.sequence;

        block_4.header.parent_microblock = mblocks[2].block_hash();
        block_4.header.parent_microblock_sequence = mblocks[2].header.sequence;

        let consensus_hashes = vec![
            ConsensusHash([2u8; 20]),
            ConsensusHash([3u8; 20]),
            ConsensusHash([4u8; 20]),
            ConsensusHash([5u8; 20]),
        ];

        let parent_consensus_hash = ConsensusHash([1u8; 20]);

        let blocks = &[&block_1, &block_2, &block_3, &block_4];

        // store all microblocks to staging
        for mblock in mblocks.iter() {
            store_staging_microblock(
                &mut chainstate,
                &consensus_hashes[0],
                &blocks[0].block_hash(),
                mblock,
            );
        }

        // store block 1 to staging
        assert!(StacksChainState::load_staging_block_data(
            &chainstate.blocks_db,
            &chainstate.blocks_path,
            &consensus_hashes[0],
            &blocks[0].block_hash()
        )
        .unwrap()
        .is_none());
        store_staging_block(
            &mut chainstate,
            &consensus_hashes[0],
            &blocks[0],
            &parent_consensus_hash,
            1,
            2,
        );
        assert_block_staging_not_processed(&mut chainstate, &consensus_hashes[0], &blocks[0]);

        set_block_processed(
            &mut chainstate,
            &consensus_hashes[0],
            &blocks[0].block_hash(),
            true,
        );
        assert_block_stored_not_staging(&mut chainstate, &consensus_hashes[0], &blocks[0]);

        // process and store blocks 1 and N, as well as microblocks in-between
        let len = blocks.len();
        for i in 1..len {
            // this is what happens at the end of append_block()
            // store block to staging and process it
            assert!(StacksChainState::load_staging_block_data(
                &chainstate.blocks_db,
                &chainstate.blocks_path,
                &consensus_hashes[i],
                &blocks[i].block_hash()
            )
            .unwrap()
            .is_none());
            store_staging_block(
                &mut chainstate,
                &consensus_hashes[i],
                &blocks[i],
                &consensus_hashes[0],
                1,
                2,
            );
            assert_block_staging_not_processed(&mut chainstate, &consensus_hashes[i], &blocks[i]);

            set_block_processed(
                &mut chainstate,
                &consensus_hashes[i],
                &blocks[i].block_hash(),
                true,
            );

            // set different parts of this stream as confirmed
            set_microblocks_processed(
                &mut chainstate,
                &consensus_hashes[i],
                &blocks[i].block_hash(),
                &blocks[i].header.parent_microblock
            );

            assert_block_stored_not_staging(&mut chainstate, &consensus_hashes[i], &blocks[i]);

            let mblocks_confirmed = StacksChainState::load_processed_microblock_stream_fork(
                &chainstate.blocks_db,
                &consensus_hashes[0],
                &blocks[0].block_hash(),
                &blocks[i].header.parent_microblock
            )
            .unwrap()
            .unwrap();
            assert_eq!(mblocks_confirmed.as_slice(), &mblocks[0..i]);
        }
    }

    #[test]
    fn stacks_db_staging_blocks_orphaned() {
        let mut chainstate =
            instantiate_chainstate(false, 0x80000000, "stacks_db_staging_blocks_orphaned");
        let privk = StacksPrivateKey::from_hex(
            "eb05c83546fdd2c79f10f5ad5434a90dd28f7e3acb7c092157aa1bc3656b012c01",
        )
        .unwrap();

        let block_1 = make_empty_coinbase_block(&privk);
        let block_2 = make_empty_coinbase_block(&privk);
        let block_3 = make_empty_coinbase_block(&privk);
        let block_4 = make_empty_coinbase_block(&privk);

        let mut blocks = vec![block_1, block_2, block_3, block_4];

        let mut microblocks = vec![];

        for i in 0..blocks.len() {
            // make a sample microblock stream for block i
            let mut mblocks = make_sample_microblock_stream(&privk, &blocks[i].block_hash());
            mblocks.truncate(3);

            if i + 1 < blocks.len() {
                blocks[i + 1].header.parent_block = blocks[i].block_hash();
                blocks[i + 1].header.parent_microblock = mblocks[2].block_hash();
                blocks[i + 1].header.parent_microblock_sequence = mblocks[2].header.sequence;
            }

            microblocks.push(mblocks);
        }

        let consensus_hashes = vec![
            ConsensusHash([2u8; 20]),
            ConsensusHash([3u8; 20]),
            ConsensusHash([4u8; 20]),
            ConsensusHash([5u8; 20]),
        ];

        let parent_consensus_hashes = vec![
            ConsensusHash([1u8; 20]),
            ConsensusHash([2u8; 20]),
            ConsensusHash([3u8; 20]),
            ConsensusHash([4u8; 20]),
        ];

        // store all microblocks to staging
        for ((block, consensus_hash), mblocks) in
            blocks.iter().zip(&consensus_hashes).zip(&microblocks)
        {
            for mblock in mblocks {
                store_staging_microblock(
                    &mut chainstate,
                    consensus_hash,
                    &block.block_hash(),
                    mblock,
                );
                assert!(StacksChainState::load_staging_microblock(
                    &chainstate.blocks_db,
                    consensus_hash,
                    &block.block_hash(),
                    &mblock.block_hash()
                )
                .unwrap()
                .is_some());
            }
        }

        // store blocks to staging
        for i in 0..blocks.len() {
            assert!(StacksChainState::load_staging_block_data(
                &chainstate.blocks_db,
                &chainstate.blocks_path,
                &consensus_hashes[i],
                &blocks[i].block_hash()
            )
            .unwrap()
            .is_none());
            store_staging_block(
                &mut chainstate,
                &consensus_hashes[i],
                &blocks[i],
                &parent_consensus_hashes[i],
                1,
                2,
            );
            assert_block_staging_not_processed(&mut chainstate, &consensus_hashes[i], &blocks[i]);
        }

        // reject block 1
        set_block_processed(
            &mut chainstate,
            &consensus_hashes[0],
            &blocks[0].block_hash(),
            false,
        );

        // destroy all descendants
        for i in 0..blocks.len() {
            // confirm that block i is deleted, as are its microblocks
            assert_block_stored_rejected(&mut chainstate, &consensus_hashes[i], &blocks[i]);

            // block i's microblocks should all be marked as processed, orphaned, and deleted
            for mblock in microblocks[i].iter() {
                assert!(StacksChainState::load_staging_microblock(
                    &chainstate.blocks_db,
                    &consensus_hashes[i],
                    &blocks[i].block_hash(),
                    &mblock.block_hash()
                )
                .unwrap()
                .is_none());
                assert!(StacksChainState::load_staging_microblock_bytes(
                    &chainstate.blocks_db,
                    &mblock.block_hash()
                )
                .unwrap()
                .is_none());
            }

            if i + 1 < blocks.len() {
                // block i+1 should be marked as an orphan, but its data should still be there
                assert!(StacksChainState::load_staging_block(
                    &chainstate.blocks_db,
                    &chainstate.blocks_path,
                    &consensus_hashes[i + 1],
                    &blocks[i + 1].block_hash()
                )
                .unwrap()
                .is_none());
                assert!(
                    StacksChainState::load_block_bytes(
                        &chainstate.blocks_path,
                        &consensus_hashes[i + 1],
                        &blocks[i + 1].block_hash()
                    )
                    .unwrap()
                    .unwrap()
                    .len()
                        > 0
                );

                for mblock in microblocks[i + 1].iter() {
                    let staging_mblock = StacksChainState::load_staging_microblock(
                        &chainstate.blocks_db,
                        &consensus_hashes[i + 1],
                        &blocks[i + 1].block_hash(),
                        &mblock.block_hash(),
                    )
                    .unwrap()
                    .unwrap();
                    assert!(!staging_mblock.processed);
                    assert!(!staging_mblock.orphaned);
                    assert!(staging_mblock.block_data.len() > 0);
                }
            }

            // process next orphan block (should be block i+1)
            let res = process_next_orphaned_staging_block(&mut chainstate);

            if i < blocks.len() - 1 {
                // have more to do
                assert!(res);
            } else {
                // should be done
                assert!(!res);
            }
        }
    }

    #[test]
    fn stacks_db_drop_staging_microblocks() {
        let mut chainstate =
            instantiate_chainstate(false, 0x80000000, "stacks_db_drop_staging_microblocks_1");
        let privk = StacksPrivateKey::from_hex(
            "eb05c83546fdd2c79f10f5ad5434a90dd28f7e3acb7c092157aa1bc3656b012c01",
        )
        .unwrap();

        let block = make_empty_coinbase_block(&privk);
        let mut mblocks = make_sample_microblock_stream(&privk, &block.block_hash());
        mblocks.truncate(3);

        let consensus_hash = ConsensusHash([2u8; 20]);
        let parent_consensus_hash = ConsensusHash([1u8; 20]);

        // store microblocks to staging
        for mblock in mblocks.iter() {
            store_staging_microblock(
                &mut chainstate,
                &consensus_hash,
                &block.block_hash(),
                mblock,
            );
            assert!(StacksChainState::load_staging_microblock(
                &chainstate.blocks_db,
                &consensus_hash,
                &block.block_hash(),
                &mblock.block_hash()
            )
            .unwrap()
            .is_some());
        }

        // store block to staging
        assert!(StacksChainState::load_staging_block_data(
            &chainstate.blocks_db,
            &chainstate.blocks_path,
            &consensus_hash,
            &block.block_hash()
        )
        .unwrap()
        .is_none());
        store_staging_block(
            &mut chainstate,
            &consensus_hash,
            &block,
            &parent_consensus_hash,
            1,
            2,
        );
        assert_block_staging_not_processed(&mut chainstate, &consensus_hash, &block);

        // drop microblocks
        let len = mblocks.len();
        for i in 0..len {
            drop_staging_microblocks(
                &mut chainstate,
                &consensus_hash,
                &block.block_hash(),
                &mblocks[len - i - 1].block_hash(),
            );
            if i < len - 1 {
                assert_eq!(
                    StacksChainState::load_descendant_staging_microblock_stream(
                        &chainstate.blocks_db,
                        &StacksBlockHeader::make_index_block_hash(&consensus_hash, &block.block_hash()),
                        0,
                        u16::max_value()
                    )
                    .unwrap()
                    .unwrap()
                    .as_slice(),
                    &mblocks[0..len - i - 1]
                );
            } else {
                // last time we do this, there will be no more stream
                assert!(StacksChainState::load_descendant_staging_microblock_stream(
                    &chainstate.blocks_db,
                    &StacksBlockHeader::make_index_block_hash(&consensus_hash, &block.block_hash()),
                    0,
                    u16::max_value()
                )
                .unwrap()
                .is_none());
            }
        }
    }

    #[test]
    fn stacks_db_has_blocks_and_microblocks() {
        let mut chainstate =
            instantiate_chainstate(false, 0x80000000, "stacks_db_has_blocks_and_microblocks");
        let privk = StacksPrivateKey::from_hex(
            "eb05c83546fdd2c79f10f5ad5434a90dd28f7e3acb7c092157aa1bc3656b012c01",
        )
        .unwrap();

        let block = make_empty_coinbase_block(&privk);
        let mut mblocks = make_sample_microblock_stream(&privk, &block.block_hash());
        mblocks.truncate(3);

        let mut child_block = make_empty_coinbase_block(&privk);

        child_block.header.parent_block = block.block_hash();
        child_block.header.parent_microblock = mblocks.last().as_ref().unwrap().block_hash();
        child_block.header.parent_microblock_sequence = mblocks.last().as_ref().unwrap().header.sequence;

        let consensus_hash = ConsensusHash([2u8; 20]);
        let parent_consensus_hash = ConsensusHash([1u8; 20]);
        let child_consensus_hash = ConsensusHash([3u8; 20]);

        let index_block_header =
            StacksBlockHeader::make_index_block_hash(&consensus_hash, &block.block_hash());
        assert!(
            !StacksChainState::has_block_indexed(&chainstate.blocks_path, &index_block_header)
                .unwrap()
        );
        assert!(!chainstate
            .has_microblocks_indexed(&index_block_header)
            .unwrap());
        
        let child_index_block_header =
            StacksBlockHeader::make_index_block_hash(&child_consensus_hash, &child_block.block_hash());
        assert!(
            !StacksChainState::has_block_indexed(&chainstate.blocks_path, &child_index_block_header)
                .unwrap()
        );
        assert!(!chainstate
            .has_microblocks_indexed(&child_index_block_header)
            .unwrap());

        assert_eq!(
            StacksChainState::stream_microblock_get_info(
                &chainstate.blocks_db,
                &index_block_header
            )
            .unwrap()
            .len(),
            0
        );

        // store microblocks to staging
        for (i, mblock) in mblocks.iter().enumerate() {
            assert!(StacksChainState::stream_microblock_get_rowid(
                &chainstate.blocks_db,
                &index_block_header,
                &mblock.header.block_hash(),
            )
            .unwrap()
            .is_none());

            store_staging_microblock(
                &mut chainstate,
                &consensus_hash,
                &block.block_hash(),
                mblock,
            );
            assert!(StacksChainState::load_staging_microblock(
                &chainstate.blocks_db,
                &consensus_hash,
                &block.block_hash(),
                &mblock.block_hash()
            )
            .unwrap()
            .is_some());

            assert!(chainstate
                .has_microblocks_indexed(&index_block_header)
                .unwrap());
            assert!(StacksChainState::stream_microblock_get_rowid(
                &chainstate.blocks_db,
                &index_block_header,
                &mblock.header.block_hash(),
            )
            .unwrap()
            .is_some());

            assert!(!StacksChainState::has_block_indexed(
                &chainstate.blocks_path,
                &index_block_header
            )
            .unwrap());

            let mblock_info = StacksChainState::stream_microblock_get_info(
                &chainstate.blocks_db,
                &index_block_header,
            )
            .unwrap();
            assert_eq!(mblock_info.len(), i + 1);

            let last_mblock_info = mblock_info.last().unwrap();
            assert_eq!(last_mblock_info.consensus_hash, consensus_hash);
            assert_eq!(last_mblock_info.anchored_block_hash, block.block_hash());
            assert_eq!(last_mblock_info.microblock_hash, mblock.block_hash());
            assert_eq!(last_mblock_info.sequence, mblock.header.sequence);
            assert!(!last_mblock_info.processed);
            assert!(!last_mblock_info.orphaned);
            assert_eq!(last_mblock_info.block_data.len(), 0);
        }

        // store block to staging
        store_staging_block(
            &mut chainstate,
            &consensus_hash,
            &block,
            &parent_consensus_hash,
            1,
            2,
        );
        store_staging_block(
            &mut chainstate,
            &child_consensus_hash,
            &child_block,
            &consensus_hash,
            1,
            2,
        );

        assert!(
            StacksChainState::has_block_indexed(&chainstate.blocks_path, &index_block_header)
                .unwrap()
        );
        assert!(
            StacksChainState::has_block_indexed(&chainstate.blocks_path, &child_index_block_header)
                .unwrap()
        );

        // accept it
        set_block_processed(&mut chainstate, &consensus_hash, &block.block_hash(), true);
        assert!(
            StacksChainState::has_block_indexed(&chainstate.blocks_path, &index_block_header)
                .unwrap()
        );
        set_block_processed(&mut chainstate, &child_consensus_hash, &child_block.block_hash(), true);
        assert!(
            StacksChainState::has_block_indexed(&chainstate.blocks_path, &child_index_block_header)
                .unwrap()
        );

        for i in 0..mblocks.len() {
            assert!(StacksChainState::stream_microblock_get_rowid(
                &chainstate.blocks_db,
                &index_block_header,
                &mblocks[i].block_hash(),
            )
            .unwrap()
            .is_some());

            // set different parts of this stream as confirmed
            set_microblocks_processed(
                &mut chainstate,
                &child_consensus_hash,
                &child_block.block_hash(),
                &mblocks[i].block_hash()
            );
            assert!(chainstate
                .has_microblocks_indexed(&index_block_header)
                .unwrap());

            let mblock_info = StacksChainState::stream_microblock_get_info(
                &chainstate.blocks_db,
                &index_block_header,
            )
            .unwrap();
            assert_eq!(mblock_info.len(), mblocks.len());

            let this_mblock_info = &mblock_info[i];
            test_debug!("Pass {} (seq {})", &i, &this_mblock_info.sequence);

            assert_eq!(this_mblock_info.consensus_hash, consensus_hash);
            assert_eq!(this_mblock_info.anchored_block_hash, block.block_hash());
            assert_eq!(this_mblock_info.microblock_hash, mblocks[i].block_hash());
            assert_eq!(this_mblock_info.sequence, mblocks[i].header.sequence);
            assert!(this_mblock_info.processed);
            assert!(!this_mblock_info.orphaned);
            assert_eq!(this_mblock_info.block_data.len(), 0);
        }
    }

    fn stream_one_staging_microblock_to_vec(
        blocks_conn: &DBConn,
        stream: &mut BlockStreamData,
        count: u64,
    ) -> Result<Vec<u8>, chainstate_error> {
        let mut bytes = vec![];
        StacksChainState::stream_one_microblock(blocks_conn, &mut bytes, stream, count)
            .map(|nr| {
                assert_eq!(bytes.len(), nr as usize);
                bytes
            })
    }

    fn stream_chunk_to_vec(
        blocks_path: &String,
        stream: &mut BlockStreamData,
        count: u64,
    ) -> Result<Vec<u8>, chainstate_error> {
        let mut bytes = vec![];
        StacksChainState::stream_data_from_chunk_store(blocks_path, &mut bytes, stream, count).map(
            |nr| {
                assert_eq!(bytes.len(), nr as usize);
                bytes
            },
        )
    }

    fn stream_unconfirmed_microblocks_to_vec(
        chainstate: &mut StacksChainState,
        stream: &mut BlockStreamData,
        count: u64,
    ) -> Result<Vec<u8>, chainstate_error> {
        let mut bytes = vec![];
        stream.stream_to(chainstate, &mut bytes, count).map(
            |nr| {
                assert_eq!(bytes.len(), nr as usize);
                bytes
            },
        )
    }

    fn stream_confirmed_microblocks_to_vec(
        chainstate: &mut StacksChainState,
        stream: &mut BlockStreamData,
        count: u64,
    ) -> Result<Vec<u8>, chainstate_error> {
        let mut bytes = vec![];
        stream.stream_to(chainstate, &mut bytes, count).map(
            |nr| {
                assert_eq!(bytes.len(), nr as usize);
                bytes
            },
        )
    }

    fn decode_microblock_stream(mblock_bytes: &Vec<u8>) -> Vec<StacksMicroblock> {
        // decode stream
        let mut mblock_ptr = mblock_bytes.as_slice();
        let mut mblocks = vec![];
        loop {
            test_debug!("decoded {}", mblocks.len());
            {
                let mut debug_reader = LogReader::from_reader(&mut mblock_ptr);
                let next_mblock = StacksMicroblock::consensus_deserialize(&mut debug_reader)
                    .map_err(|e| {
                        eprintln!("Failed to decode microblock {}: {:?}", mblocks.len(), &e);
                        eprintln!("Bytes consumed:");
                        for buf in debug_reader.log().iter() {
                            eprintln!("  {}", to_hex(buf));
                        }
                        assert!(false);
                        unreachable!();
                    })
                    .unwrap();
                mblocks.push(next_mblock);
            }
            if mblock_ptr.len() == 0 {
                break;
            }
        }
        mblocks
    }

    #[test]
    fn stacks_db_stream_blocks() {
        let mut chainstate = instantiate_chainstate(false, 0x80000000, "stacks_db_stream_blocks");
        let privk = StacksPrivateKey::from_hex(
            "eb05c83546fdd2c79f10f5ad5434a90dd28f7e3acb7c092157aa1bc3656b012c01",
        )
        .unwrap();

        let block = make_empty_coinbase_block(&privk);

        let consensus_hash = ConsensusHash([2u8; 20]);
        let parent_consensus_hash = ConsensusHash([1u8; 20]);
        let index_block_header =
            StacksBlockHeader::make_index_block_hash(&consensus_hash, &block.block_hash());

        // can't stream a non-existant block
        let mut stream = BlockStreamData::new_block(index_block_header.clone());
        assert!(stream_chunk_to_vec(&chainstate.blocks_path, &mut stream, 123).is_err());

        // stream unmodified
        let stream_2 = BlockStreamData::new_block(index_block_header.clone());
        assert_eq!(stream, stream_2);

        // store block to staging
        store_staging_block(
            &mut chainstate,
            &consensus_hash,
            &block,
            &parent_consensus_hash,
            1,
            2,
        );

        // stream it back
        let mut all_block_bytes = vec![];
        loop {
            let mut next_bytes =
                stream_chunk_to_vec(&chainstate.blocks_path, &mut stream, 16).unwrap();
            if next_bytes.len() == 0 {
                break;
            }
            test_debug!(
                "Got {} more bytes from staging; add to {} total",
                next_bytes.len(),
                all_block_bytes.len()
            );
            all_block_bytes.append(&mut next_bytes);
        }

        // should decode back into the block
        let staging_block = StacksBlock::consensus_deserialize(&mut &all_block_bytes[..]).unwrap();
        assert_eq!(staging_block, block);

        // accept it
        set_block_processed(&mut chainstate, &consensus_hash, &block.block_hash(), true);

        // can still stream it
        let mut stream = BlockStreamData::new_block(index_block_header.clone());

        // stream from chunk store
        let mut all_block_bytes = vec![];
        loop {
            let mut next_bytes =
                stream_chunk_to_vec(&chainstate.blocks_path, &mut stream, 16).unwrap();
            if next_bytes.len() == 0 {
                break;
            }
            test_debug!(
                "Got {} more bytes from chunkstore; add to {} total",
                next_bytes.len(),
                all_block_bytes.len()
            );
            all_block_bytes.append(&mut next_bytes);
        }

        // should decode back into the block
        let staging_block = StacksBlock::consensus_deserialize(&mut &all_block_bytes[..]).unwrap();
        assert_eq!(staging_block, block);
    }

    #[test]
    fn stacks_db_stream_staging_microblocks() {
        let mut chainstate =
            instantiate_chainstate(false, 0x80000000, "stacks_db_stream_staging_microblocks");
        let privk = StacksPrivateKey::from_hex(
            "eb05c83546fdd2c79f10f5ad5434a90dd28f7e3acb7c092157aa1bc3656b012c01",
        )
        .unwrap();

        let block = make_empty_coinbase_block(&privk);
        let mut mblocks = make_sample_microblock_stream(&privk, &block.block_hash());
        mblocks.truncate(15);

        let consensus_hash = ConsensusHash([2u8; 20]);
        let parent_consensus_hash = ConsensusHash([1u8; 20]);
        let index_block_header =
            StacksBlockHeader::make_index_block_hash(&consensus_hash, &block.block_hash());

        // can't stream a non-existant microblock
        let mut stream = BlockStreamData::new_block(index_block_header.clone());
        assert!(StacksChainState::stream_one_microblock(
            &chainstate.blocks_db,
            &mut vec![],
            &mut stream,
            123
        )
        .is_err());
        assert!(stream.rowid.is_none());

        // store microblocks to staging and stream them back
        for (i, mblock) in mblocks.iter().enumerate() {
            store_staging_microblock(
                &mut chainstate,
                &consensus_hash,
                &block.block_hash(),
                mblock,
            );

            // read back all the data we have so far, block-by-block
            let mut staging_mblocks = vec![];
            for j in 0..(i + 1) {
                let mut next_mblock_bytes = vec![];
                let mut stream = BlockStreamData::new_microblock_unconfirmed(
                    &chainstate,
                    index_block_header.clone(),
                    j as u16,
                ).unwrap();
                loop {
                    let mut next_bytes = stream_one_staging_microblock_to_vec(
                        &chainstate.blocks_db,
                        &mut stream,
                        4096,
                    )
                    .unwrap();
                    if next_bytes.len() == 0 {
                        break;
                    }
                    test_debug!(
                        "Got {} more bytes from staging; add to {} total",
                        next_bytes.len(),
                        next_mblock_bytes.len()
                    );
                    next_mblock_bytes.append(&mut next_bytes);
                }
                test_debug!("Got {} total bytes", next_mblock_bytes.len());

                // should deserialize to a microblock
                let staging_mblock =
                    StacksMicroblock::consensus_deserialize(&mut &next_mblock_bytes[..]).unwrap();
                staging_mblocks.push(staging_mblock);
            }

            assert_eq!(staging_mblocks.len(), mblocks[0..(i + 1)].len());
            for j in 0..(i + 1) {
                test_debug!("check {}", j);
                assert_eq!(staging_mblocks[j], mblocks[j])
            }

            // can also read partial stream in one shot, from any seq
            for k in 0..(i + 1) {
                test_debug!("start at seq {}", k);
                let mut staging_mblock_bytes = vec![];
                let mut stream = BlockStreamData::new_microblock_unconfirmed(
                    &chainstate,
                    index_block_header.clone(),
                    k as u16,
                ).unwrap();
                loop {
                    let mut next_bytes =
                        stream_unconfirmed_microblocks_to_vec(&mut chainstate, &mut stream, 4096)
                            .unwrap();
                    if next_bytes.len() == 0 {
                        break;
                    }
                    test_debug!(
                        "Got {} more bytes from staging; add to {} total",
                        next_bytes.len(),
                        staging_mblock_bytes.len()
                    );
                    staging_mblock_bytes.append(&mut next_bytes);
                }

                test_debug!("Got {} total bytes", staging_mblock_bytes.len());

                // decode stream
                let staging_mblocks = decode_microblock_stream(&staging_mblock_bytes);

                assert_eq!(staging_mblocks.len(), mblocks[k..(i + 1)].len());
                for j in 0..staging_mblocks.len() {
                    test_debug!("check {}", j);
                    assert_eq!(staging_mblocks[j], mblocks[k + j])
                }
            }
        }
    }

    #[test]
    fn stacks_db_stream_confirmed_microblocks() {
        let mut chainstate =
            instantiate_chainstate(false, 0x80000000, "stacks_db_stream_confirmed_microblocks");
        let privk = StacksPrivateKey::from_hex(
            "eb05c83546fdd2c79f10f5ad5434a90dd28f7e3acb7c092157aa1bc3656b012c01",
        )
        .unwrap();

        let block = make_empty_coinbase_block(&privk);
        let mut mblocks = make_sample_microblock_stream(&privk, &block.block_hash());
        mblocks.truncate(5);
        
        let mut child_block = make_empty_coinbase_block(&privk);
        child_block.header.parent_block = block.block_hash();
        child_block.header.parent_microblock = mblocks.last().as_ref().unwrap().block_hash();
        child_block.header.parent_microblock_sequence = mblocks.last().as_ref().unwrap().header.sequence;

        let consensus_hash = ConsensusHash([2u8; 20]);
        let parent_consensus_hash = ConsensusHash([1u8; 20]);
        let child_consensus_hash = ConsensusHash([3u8; 20]);

        let index_block_header =
            StacksBlockHeader::make_index_block_hash(&consensus_hash, &block.block_hash());

        // store microblocks to staging
        for (i, mblock) in mblocks.iter().enumerate() {
            store_staging_microblock(
                &mut chainstate,
                &consensus_hash,
                &block.block_hash(),
                mblock,
            );
        }

        // store block to staging
        store_staging_block(
            &mut chainstate,
            &consensus_hash,
            &block,
            &parent_consensus_hash,
            1,
            2,
        );
        
        // store child block to staging
        store_staging_block(
            &mut chainstate,
            &child_consensus_hash,
            &child_block,
            &consensus_hash,
            1,
            2,
        );

        // accept it
        set_block_processed(&mut chainstate, &consensus_hash, &block.block_hash(), true);
        set_block_processed(&mut chainstate, &child_consensus_hash, &child_block.block_hash(), true);

        for i in 0..mblocks.len() {
            // set different parts of this stream as confirmed
            set_microblocks_processed(
                &mut chainstate,
                &child_consensus_hash,
                &child_block.block_hash(),
                &mblocks[i].block_hash()
            );

            // verify that we can stream everything
            let microblock_index_header =
                StacksBlockHeader::make_index_block_hash(&consensus_hash, &mblocks[i].block_hash());
            let mut stream =
                BlockStreamData::new_microblock_confirmed(&chainstate, microblock_index_header.clone()).unwrap();

            let mut confirmed_mblock_bytes = vec![];
            loop {
                let mut next_bytes =
                    stream_confirmed_microblocks_to_vec(&mut chainstate, &mut stream, 16).unwrap();
                if next_bytes.len() == 0 {
                    break;
                }
                test_debug!(
                    "Got {} more bytes from staging; add to {} total",
                    next_bytes.len(),
                    confirmed_mblock_bytes.len()
                );
                confirmed_mblock_bytes.append(&mut next_bytes);
            }

            // decode stream (should be length-prefixed)
            let mut confirmed_mblocks =
                Vec::<StacksMicroblock>::consensus_deserialize(&mut &confirmed_mblock_bytes[..])
                    .unwrap();

            confirmed_mblocks.reverse();

            assert_eq!(confirmed_mblocks.len(), mblocks[0..(i + 1)].len());
            for j in 0..(i + 1) {
                test_debug!("check {}", j);
                assert_eq!(confirmed_mblocks[j], mblocks[j])
            }
        }
    }

    #[test]
    fn stacks_db_get_blocks_inventory() {
        let mut chainstate =
            instantiate_chainstate(false, 0x80000000, "stacks_db_get_blocks_inventory");

        let mut blocks = vec![];
        let mut privks = vec![];
        let mut microblocks = vec![];
        let mut consensus_hashes = vec![];
        let mut parent_consensus_hashes = vec![];

        for i in 0..32 {
            test_debug!("Making block {}", i);
            let privk = StacksPrivateKey::new();
            let block = make_empty_coinbase_block(&privk);

            blocks.push(block);
            privks.push(privk);

            let bhh = ConsensusHash([((i + 1) as u8); 20]);
            consensus_hashes.push(bhh);

            let parent_bhh = ConsensusHash([(i as u8); 20]);
            parent_consensus_hashes.push(parent_bhh);
        }

        for i in 0..blocks.len() {
            test_debug!("Making microblock stream {}", i);
            // make a sample microblock stream for block i
            let mut mblocks = make_sample_microblock_stream(&privks[i], &blocks[i].block_hash());
            mblocks.truncate(3);

            if i + 1 < blocks.len() {
                blocks[i + 1].header.parent_block = blocks[i].block_hash();
                blocks[i + 1].header.parent_microblock = mblocks[2].block_hash();
                blocks[i + 1].header.parent_microblock_sequence = mblocks[2].header.sequence;
            }

            microblocks.push(mblocks);
        }

        let block_hashes: Vec<BlockHeaderHash> =
            blocks.iter().map(|ref b| b.block_hash()).collect();
        let header_hashes_all: Vec<(ConsensusHash, Option<BlockHeaderHash>)> = consensus_hashes
            .iter()
            .zip(block_hashes.iter())
            .map(|(ref burn, ref block)| ((*burn).clone(), Some((*block).clone())))
            .collect();

        // nothing is stored, so our inventory should be empty
        let block_inv_all = chainstate.get_blocks_inventory(&header_hashes_all).unwrap();

        assert_eq!(block_inv_all.bitlen as usize, block_hashes.len());
        for i in 0..blocks.len() {
            assert!(!block_inv_all.has_ith_block(i as u16));
            assert!(!block_inv_all.has_ith_microblock_stream(i as u16));
        }

        // store all microblocks to staging
        for (i, ((block, consensus_hash), mblocks)) in blocks
            .iter()
            .zip(&consensus_hashes)
            .zip(&microblocks)
            .enumerate()
        {
            test_debug!("Store microblock stream {} to staging", i);
            for mblock in mblocks.iter() {
                store_staging_microblock(
                    &mut chainstate,
                    consensus_hash,
                    &block.block_hash(),
                    mblock,
                );
            }
        }

        // no anchored blocks are stored, so our block inventory should _still_ be empty
        let block_inv_all = chainstate.get_blocks_inventory(&header_hashes_all).unwrap();

        assert_eq!(block_inv_all.bitlen as usize, block_hashes.len());
        for i in 0..blocks.len() {
            assert!(!block_inv_all.has_ith_block(i as u16));
            assert!(!block_inv_all.has_ith_microblock_stream(i as u16)); // because anchord blocks are missing, microblocks won't be reported either
        }

        // store blocks to staging
        for i in 0..blocks.len() {
            test_debug!("Store block {} to staging", i);
            assert!(StacksChainState::load_staging_block_data(
                &chainstate.blocks_db,
                &chainstate.blocks_path,
                &consensus_hashes[i],
                &blocks[i].block_hash()
            )
            .unwrap()
            .is_none());

            store_staging_block(
                &mut chainstate,
                &consensus_hashes[i],
                &blocks[i],
                &parent_consensus_hashes[i],
                1,
                2,
            );
            assert_block_staging_not_processed(&mut chainstate, &consensus_hashes[i], &blocks[i]);

            // some anchored blocks are stored (to staging)
            let block_inv_all = chainstate.get_blocks_inventory(&header_hashes_all).unwrap();
            assert_eq!(block_inv_all.bitlen as usize, block_hashes.len());
            for j in 0..(i + 1) {
                assert!(
                    block_inv_all.has_ith_block(j as u16),
                    format!(
                        "Missing block {} from bitvec {}",
                        j,
                        to_hex(&block_inv_all.block_bitvec)
                    )
                );

                // microblocks not stored yet, so they should be marked absent
                assert!(
                    !block_inv_all.has_ith_microblock_stream(j as u16),
                    format!(
                        "Have microblock {} from bitvec {}",
                        j,
                        to_hex(&block_inv_all.microblocks_bitvec)
                    )
                );
            }
            for j in i + 1..blocks.len() {
                assert!(!block_inv_all.has_ith_block(j as u16));
                assert!(!block_inv_all.has_ith_microblock_stream(j as u16));
            }
        }

        // confirm blocks and microblocks
        for i in 0..blocks.len() {
            test_debug!("Confirm block {} and its microblock stream", i);
            set_block_processed(
                &mut chainstate,
                &consensus_hashes[i],
                &block_hashes[i],
                true,
            );

            // have block, but stream is still empty
            let block_inv_all = chainstate.get_blocks_inventory(&header_hashes_all).unwrap();
            assert!(!block_inv_all.has_ith_microblock_stream((i+1) as u16));

            if i < blocks.len() - 1 {
                for k in 0..3 {
                    set_microblocks_processed(
                        &mut chainstate,
                        &consensus_hashes[i+1],
                        &block_hashes[i+1],
                        &microblocks[i][k].block_hash()
                    );

                    let block_inv_all = chainstate.get_blocks_inventory(&header_hashes_all).unwrap();
                    test_debug!("Inv: {:?}", &block_inv_all);
                    for j in 0..blocks.len() {
                        // still have all the blocks
                        assert!(block_inv_all.has_ith_block(j as u16));

                        // all prior microblock streams remain present
                        test_debug!("Test microblock bit {} ({})", j, i);
                        if j == 0 {
                            assert!(!block_inv_all.has_ith_microblock_stream(j as u16));
                        } 
                        else if j <= i + 1 {
                            if k == 2 || j < i + 1 {
                                // all blocks prior to i+1 confirmed a microblock stream, except for
                                // the first.
                                // If k == 2, then block i+1 confirmed its stream fully.
                                assert!(block_inv_all.has_ith_microblock_stream(j as u16));
                            }
                            else {
                                // only some microblocks processed in stream (k != 2 && j == i + 1)
                                assert!(!block_inv_all.has_ith_microblock_stream(j as u16));
                            }
                        } else {
                            assert!(!block_inv_all.has_ith_microblock_stream(j as u16));
                        }
                    }
                }
            }
        }

        // mark blocks as empty.  Should also orphan its descendant microblock stream
        for i in 0..blocks.len() {
            test_debug!("Mark block {} as invalid", i);
            StacksChainState::free_block(
                &chainstate.blocks_path,
                &consensus_hashes[i],
                &blocks[i].block_hash(),
            );

            // some anchored blocks are stored (to staging)
            let block_inv_all = chainstate.get_blocks_inventory(&header_hashes_all).unwrap();
            test_debug!("Blocks inv: {:?}", &block_inv_all);

            assert_eq!(block_inv_all.bitlen as usize, block_hashes.len());
            for j in 1..(i + 1) {
                test_debug!("Test bit {} ({})", j, i);
                assert!(
                    !block_inv_all.has_ith_block(j as u16),
                    format!(
                        "Have orphaned block {} from bitvec {}",
                        j,
                        to_hex(&block_inv_all.block_bitvec)
                    )
                );
                assert!(
                    !block_inv_all.has_ith_microblock_stream(j as u16),
                    format!(
                        "Still have microblock {} from bitvec {}",
                        j,
                        to_hex(&block_inv_all.microblocks_bitvec)
                    )
                );
            }
            for j in (i + 1)..blocks.len() {
                assert!(block_inv_all.has_ith_block(j as u16));
                assert!(block_inv_all.has_ith_microblock_stream(j as u16));
            }
        }
    }

    #[test]
    fn test_get_parent_block_header() {
        let peer_config = TestPeerConfig::new("test_get_parent_block_header", 21313, 21314);
        let mut peer = TestPeer::new(peer_config);

        let chainstate_path = peer.chainstate_path.clone();

        let num_blocks = 10;
        let first_stacks_block_height = {
            let sn =
                SortitionDB::get_canonical_burn_chain_tip(&peer.sortdb.as_ref().unwrap().conn())
                    .unwrap();
            sn.block_height
        };

        let mut last_block_ch: Option<ConsensusHash> = None;
        let mut last_parent_opt: Option<StacksBlock> = None;
        for tenure_id in 0..num_blocks {
            let tip =
                SortitionDB::get_canonical_burn_chain_tip(&peer.sortdb.as_ref().unwrap().conn())
                    .unwrap();

            assert_eq!(
                tip.block_height,
                first_stacks_block_height + (tenure_id as u64)
            );

            let (burn_ops, stacks_block, microblocks) = peer.make_tenure(
                |ref mut miner,
                 ref mut sortdb,
                 ref mut chainstate,
                 vrf_proof,
                 ref parent_opt,
                 ref parent_microblock_header_opt| {
                    last_parent_opt = parent_opt.cloned();
                    let parent_tip = match parent_opt {
                        None => StacksChainState::get_genesis_header_info(chainstate.headers_db())
                            .unwrap(),
                        Some(block) => {
                            let ic = sortdb.index_conn();
                            let snapshot =
                                SortitionDB::get_block_snapshot_for_winning_stacks_block(
                                    &ic,
                                    &tip.sortition_id,
                                    &block.block_hash(),
                                )
                                .unwrap()
                                .unwrap(); // succeeds because we don't fork
                            StacksChainState::get_anchored_block_header_info(
                                chainstate.headers_db(),
                                &snapshot.consensus_hash,
                                &snapshot.winning_stacks_block_hash,
                            )
                            .unwrap()
                            .unwrap()
                        }
                    };

                    let mempool = MemPoolDB::open(false, 0x80000000, &chainstate_path).unwrap();
                    let coinbase_tx = make_coinbase(miner, tenure_id);

                    let anchored_block = StacksBlockBuilder::build_anchored_block(
                        chainstate,
                        &sortdb.index_conn(),
                        &mempool,
                        &parent_tip,
                        tip.total_burn,
                        vrf_proof,
                        Hash160([tenure_id as u8; 20]),
                        &coinbase_tx,
                        ExecutionCost::max_value(),
                    )
                    .unwrap();
                    (anchored_block.0, vec![])
                },
            );

            let (_, burn_header_hash, consensus_hash) = peer.next_burnchain_block(burn_ops.clone());

            peer.process_stacks_epoch_at_tip(&stacks_block, &microblocks);

            let blocks_path = peer.chainstate().blocks_path.clone();

            if tenure_id == 0 {
                let parent_header_opt = StacksChainState::load_parent_block_header(
                    &peer.sortdb.as_ref().unwrap().index_conn(),
                    &blocks_path,
                    &consensus_hash,
                    &stacks_block.block_hash(),
                );
                assert!(parent_header_opt.is_err());
            } else {
                let parent_header_opt = StacksChainState::load_parent_block_header(
                    &peer.sortdb.as_ref().unwrap().index_conn(),
                    &blocks_path,
                    &consensus_hash,
                    &stacks_block.block_hash(),
                )
                .unwrap();
                let (parent_header, parent_ch) = parent_header_opt.unwrap();

                assert_eq!(last_parent_opt.as_ref().unwrap().header, parent_header);
                assert_eq!(parent_ch, last_block_ch.clone().unwrap());
            }

            last_block_ch = Some(consensus_hash.clone());
        }
    }

    // TODO: test multiple anchored blocks confirming the same microblock stream (in the same
    // place, and different places, with/without orphans)
    // TODO: process_next_staging_block
    // TODO: test resource limits -- shouldn't be able to load microblock streams that are too big
}<|MERGE_RESOLUTION|>--- conflicted
+++ resolved
@@ -993,34 +993,7 @@
             microblocks.consensus_serialize(fd).map_err(Error::NetError)
         })
     }
-<<<<<<< HEAD
     */
-=======
-
-    /// Load a stream of microblocks from the chunk store, given its first block's hash.
-    /// The given consensus_hash is the burnchain header hash of the snapshot that selected this
-    /// stream's anchored block.
-    /// Returns Ok(Some(microblocks)) if the data was found
-    /// Returns Ok(None) if the microblocks stream was previously processed and is known to be invalid
-    /// Returns Err(...) for not found, I/O error, etc.
-    pub fn load_microblock_stream(
-        blocks_path: &String,
-        consensus_hash: &ConsensusHash,
-        microblock_head_hash: &BlockHeaderHash,
-    ) -> Result<Option<Vec<StacksMicroblock>>, Error> {
-        let block_path =
-            StacksChainState::get_block_path(blocks_path, consensus_hash, microblock_head_hash)?;
-        let sz = StacksChainState::get_file_size(&block_path)?;
-        if sz == 0 {
-            // known-invalid
-            debug!("Zero-sized microblock stream {}", &microblock_head_hash);
-            return Ok(None);
-        }
-
-        let microblocks: Vec<StacksMicroblock> = StacksChainState::consensus_load(&block_path)?;
-        Ok(Some(microblocks))
-    }
->>>>>>> c5bb7469
 
     /// Closure for defaulting to an empty microblock stream if a microblock stream file is not found
     fn empty_stream(e: Error) -> Result<Option<Vec<StacksMicroblock>>, Error> {
@@ -1404,51 +1377,17 @@
     ) -> Result<Option<Vec<StacksMicroblock>>, Error> {
         let mut ret = vec![];
         let mut mblock_hash = tip_microblock_hash.clone();
-        let sql =
-            if processed_only {
-                "SELECT * FROM staging_microblocks WHERE anchored_block_hash = ?1 AND consensus_hash = ?2 AND microblock_hash = ?3 AND orphaned = 0 AND processed = 1"
-            }
-            else {
-                "SELECT * FROM staging_microblocks WHERE anchored_block_hash = ?1 AND consensus_hash = ?2 AND microblock_hash = ?3 AND orphaned = 0"
-            };
-        
+        let mut last_seq = u16::MAX;
+
         loop {
-            let args: &[&dyn ToSql] = &[&parent_anchored_block_hash, &parent_consensus_hash, &mblock_hash];
-            let staging_microblock_opt = query_row_panic::<StagingMicroblock, _, _>(
-                blocks_conn,
-                sql,
-                args,
-                || {
-                    format!(
-                        "Stored the same microblock twice: {}/{}-{}",
+            let microblock = match StacksChainState::load_staging_microblock_bytes(blocks_conn, &mblock_hash)? {
+                Some(mblock_data) => StacksMicroblock::consensus_deserialize(&mut &mblock_data[..])
+                    .expect(&format!(
+                        "CORRUPTION: failed to parse microblock data for {}/{}-{}",
                         parent_consensus_hash,
                         parent_anchored_block_hash,
                         &mblock_hash,
-                    )
-                },
-            )?;
-
-            let microblock = match staging_microblock_opt {
-                Some(_) => {
-                    let mblock_data = StacksChainState::load_staging_microblock_bytes(blocks_conn, &mblock_hash)?
-                        .expect(&format!(
-                            "CORRUPTION: no microblock data found for {}/{}-{}",
-                            parent_consensus_hash,
-                            parent_anchored_block_hash,
-                            &mblock_hash,
-                        ));
-
-                    // get the actual microblock
-                    let microblock = StacksMicroblock::consensus_deserialize(&mut &mblock_data[..])
-                        .expect(&format!(
-                            "CORRUPTION: failed to parse microblock data for {}/{}-{}",
-                            parent_consensus_hash,
-                            parent_anchored_block_hash,
-                            &mblock_hash,
-                        ));
-
-                    microblock
-                },
+                    )),
                 None => {
                     debug!(
                         "No such microblock (processed={}): {}/{}-{}", 
@@ -1460,8 +1399,17 @@
                     return Ok(None);
                 }
             };
+            
+            test_debug!("Loaded microblock {}/{}-{} (parent={}, expect_seq={})", &parent_consensus_hash, &parent_anchored_block_hash, &microblock.block_hash(), &microblock.header.prev_block, last_seq.saturating_sub(1));
+            
+            if last_seq < u16::MAX && microblock.header.sequence < u16::MAX && microblock.header.sequence > 0 {
+                // should always decrease by 1
+                assert_eq!(microblock.header.sequence + 1, last_seq, "BUG: stored microblock {:?} ({}), parent of {} with sequence {} (expected {})", &microblock, microblock.block_hash(), mblock_hash, microblock.header.sequence, last_seq.saturating_sub(1));
+            }
+            assert_eq!(mblock_hash, microblock.block_hash());
 
             mblock_hash = microblock.header.prev_block.clone();
+            last_seq = microblock.header.sequence;
             ret.push(microblock);
 
             if mblock_hash == *parent_anchored_block_hash {
@@ -1565,6 +1513,7 @@
                 if mblock.header.sequence <= seq || mblock.header.prev_block != mblock_hash {
                     debug!("Microblock fork found off of {} at sequence {}", &parent_index_block_hash, seq);
                     forked = true;
+                    ret.pop();      // last microblock pushed (i.e. the tip) conflicts with mblock
                     break;
                 }
             }
@@ -1572,7 +1521,7 @@
             tip = Some((mblock.header.sequence, mblock.header.block_hash()));
             ret.push(mblock);
         }
-        if forked && ret.len() == 0 {
+        if !forked && ret.len() == 0 {
             // just as if there were no blocks loaded
             Ok(None)
         }
@@ -2528,11 +2477,7 @@
     /// that confirms it?
     pub fn has_staging_microblock_indexed(
         &self,
-<<<<<<< HEAD
         child_index_block_hash: &StacksBlockId,
-=======
-        index_anchor_block_hash: &StacksBlockId,
->>>>>>> c5bb7469
         seq: u16,
     ) -> Result<bool, Error> {
         let (parent_consensus_hash, parent_block_hash) = match StacksChainState::get_parent_block_header_hashes(&self.blocks_db, &child_index_block_hash)? {
@@ -2556,14 +2501,9 @@
             })
     }
 
-<<<<<<< HEAD
     /// Do we have a particular microblock stream given its indexed tail microblock hash?
     /// Used by the RPC endpoint to determine if we can serve back a stream of microblocks.
     pub fn has_processed_microblocks_indexed(
-=======
-    /// Do we have a particular microblock stream given it _indexed head microblock hash_?
-    pub fn has_confirmed_microblocks_indexed(
->>>>>>> c5bb7469
         &self,
         index_microblock_hash: &StacksBlockId,
     ) -> Result<bool, Error> {
@@ -2578,21 +2518,9 @@
     }
 
     /// Given an index anchor block hash, get the index microblock hash for a confirmed microblock stream.
-<<<<<<< HEAD
-    /// This is the microblock index hash of the _tail_ of the stream that the given anchored block
-    /// _confirms_.  If this method returns Some(..), it means that the anchored block identified
-    /// by the child_index_block_hash has confirmed a stream ending with the microblock whose index
-    /// hash is the returned Some(..) hash.
-    ///
-    /// Note that this method can succeed even if the microblock has not been stored.
-    pub fn get_tail_microblock_index_hash(
-        &self,
-        child_index_block_hash: &StacksBlockId
-=======
     pub fn get_confirmed_microblock_index_hash(
         &self,
-        index_anchor_block_hash: &StacksBlockId,
->>>>>>> c5bb7469
+        child_index_block_hash: &StacksBlockId,
     ) -> Result<Option<StacksBlockId>, Error> {
         // get parent's consensus hash and block hash
         let (parent_consensus_hash, _) = match StacksChainState::get_parent_block_header_hashes(&self.blocks_db, child_index_block_hash)? {
@@ -2723,7 +2651,7 @@
             None => Ok(None),
         }
     }
-    
+
     /// Get the sqlite rowid for a staging microblock, given the hash of the microblock.
     /// Returns None if no such microblock.
     fn stream_microblock_get_rowid(
@@ -3940,7 +3868,6 @@
 
     /// Process a stream of microblocks
     /// Return the fees and burns.
-    /// TODO: if we find an invalid Stacks microblock, then punish the miner who produced it
     pub fn process_microblocks_transactions<'a>(
         clarity_tx: &mut ClarityTx<'a>,
         microblocks: &Vec<StacksMicroblock>,
@@ -4142,6 +4069,37 @@
                 &MINER_BLOCK_HEADER_HASH,
             );
 
+            // validation check -- is this microblock public key hash new to this fork?  It must
+            // be, or this block is invalid.
+            match StacksChainState::has_microblock_pubkey_hash(&mut clarity_tx, &block.header.microblock_pubkey_hash) {
+                Ok(Some(height)) => {
+                    // already used
+                    let msg = format!(
+                        "Invalid stacks block {}/{} -- already used microblock pubkey hash {} at height {}",
+                        chain_tip_consensus_hash,
+                        block.block_hash(),
+                        &block.header.microblock_pubkey_hash,
+                        height
+                    );
+                    warn!("{}", &msg);
+
+                    clarity_tx.rollback_block();
+                    return Err(Error::InvalidStacksBlock(msg));
+                },
+                Ok(None) => {},
+                Err(e) => {
+                    let msg = format!(
+                        "Failed to determine microblock if public key hash {} is used: {:?}",
+                        &block.header.microblock_pubkey_hash,
+                        &e
+                    );
+                    warn!("{}", &msg);
+
+                    clarity_tx.rollback_block();
+                    return Err(e);
+                }
+            }
+
             // process microblock stream
             let (microblock_fees, microblock_burns, mut microblock_txs_receipts) =
                 match StacksChainState::process_microblocks_transactions(
@@ -4214,7 +4172,7 @@
             // unlock any uSTX
             let new_unlocked_ustx = StacksChainState::process_stx_unlocks(&mut clarity_tx)?;
 
-            // calculate total liquid STX
+            // calculate total liquid uSTX
             let total_liquid_ustx = parent_chain_tip
                 .total_liquid_ustx
                 .checked_add(new_liquid_miner_ustx)
@@ -4223,6 +4181,20 @@
                 .expect("FATAL: uSTX overflow")
                 .checked_sub(total_burnt)
                 .expect("FATAL: uSTX underflow");
+
+            // record that this microblock public key hash was used at this height
+            match StacksChainState::insert_microblock_pubkey_hash(&mut clarity_tx, block.header.total_work.work as u32, &block.header.microblock_pubkey_hash) {
+                Ok(_) => {
+                    debug!("Added microblock public key {} at height {}", &block.header.microblock_pubkey_hash, block.header.total_work.work);
+                },
+                Err(e) => {
+                    let msg = format!("Failed to insert microblock pubkey hash {} at height {}: {:?}", &block.header.microblock_pubkey_hash, block.header.total_work.work, &e);
+                    warn!("{}", &msg);
+
+                    clarity_tx.rollback_block();
+                    return Err(Error::InvalidStacksBlock(msg));
+                }
+            };
 
             let root_hash = clarity_tx.get_root_hash();
             if root_hash != block.header.state_index_root {
@@ -4332,6 +4304,8 @@
     }
 
     /// Get the parent header info for a block we're processing, if it's known.
+    /// The header info will be pulled from the headers DB, so this method only succeeds if the
+    /// parent block has been processed.
     /// If it's not known, return None.
     fn get_parent_header_info<'a>(chainstate_tx: &mut ChainstateTx<'a>, next_staging_block: &StagingBlock) -> Result<Option<StacksHeaderInfo>, Error> {
         let parent_block_header_info = match StacksChainState::get_anchored_block_header_info(
@@ -4544,35 +4518,6 @@
             chainstate_tx.commit().map_err(Error::DBError)?;
 
             return Ok((None, None));
-        }
-
-        // validation check -- we can't have seen this block's microblock public key hash before in
-        // this fork
-        if StacksChainState::has_microblock_pubkey_hash(
-            &mut chainstate_tx.headers_tx,
-            &parent_header_info.consensus_hash,
-            &parent_header_info.anchored_header,
-            &block.header.microblock_pubkey_hash,
-        )? {
-            let msg = format!(
-                "Invalid stacks block {}/{} -- already used microblock pubkey hash {}",
-                &next_staging_block.consensus_hash,
-                &next_staging_block.anchored_block_hash,
-                &block.header.microblock_pubkey_hash
-            );
-            warn!("{}", &msg);
-
-            // clear out
-            StacksChainState::set_block_processed(
-                &mut chainstate_tx.blocks_tx,
-                None,
-                &next_staging_block.consensus_hash,
-                &next_staging_block.anchored_block_hash,
-                false,
-            )?;
-            chainstate_tx.commit().map_err(Error::DBError)?;
-
-            return Err(Error::InvalidStacksBlock(msg));
         }
 
         // validation check -- the block must attach to its accepted parent
@@ -5155,6 +5100,8 @@
     use core::mempool::*;
     use net::test::*;
 
+    use rand::Rng;
+
     pub fn make_empty_coinbase_block(mblock_key: &StacksPrivateKey) -> StacksBlock {
         let privk = StacksPrivateKey::from_hex(
             "59e4d5e18351d6027a37920efe53c2f1cbadc50dca7d77169b7291dff936ed6d01",
@@ -5219,22 +5166,26 @@
         block.header.version = 0x24;
         block
     }
-
-    pub fn make_sample_microblock_stream(
+    
+    pub fn make_sample_microblock_stream_fork(
         privk: &StacksPrivateKey,
-        anchored_block_hash: &BlockHeaderHash,
+        base: &BlockHeaderHash,
+        initial_seq: u16
     ) -> Vec<StacksMicroblock> {
         let mut all_txs = vec![];
         let mut microblocks: Vec<StacksMicroblock> = vec![];
 
+        let mut rng = thread_rng();
         for i in 0..49 {
+            let random_bytes = rng.gen::<[u8; 8]>();
+            let random_bytes_str = to_hex(&random_bytes);
             let auth = TransactionAuth::from_p2pkh(&privk).unwrap();
             let tx_smart_contract = StacksTransaction::new(
                 TransactionVersion::Testnet,
                 auth.clone(),
                 TransactionPayload::new_smart_contract(
-                    &"hello-microblock".to_string(),
-                    &format!("hello smart contract {}", i),
+                    &format!("hello-microblock-{}", &random_bytes_str),
+                    &format!("(begin (+ 1 2))")
                 )
                 .unwrap(),
             );
@@ -5259,7 +5210,7 @@
             let tx_merkle_root = merkle_tree.root();
 
             let prev_block = if i == 0 {
-                anchored_block_hash.clone()
+                base.clone()
             } else {
                 let l = microblocks.len();
                 microblocks[l - 1].block_hash()
@@ -5267,7 +5218,7 @@
 
             let header = StacksMicroblockHeader {
                 version: 0x12,
-                sequence: i as u16,
+                sequence: initial_seq + (i as u16),
                 prev_block: prev_block,
                 tx_merkle_root: tx_merkle_root,
                 signature: MessageSignature([0u8; 65]),
@@ -5283,6 +5234,13 @@
         }
 
         microblocks
+    }
+    
+    pub fn make_sample_microblock_stream(
+        privk: &StacksPrivateKey,
+        anchored_block_hash: &BlockHeaderHash,
+    ) -> Vec<StacksMicroblock> {
+        make_sample_microblock_stream_fork(privk, anchored_block_hash, 0)
     }
 
     fn resign_microblocks(
@@ -5599,13 +5557,6 @@
     }
     */
 
-    fn get_tail_microblock_index_hash(
-        chainstate: &StacksChainState,
-        child_index_block_hash: &StacksBlockId,
-    ) -> Option<StacksBlockId> {
-        chainstate.get_tail_microblock_index_hash(child_index_block_hash).unwrap()
-    }
-   
     pub fn set_microblocks_processed(
         chainstate: &mut StacksChainState,
         child_consensus_hash: &ConsensusHash,
@@ -8533,6 +8484,292 @@
             last_block_ch = Some(consensus_hash.clone());
         }
     }
+    
+    #[test]
+    fn stacks_db_staging_microblocks_fork() {
+        // multiple anchored blocks build off of a forked microblock stream
+        let mut chainstate = instantiate_chainstate(
+            false,
+            0x80000000,
+            "stacks_db_staging_microblocks_fork",
+        );
+        let privk = StacksPrivateKey::from_hex(
+            "eb05c83546fdd2c79f10f5ad5434a90dd28f7e3acb7c092157aa1bc3656b012c01",
+        )
+        .unwrap();
+
+        let block_1 = make_empty_coinbase_block(&privk);
+
+        let mut mblocks_1 = make_sample_microblock_stream(&privk, &block_1.block_hash());
+        mblocks_1.truncate(3);
+
+        let mut mblocks_2 = make_sample_microblock_stream(&privk, &block_1.block_hash()); 
+        mblocks_2.truncate(3);
+
+        let mut block_2 = make_empty_coinbase_block(&privk);
+        let mut block_3 = make_empty_coinbase_block(&privk);
+        
+        block_2.header.parent_block = block_1.block_hash();
+        block_3.header.parent_block = block_1.block_hash();
+
+        block_2.header.parent_microblock = mblocks_1[2].block_hash();
+        block_2.header.parent_microblock_sequence = mblocks_2[2].header.sequence;
+
+        block_3.header.parent_microblock = mblocks_2[2].block_hash();
+        block_3.header.parent_microblock_sequence = mblocks_2[2].header.sequence;
+        
+        let consensus_hashes = vec![
+            ConsensusHash([2u8; 20]),
+            ConsensusHash([3u8; 20]),
+            ConsensusHash([4u8; 20]),
+        ];
+
+        let parent_consensus_hash = ConsensusHash([1u8; 20]);
+
+        // store both microblock forks to staging
+        for mblock in mblocks_1.iter() {
+            store_staging_microblock(
+                &mut chainstate,
+                &consensus_hashes[0],
+                &block_1.block_hash(),
+                mblock,
+            );
+        }
+        
+        for mblock in mblocks_2.iter() {
+            store_staging_microblock(
+                &mut chainstate,
+                &consensus_hashes[0],
+                &block_1.block_hash(),
+                mblock,
+            );
+        }
+        
+        store_staging_block(
+            &mut chainstate,
+            &consensus_hashes[0],
+            &block_1,
+            &parent_consensus_hash,
+            1,
+            2,
+        );
+        
+        store_staging_block(
+            &mut chainstate,
+            &consensus_hashes[1],
+            &block_2,
+            &consensus_hashes[0],
+            1,
+            2,
+        );
+        
+        store_staging_block(
+            &mut chainstate,
+            &consensus_hashes[2],
+            &block_3,
+            &consensus_hashes[0],
+            1,
+            2,
+        );
+        
+        set_block_processed(&mut chainstate, &consensus_hashes[0], &block_1.block_hash(), true);
+        set_block_processed(&mut chainstate, &consensus_hashes[1], &block_2.block_hash(), true);
+        set_block_processed(&mut chainstate, &consensus_hashes[2], &block_3.block_hash(), true);
+
+        set_microblocks_processed(
+            &mut chainstate,
+            &consensus_hashes[1],
+            &block_2.block_hash(),
+            &mblocks_1[2].block_hash()
+        );
+        
+        set_microblocks_processed(
+            &mut chainstate,
+            &consensus_hashes[2],
+            &block_3.block_hash(),
+            &mblocks_2[2].block_hash()
+        );
+
+        // both streams should be present
+        assert_eq!(
+            StacksChainState::load_microblock_stream_fork(
+                &chainstate.blocks_db,
+                &consensus_hashes[0],
+                &block_1.block_hash(),
+                &mblocks_1.last().as_ref().unwrap().block_hash(),
+            )
+            .unwrap()
+            .unwrap(),
+            mblocks_1
+        );
+        
+        assert_eq!(
+            StacksChainState::load_microblock_stream_fork(
+                &chainstate.blocks_db,
+                &consensus_hashes[0],
+                &block_1.block_hash(),
+                &mblocks_2.last().as_ref().unwrap().block_hash(),
+            )
+            .unwrap()
+            .unwrap(),
+            mblocks_2
+        );
+
+        // loading a descendant stream should fail to load any microblocks, since the fork is at
+        // seq 0
+        assert_eq!(
+            StacksChainState::load_descendant_staging_microblock_stream(
+                &chainstate.blocks_db,
+                &StacksBlockHeader::make_index_block_hash(&consensus_hashes[0], &block_1.block_hash()),
+                0,
+                u16::MAX
+            ).unwrap().unwrap(),
+            vec![]
+        );
+    }
+    
+    #[test]
+    fn stacks_db_staging_microblocks_multiple_forks() {
+        // multiple anchored blocks build off of a microblock stream that gets forked multiple
+        // times
+        let mut chainstate = instantiate_chainstate(
+            false,
+            0x80000000,
+            "stacks_db_staging_microblocks_fork",
+        );
+        let privk = StacksPrivateKey::from_hex(
+            "eb05c83546fdd2c79f10f5ad5434a90dd28f7e3acb7c092157aa1bc3656b012c01",
+        )
+        .unwrap();
+
+        let block_1 = make_empty_coinbase_block(&privk);
+        let mut blocks = vec![];
+
+        let mut mblocks = make_sample_microblock_stream(&privk, &block_1.block_hash());
+        mblocks.truncate(5);
+
+        let mut mblocks_branches = vec![];
+        let mut consensus_hashes = vec![
+            ConsensusHash([2u8; 20])
+        ];
+
+        for i in 1..4 {
+            let mut mblocks_branch = make_sample_microblock_stream_fork(&privk, &mblocks[i].block_hash(), mblocks[i].header.sequence + 1);
+            mblocks_branch.truncate(3);
+        
+            let mut block = make_empty_coinbase_block(&privk);
+            block.header.parent_block = block_1.block_hash();
+            block.header.parent_microblock = mblocks_branch[2].block_hash();
+            block.header.parent_microblock_sequence = mblocks_branch[2].header.sequence;
+            
+            mblocks_branches.push(mblocks_branch);
+            blocks.push(block);
+            consensus_hashes.push(ConsensusHash([(i + 2) as u8; 20]));
+        }
+
+        let parent_consensus_hash = ConsensusHash([1u8; 20]);
+
+        // store everything
+        store_staging_block(
+            &mut chainstate,
+            &consensus_hashes[0],
+            &block_1,
+            &parent_consensus_hash,
+            1,
+            2,
+        );
+        
+        for (i, block) in blocks.iter().enumerate() {
+            store_staging_block(
+                &mut chainstate,
+                &consensus_hashes[i+1],
+                &block,
+                &consensus_hashes[0],
+                1,
+                2
+            );
+        }
+
+        // store both microblock forks to staging
+        for mblock in mblocks.iter() {
+            store_staging_microblock(
+                &mut chainstate,
+                &consensus_hashes[0],
+                &block_1.block_hash(),
+                mblock,
+            );
+        }
+
+        for mblock_branch in mblocks_branches.iter() {
+            for mblock in mblock_branch {
+                store_staging_microblock(
+                    &mut chainstate,
+                    &consensus_hashes[0],
+                    &block_1.block_hash(),
+                    mblock
+                );
+            }
+        }
+        
+        set_block_processed(&mut chainstate, &consensus_hashes[0], &block_1.block_hash(), true);
+        for (i, block) in blocks.iter().enumerate() {
+            set_block_processed(&mut chainstate, &consensus_hashes[i+1], &block.block_hash(), true);
+        }
+
+        for (i, mblock_branch) in mblocks_branches.iter().enumerate() {
+            set_microblocks_processed(
+                &mut chainstate,
+                &consensus_hashes[i+1],
+                &blocks[i].block_hash(),
+                &mblock_branch[2].block_hash()
+            );
+        }
+
+        // all streams should be present
+        assert_eq!(
+            StacksChainState::load_microblock_stream_fork(
+                &chainstate.blocks_db,
+                &consensus_hashes[0],
+                &block_1.block_hash(),
+                &mblocks.last().as_ref().unwrap().block_hash(),
+            )
+            .unwrap()
+            .unwrap(),
+            mblocks
+        );
+
+        for (i, mblock_branch) in mblocks_branches.iter().enumerate() {
+            let mut expected_mblocks = vec![];
+            for j in 0..((mblock_branch[0].header.sequence) as usize) {
+                expected_mblocks.push(mblocks[j].clone());
+            }
+            expected_mblocks.append(&mut mblock_branch.clone());
+
+            assert_eq!(
+                StacksChainState::load_microblock_stream_fork(
+                    &chainstate.blocks_db,
+                    &consensus_hashes[0],
+                    &block_1.block_hash(),
+                    &mblock_branch.last().as_ref().unwrap().block_hash()
+                )
+                .unwrap()
+                .unwrap(),
+                expected_mblocks
+            );
+        }
+
+        // loading a descendant stream should fail to load any microblocks, since the fork is at
+        // seq 1
+        assert_eq!(
+            StacksChainState::load_descendant_staging_microblock_stream(
+                &chainstate.blocks_db,
+                &StacksBlockHeader::make_index_block_hash(&consensus_hashes[0], &block_1.block_hash()),
+                0,
+                u16::MAX
+            ).unwrap().unwrap(),
+            mblocks[0..2].to_vec()
+        );
+    }
 
     // TODO: test multiple anchored blocks confirming the same microblock stream (in the same
     // place, and different places, with/without orphans)
