--- conflicted
+++ resolved
@@ -239,13 +239,10 @@
             }
             Error::PoxInsufficientBalance => write!(f, "Not enough STX to lock"),
             Error::PoxNoRewardCycle => write!(f, "No such reward cycle"),
-<<<<<<< HEAD
+            Error::StacksTransactionSkipped => {
+                write!(f, "Stacks transaction skipped during assembly")
             Error::DefunctPoxContract => {
                 write!(f, "A defunct PoX contract was called after transition")
-=======
-            Error::StacksTransactionSkipped => {
-                write!(f, "Stacks transaction skipped during assembly")
->>>>>>> ac6575c4
             }
         }
     }
@@ -279,12 +276,9 @@
             Error::PoxAlreadyLocked => None,
             Error::PoxInsufficientBalance => None,
             Error::PoxNoRewardCycle => None,
-<<<<<<< HEAD
             Error::PoxExtendNotLocked => None,
             Error::DefunctPoxContract => None,
-=======
             Error::StacksTransactionSkipped => None,
->>>>>>> ac6575c4
         }
     }
 }
@@ -317,12 +311,9 @@
             Error::PoxAlreadyLocked => "PoxAlreadyLocked",
             Error::PoxInsufficientBalance => "PoxInsufficientBalance",
             Error::PoxNoRewardCycle => "PoxNoRewardCycle",
-<<<<<<< HEAD
             Error::PoxExtendNotLocked => "PoxExtendNotLocked",
             Error::DefunctPoxContract => "DefunctPoxContract",
-=======
             Error::StacksTransactionSkipped => "StacksTransactionSkipped",
->>>>>>> ac6575c4
         }
     }
 
