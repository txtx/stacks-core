--- conflicted
+++ resolved
@@ -439,11 +439,7 @@
             block_131_hash.clone(),
         ];
         let burnchain = Burnchain {
-<<<<<<< HEAD
-            reward_cycle_period: 10,
-=======
             pox_constants: PoxConstants::test_default(),
->>>>>>> f3f4d7ca
             peer_version: 0x012345678,
             network_id: 0x9abcdef0,
             chain_name: "bitcoin".to_string(),
