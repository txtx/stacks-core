// Copyright (C) 2013-2020 Blockstack PBC, a public benefit corporation
// Copyright (C) 2020 Stacks Open Internet Foundation
//
// This program is free software: you can redistribute it and/or modify
// it under the terms of the GNU General Public License as published by
// the Free Software Foundation, either version 3 of the License, or
// (at your option) any later version.
//
// This program is distributed in the hope that it will be useful,
// but WITHOUT ANY WARRANTY; without even the implied warranty of
// MERCHANTABILITY or FITNESS FOR A PARTICULAR PURPOSE.  See the
// GNU General Public License for more details.
//
// You should have received a copy of the GNU General Public License
// along with this program.  If not, see <http://www.gnu.org/licenses/>.

use std::cmp::{self, Ordering};
use std::collections::{HashMap, HashSet, VecDeque};
use std::fs;
use std::hash::Hasher;
use std::io::{Read, Write};
use std::ops::Deref;
use std::ops::DerefMut;
use std::path::{Path, PathBuf};

use rand::distributions::Uniform;
use rand::prelude::Distribution;
use rusqlite::types::ToSql;
use rusqlite::Connection;
use rusqlite::Error as SqliteError;
use rusqlite::OpenFlags;
use rusqlite::OptionalExtension;
use rusqlite::Row;
use rusqlite::Rows;
use rusqlite::Transaction;
use rusqlite::NO_PARAMS;

use siphasher::sip::SipHasher; // this is SipHash-2-4

use crate::burnchains::Txid;
use crate::chainstate::burn::ConsensusHash;
use crate::chainstate::stacks::{
    db::blocks::MemPoolRejection, db::ClarityTx, db::StacksChainState, db::TxStreamData,
    index::Error as MarfError, Error as ChainstateError, StacksTransaction,
};
use crate::chainstate::stacks::{StacksMicroblock, TransactionPayload};
use crate::core::ExecutionCost;
use crate::core::StacksEpochId;
use crate::core::FIRST_BURNCHAIN_CONSENSUS_HASH;
use crate::core::FIRST_STACKS_BLOCK_HASH;
use crate::monitoring::increment_stx_mempool_gc;
use crate::util_lib::db::query_int;
use crate::util_lib::db::query_row_columns;
use crate::util_lib::db::query_rows;
use crate::util_lib::db::sqlite_open;
use crate::util_lib::db::tx_begin_immediate;
use crate::util_lib::db::tx_busy_handler;
use crate::util_lib::db::u64_to_sql;
use crate::util_lib::db::Error as db_error;
use crate::util_lib::db::FromColumn;
use crate::util_lib::db::{query_row, Error};
use crate::util_lib::db::{sql_pragma, DBConn, DBTx, FromRow};
use clarity::vm::types::PrincipalData;
use stacks_common::util::get_epoch_time_ms;
use stacks_common::util::get_epoch_time_secs;
use stacks_common::util::hash::to_hex;
use stacks_common::util::hash::Sha512Trunc256Sum;
use std::time::Instant;

use crate::net::MemPoolSyncData;

use crate::util_lib::bloom::{BloomCounter, BloomFilter, BloomNodeHasher};

use crate::clarity_vm::clarity::ClarityConnection;

use crate::chainstate::stacks::events::StacksTransactionReceipt;
use crate::chainstate::stacks::miner::TransactionEvent;
use crate::chainstate::stacks::StacksBlock;
use crate::codec::Error as codec_error;
use crate::codec::StacksMessageCodec;
use crate::cost_estimates;
use crate::cost_estimates::metrics::CostMetric;
use crate::cost_estimates::metrics::UnitMetric;
use crate::cost_estimates::CostEstimator;
use crate::cost_estimates::EstimatorError;
use crate::cost_estimates::UnitEstimator;
use crate::monitoring;
use crate::types::chainstate::{BlockHeaderHash, StacksAddress, StacksBlockId};
use crate::util_lib::db::table_exists;

// maximum number of confirmations a transaction can have before it's garbage-collected
pub const MEMPOOL_MAX_TRANSACTION_AGE: u64 = 256;
pub const MAXIMUM_MEMPOOL_TX_CHAINING: u64 = 25;

// name of table for storing the counting bloom filter
pub const BLOOM_COUNTER_TABLE: &'static str = "txid_bloom_counter";

// bloom filter error rate
pub const BLOOM_COUNTER_ERROR_RATE: f64 = 0.001;

// expected number of txs in the bloom filter
pub const MAX_BLOOM_COUNTER_TXS: u32 = 8192;

// how far back in time (in Stacks blocks) does the bloom counter maintain tx records?
pub const BLOOM_COUNTER_DEPTH: usize = 2;

// how long will a transaction be blacklisted?
// about as long as it takes for it to be garbage-collected
pub const DEFAULT_BLACKLIST_TIMEOUT: u64 = 24 * 60 * 60 * 2;
pub const DEFAULT_BLACKLIST_MAX_SIZE: u64 = 134217728; // 2**27 -- the blacklist table can reach at most 4GB at 128 bytes per record

// maximum many tx tags we'll send before sending a bloom filter instead.
// The parameter choice here is due to performance -- calculating a tag set can be slower than just
// loading the bloom filter, even though the bloom filter is larger.
const DEFAULT_MAX_TX_TAGS: u32 = 2048;

/// A node-specific transaction tag -- the first 8 bytes of siphash(local-seed,txid)
#[derive(Debug, Clone, PartialEq, Hash, Eq)]
pub struct TxTag(pub [u8; 8]);

impl TxTag {
    pub fn from(seed: &[u8], txid: &Txid) -> TxTag {
        let mut hasher = SipHasher::new();
        hasher.write(seed);
        hasher.write(&txid.0);

        let result_64 = hasher.finish();
        TxTag(result_64.to_be_bytes())
    }
}

impl std::fmt::Display for TxTag {
    fn fmt(&self, f: &mut std::fmt::Formatter<'_>) -> Result<(), std::fmt::Error> {
        write!(f, "{}", &to_hex(&self.0))
    }
}

impl StacksMessageCodec for TxTag {
    fn consensus_serialize<W: Write>(&self, fd: &mut W) -> Result<(), codec_error> {
        fd.write_all(&self.0).map_err(codec_error::WriteError)?;
        Ok(())
    }

    fn consensus_deserialize<R: Read>(fd: &mut R) -> Result<TxTag, codec_error> {
        let mut bytes = [0u8; 8];
        fd.read_exact(&mut bytes).map_err(codec_error::ReadError)?;
        Ok(TxTag(bytes))
    }
}

pub struct MemPoolAdmitter {
    cur_block: BlockHeaderHash,
    cur_consensus_hash: ConsensusHash,
}

enum MemPoolWalkResult {
    Chainstate(ConsensusHash, BlockHeaderHash, u64, u64),
    NoneAtHeight(ConsensusHash, BlockHeaderHash, u64),
    Done,
}

impl MemPoolAdmitter {
    pub fn new(cur_block: BlockHeaderHash, cur_consensus_hash: ConsensusHash) -> MemPoolAdmitter {
        MemPoolAdmitter {
            cur_block,
            cur_consensus_hash,
        }
    }

    pub fn set_block(&mut self, cur_block: &BlockHeaderHash, cur_consensus_hash: ConsensusHash) {
        self.cur_consensus_hash = cur_consensus_hash.clone();
        self.cur_block = cur_block.clone();
    }
    pub fn will_admit_tx(
        &mut self,
        chainstate: &mut StacksChainState,
        tx: &StacksTransaction,
        tx_size: u64,
    ) -> Result<(), MemPoolRejection> {
        chainstate.will_admit_mempool_tx(&self.cur_consensus_hash, &self.cur_block, tx, tx_size)
    }
}

pub enum MemPoolDropReason {
    REPLACE_ACROSS_FORK,
    REPLACE_BY_FEE,
    STALE_COLLECT,
    TOO_EXPENSIVE,
    PROBLEMATIC,
}

pub struct ConsiderTransaction {
    /// Transaction to consider in block assembly
    pub tx: MemPoolTxInfo,
    /// If `update_estimator` is set, the iteration should update the estimator
    /// after considering the tx.
    pub update_estimate: bool,
}

enum ConsiderTransactionResult {
    NoTransactions,
    UpdateNonces(Vec<StacksAddress>),
    /// This transaction should be considered for inclusion in the block.
    Consider(ConsiderTransaction),
}

impl std::fmt::Display for MemPoolDropReason {
    fn fmt(&self, f: &mut std::fmt::Formatter<'_>) -> std::fmt::Result {
        match self {
            MemPoolDropReason::STALE_COLLECT => write!(f, "StaleGarbageCollect"),
            MemPoolDropReason::TOO_EXPENSIVE => write!(f, "TooExpensive"),
            MemPoolDropReason::REPLACE_ACROSS_FORK => write!(f, "ReplaceAcrossFork"),
            MemPoolDropReason::REPLACE_BY_FEE => write!(f, "ReplaceByFee"),
            MemPoolDropReason::PROBLEMATIC => write!(f, "Problematic"),
        }
    }
}

pub trait MemPoolEventDispatcher {
    fn mempool_txs_dropped(&self, txids: Vec<Txid>, reason: MemPoolDropReason);
    fn mined_block_event(
        &self,
        target_burn_height: u64,
        block: &StacksBlock,
        block_size_bytes: u64,
        consumed: &ExecutionCost,
        confirmed_microblock_cost: &ExecutionCost,
        tx_results: Vec<TransactionEvent>,
    );
    fn mined_microblock_event(
        &self,
        microblock: &StacksMicroblock,
        tx_results: Vec<TransactionEvent>,
        anchor_block_consensus_hash: ConsensusHash,
        anchor_block: BlockHeaderHash,
    );
}

#[derive(Debug, PartialEq, Clone)]
pub struct MemPoolTxInfo {
    pub tx: StacksTransaction,
    pub metadata: MemPoolTxMetadata,
}

/// This class is a minimal version of `MemPoolTxInfo`. It contains
/// just enough information to 1) filter by nonce readiness, 2) sort by fee rate.
#[derive(Debug, Clone)]
pub struct MemPoolTxInfoPartial {
    pub txid: Txid,
    pub fee_rate: Option<f64>,
    pub origin_address: StacksAddress,
    pub origin_nonce: u64,
    pub sponsor_address: StacksAddress,
    pub sponsor_nonce: u64,
}

#[derive(Debug, PartialEq, Clone)]
pub struct MemPoolTxMetadata {
    pub txid: Txid,
    pub len: u64,
    pub tx_fee: u64,
    pub consensus_hash: ConsensusHash,
    pub block_header_hash: BlockHeaderHash,
    pub block_height: u64,
    pub origin_address: StacksAddress,
    pub origin_nonce: u64,
    pub sponsor_address: StacksAddress,
    pub sponsor_nonce: u64,
    pub last_known_origin_nonce: Option<u64>,
    pub last_known_sponsor_nonce: Option<u64>,
    pub accept_time: u64,
}

impl MemPoolTxMetadata {
    pub fn get_unknown_nonces(&self) -> Vec<StacksAddress> {
        let mut needs_nonces = vec![];
        if self.last_known_origin_nonce.is_none() {
            needs_nonces.push(self.origin_address);
        }
        if self.last_known_sponsor_nonce.is_none() {
            needs_nonces.push(self.sponsor_address);
        }
        needs_nonces
    }
}

#[derive(Debug, Clone)]
pub struct MemPoolWalkSettings {
    /// Minimum transaction fee that will be considered
    pub min_tx_fee: u64,
    /// Maximum amount of time a miner will spend walking through mempool transactions, in
    /// milliseconds.  This is a soft deadline.
    pub max_walk_time_ms: u64,
    /// Probability percentage to consider a transaction which has not received a cost estimate.
    /// That is, with x%, when picking the next transaction to include a block, select one that
    /// either failed to get a cost estimate or has not been estimated yet.
    pub consider_no_estimate_tx_prob: u8,
    /// Size of the nonce cache. This avoids MARF look-ups.
    pub nonce_cache_size: u64,
    /// Size of the candidate cache. These are the candidates that will be retried after each
    /// transaction is mined.
    pub candidate_retry_cache_size: u64,
}

impl MemPoolWalkSettings {
    pub fn default() -> MemPoolWalkSettings {
        MemPoolWalkSettings {
            min_tx_fee: 1,
            max_walk_time_ms: u64::max_value(),
            consider_no_estimate_tx_prob: 5,
            nonce_cache_size: 1024 * 1024,
            candidate_retry_cache_size: 64 * 1024,
        }
    }
    pub fn zero() -> MemPoolWalkSettings {
        MemPoolWalkSettings {
            min_tx_fee: 0,
            max_walk_time_ms: u64::max_value(),
            consider_no_estimate_tx_prob: 5,
            nonce_cache_size: 1024 * 1024,
            candidate_retry_cache_size: 64 * 1024,
        }
    }
}

impl FromRow<Txid> for Txid {
    fn from_row<'a>(row: &'a Row) -> Result<Txid, db_error> {
        row.get(0).map_err(db_error::SqliteError)
    }
}

impl FromRow<MemPoolTxMetadata> for MemPoolTxMetadata {
    fn from_row<'a>(row: &'a Row) -> Result<MemPoolTxMetadata, db_error> {
        let txid = Txid::from_column(row, "txid")?;
        let consensus_hash = ConsensusHash::from_column(row, "consensus_hash")?;
        let block_header_hash = BlockHeaderHash::from_column(row, "block_header_hash")?;
        let tx_fee = u64::from_column(row, "tx_fee")?;
        let block_height = u64::from_column(row, "height")?;
        let len = u64::from_column(row, "length")?;
        let accept_time = u64::from_column(row, "accept_time")?;
        let origin_address = StacksAddress::from_column(row, "origin_address")?;
        let origin_nonce = u64::from_column(row, "origin_nonce")?;
        let sponsor_address = StacksAddress::from_column(row, "sponsor_address")?;
        let sponsor_nonce = u64::from_column(row, "sponsor_nonce")?;
        let last_known_sponsor_nonce = u64::from_column(row, "last_known_sponsor_nonce")?;
        let last_known_origin_nonce = u64::from_column(row, "last_known_origin_nonce")?;

        Ok(MemPoolTxMetadata {
            txid,
            len,
            tx_fee,
            consensus_hash,
            block_header_hash,
            block_height,
            origin_address,
            origin_nonce,
            sponsor_address,
            sponsor_nonce,
            last_known_origin_nonce,
            last_known_sponsor_nonce,
            accept_time,
        })
    }
}

impl FromRow<MemPoolTxInfo> for MemPoolTxInfo {
    fn from_row<'a>(row: &'a Row) -> Result<MemPoolTxInfo, db_error> {
        let md = MemPoolTxMetadata::from_row(row)?;
        let tx_bytes: Vec<u8> = row.get_unwrap("tx");
        let tx = StacksTransaction::consensus_deserialize(&mut &tx_bytes[..])
            .map_err(|_e| db_error::ParseError)?;

        if tx.txid() != md.txid {
            return Err(db_error::ParseError);
        }

        Ok(MemPoolTxInfo {
            tx: tx,
            metadata: md,
        })
    }
}

impl FromRow<MemPoolTxInfoPartial> for MemPoolTxInfoPartial {
    fn from_row<'a>(row: &'a Row) -> Result<MemPoolTxInfoPartial, db_error> {
        let txid = Txid::from_column(row, "txid")?;
        let fee_rate: Option<f64> = match row.get("fee_rate") {
            Ok(rate) => Some(rate),
            Err(_) => None,
        };
        let origin_address = StacksAddress::from_column(row, "origin_address")?;
        let origin_nonce = u64::from_column(row, "origin_nonce")?;
        let sponsor_address = StacksAddress::from_column(row, "sponsor_address")?;
        let sponsor_nonce = u64::from_column(row, "sponsor_nonce")?;

        Ok(MemPoolTxInfoPartial {
            txid,
            fee_rate,
            origin_address,
            origin_nonce,
            sponsor_address,
            sponsor_nonce,
        })
    }
}

impl FromRow<(u64, u64)> for (u64, u64) {
    fn from_row<'a>(row: &'a Row) -> Result<(u64, u64), db_error> {
        let t1: i64 = row.get_unwrap(0);
        let t2: i64 = row.get_unwrap(1);
        if t1 < 0 || t2 < 0 {
            return Err(db_error::ParseError);
        }
        Ok((t1 as u64, t2 as u64))
    }
}

const MEMPOOL_INITIAL_SCHEMA: &'static [&'static str] = &[r#"
    CREATE TABLE mempool(
        txid TEXT NOT NULL,
        origin_address TEXT NOT NULL,
        origin_nonce INTEGER NOT NULL,
        sponsor_address TEXT NOT NULL,
        sponsor_nonce INTEGER NOT NULL,
        tx_fee INTEGER NOT NULL,
        length INTEGER NOT NULL,
        consensus_hash TEXT NOT NULL,
        block_header_hash TEXT NOT NULL,
        height INTEGER NOT NULL,    -- stacks block height
        accept_time INTEGER NOT NULL,
        tx BLOB NOT NULL,
        PRIMARY KEY (txid),
        UNIQUE (origin_address, origin_nonce),
        UNIQUE (sponsor_address,sponsor_nonce)
    );
    "#];

const MEMPOOL_SCHEMA_2_COST_ESTIMATOR: &'static [&'static str] = &[
    r#"
    CREATE TABLE fee_estimates(
        txid TEXT NOT NULL,
        fee_rate NUMBER,
        PRIMARY KEY (txid),
        FOREIGN KEY (txid) REFERENCES mempool (txid) ON DELETE CASCADE ON UPDATE CASCADE
    );
    "#,
    // The `last_known_*_nonce` columns are no longer used, beginning in schema 6,
    // in favor of a separate `nonces` table and an in-memory cache.
    r#"
    ALTER TABLE mempool ADD COLUMN last_known_origin_nonce INTEGER;
    "#,
    r#"
    ALTER TABLE mempool ADD COLUMN last_known_sponsor_nonce INTEGER;
    "#,
    r#"
    CREATE TABLE schema_version (version NUMBER, PRIMARY KEY (version));
    "#,
    r#"
    INSERT INTO schema_version (version) VALUES (2)
    "#,
];

const MEMPOOL_SCHEMA_3_BLOOM_STATE: &'static [&'static str] = &[
    r#"
    CREATE TABLE IF NOT EXISTS removed_txids(
        txid TEXT PRIMARY KEY NOT NULL,
        FOREIGN KEY(txid) REFERENCES mempool(txid) ON DELETE CASCADE
    );
    "#,
    r#"
    -- mapping between hash(local-seed,txid) and txid, used for randomized but efficient
    -- paging when streaming transactions out of the mempool.
    CREATE TABLE IF NOT EXISTS randomized_txids(
        txid TEXT PRIMARY KEY NOT NULL,
        hashed_txid TEXT NOT NULL,
        FOREIGN KEY(txid) REFERENCES mempool(txid) ON DELETE CASCADE
    );
    "#,
    r#"
    INSERT INTO schema_version (version) VALUES (3)
    "#,
];

const MEMPOOL_SCHEMA_4_BLACKLIST: &'static [&'static str] = &[
    r#"
    -- List of transactions that will never be stored to the mempool again, for as long as the rows exist.
    -- `arrival_time` indicates when the entry was created. This is used to garbage-collect the list.
    -- A transaction that is blacklisted may still be served from the mempool, but it will never be (re)submitted.
    CREATE TABLE IF NOT EXISTS tx_blacklist(
        txid TEXT PRIMARY KEY NOT NULL,
        arrival_time INTEGER NOT NULL
    );
    "#,
    r#"
    -- Count the number of entries in the blacklist
    CREATE TABLE IF NOT EXISTS tx_blacklist_size(
        size INTEGER NOT NULL
    );
    "#,
    r#"
    -- Maintain a count of the size of the blacklist
    CREATE TRIGGER IF NOT EXISTS tx_blacklist_size_inc
    AFTER INSERT ON tx_blacklist
    BEGIN
        UPDATE tx_blacklist_size SET size = size + 1;
    END
    "#,
    r#"
    CREATE TRIGGER IF NOT EXISTS tx_blacklist_size_dec
    AFTER DELETE ON tx_blacklist
    BEGIN
        UPDATE tx_blacklist_size SET size = size - 1;
    END
    "#,
    r#"
    INSERT INTO tx_blacklist_size (size) VALUES (0)
    "#,
    r#"
    INSERT INTO schema_version (version) VALUES (4)
    "#,
];

const MEMPOOL_SCHEMA_5: &'static [&'static str] = &[
    r#"
    ALTER TABLE mempool ADD COLUMN fee_rate NUMBER;
    "#,
    r#"
    CREATE INDEX IF NOT EXISTS by_fee_rate ON mempool(fee_rate);
    "#,
    r#"
    UPDATE mempool
    SET fee_rate = (SELECT f.fee_rate FROM fee_estimates as f WHERE f.txid = mempool.txid);
    "#,
    r#"
    INSERT INTO schema_version (version) VALUES (5)
    "#,
];

const MEMPOOL_SCHEMA_6_NONCES: &'static [&'static str] = &[
    r#"
    CREATE TABLE nonces(
        address TEXT PRIMARY KEY NOT NULL,
        nonce INTEGER NOT NULL
    );
    "#,
    r#"
    INSERT INTO schema_version (version) VALUES (6)
    "#,
];

const MEMPOOL_INDEXES: &'static [&'static str] = &[
    "CREATE INDEX IF NOT EXISTS by_txid ON mempool(txid);",
    "CREATE INDEX IF NOT EXISTS by_height ON mempool(height);",
    "CREATE INDEX IF NOT EXISTS by_txid_and_height ON mempool(txid,height);",
    "CREATE INDEX IF NOT EXISTS by_sponsor ON mempool(sponsor_address, sponsor_nonce);",
    "CREATE INDEX IF NOT EXISTS by_origin ON mempool(origin_address, origin_nonce);",
    "CREATE INDEX IF NOT EXISTS by_timestamp ON mempool(accept_time);",
    "CREATE INDEX IF NOT EXISTS by_chaintip ON mempool(consensus_hash,block_header_hash);",
    "CREATE INDEX IF NOT EXISTS fee_by_txid ON fee_estimates(txid);",
    "CREATE INDEX IF NOT EXISTS by_ordered_hashed_txid ON randomized_txids(hashed_txid ASC);",
    "CREATE INDEX IF NOT EXISTS by_hashed_txid ON randomized_txids(txid,hashed_txid);",
    "CREATE INDEX IF NOT EXISTS by_arrival_time_desc ON tx_blacklist(arrival_time DESC);",
];

pub struct MemPoolDB {
    pub db: DBConn,
    path: String,
    admitter: MemPoolAdmitter,
    bloom_counter: BloomCounter<BloomNodeHasher>,
    max_tx_tags: u32,
    cost_estimator: Box<dyn CostEstimator>,
    metric: Box<dyn CostMetric>,
    pub blacklist_timeout: u64,
    pub blacklist_max_size: u64,
}

pub struct MemPoolTx<'a> {
    tx: DBTx<'a>,
    admitter: &'a mut MemPoolAdmitter,
    bloom_counter: Option<&'a mut BloomCounter<BloomNodeHasher>>,
}

impl<'a> Deref for MemPoolTx<'a> {
    type Target = DBTx<'a>;
    fn deref(&self) -> &DBTx<'a> {
        &self.tx
    }
}

impl<'a> DerefMut for MemPoolTx<'a> {
    fn deref_mut(&mut self) -> &mut DBTx<'a> {
        &mut self.tx
    }
}

impl<'a> MemPoolTx<'a> {
    pub fn new(
        tx: DBTx<'a>,
        admitter: &'a mut MemPoolAdmitter,
        bloom_counter: &'a mut BloomCounter<BloomNodeHasher>,
    ) -> MemPoolTx<'a> {
        MemPoolTx {
            tx,
            admitter,
            bloom_counter: Some(bloom_counter),
        }
    }

    pub fn with_bloom_state<F, R>(tx: &mut MemPoolTx<'a>, f: F) -> R
    where
        F: FnOnce(&mut DBTx<'a>, &mut BloomCounter<BloomNodeHasher>) -> R,
    {
        let mut bc = tx
            .bloom_counter
            .take()
            .expect("BUG: did not replace bloom filter");
        let res = f(&mut tx.tx, &mut bc);
        tx.bloom_counter.replace(bc);
        res
    }

    pub fn commit(self) -> Result<(), db_error> {
        self.tx.commit().map_err(db_error::SqliteError)
    }

    /// Remove all txids at the given height from the bloom counter.
    /// Used to clear out txids that are now outside the bloom counter's depth.
    fn prune_bloom_counter(&mut self, target_height: u64) -> Result<(), MemPoolRejection> {
        let sql = "SELECT a.txid FROM mempool AS a LEFT OUTER JOIN removed_txids AS b ON a.txid = b.txid WHERE b.txid IS NULL AND a.height = ?1";
        let args: &[&dyn ToSql] = &[&u64_to_sql(target_height)?];
        let txids: Vec<Txid> = query_rows(&self.tx, sql, args)?;
        let _num_txs = txids.len();

        test_debug!("Prune bloom counter from height {}", target_height);

        // keep borrow-checker happy
        MemPoolTx::with_bloom_state(self, |ref mut dbtx, ref mut bloom_counter| {
            for txid in txids.into_iter() {
                bloom_counter.remove_raw(dbtx, &txid.0)?;

                let sql = "INSERT OR REPLACE INTO removed_txids (txid) VALUES (?1)";
                let args: &[&dyn ToSql] = &[&txid];
                dbtx.execute(sql, args).map_err(db_error::SqliteError)?;
            }
            // help the type inference out
            let res: Result<(), db_error> = Ok(());
            res
        })?;

        test_debug!(
            "Pruned bloom filter at height {}: removed {} txs",
            target_height,
            _num_txs
        );
        Ok(())
    }

    /// Add the txid to the bloom counter in the mempool DB, optionally replacing a prior
    /// transaction (identified by prior_txid) if the bloom counter is full.
    /// If this is the first txid at this block height, then also garbage-collect the bloom counter to remove no-longer-recent transactions.
    /// If the bloom counter is saturated -- i.e. it represents more than MAX_BLOOM_COUNTER_TXS
    /// transactions -- then pick another transaction to evict from the bloom filter and return its txid.
    /// (Note that no transactions are ever removed from the mempool; we just don't prioritize them
    /// in the bloom filter).
    fn update_bloom_counter(
        &mut self,
        height: u64,
        txid: &Txid,
        prior_txid: Option<Txid>,
    ) -> Result<Option<Txid>, MemPoolRejection> {
        // is this the first-ever txid at this height?
        let sql = "SELECT 1 FROM mempool WHERE height = ?1";
        let args: &[&dyn ToSql] = &[&u64_to_sql(height)?];
        let present: Option<i64> = query_row(&self.tx, sql, args)?;
        if present.is_none() && height > (BLOOM_COUNTER_DEPTH as u64) {
            // this is the first-ever tx at this height.
            // which means, the bloom filter window has advanced.
            // which means, we need to remove all the txs that are now out of the window.
            self.prune_bloom_counter(height - (BLOOM_COUNTER_DEPTH as u64))?;
        }

        MemPoolTx::with_bloom_state(self, |ref mut dbtx, ref mut bloom_counter| {
            // remove replaced transaction
            if let Some(prior_txid) = prior_txid {
                bloom_counter.remove_raw(dbtx, &prior_txid.0)?;
            }

            // keep the bloom counter un-saturated -- remove at most one transaction from it to keep
            // the error rate at or below the target error rate
            let evict_txid = {
                let num_recents = MemPoolDB::get_num_recent_txs(&dbtx)?;
                if num_recents >= MAX_BLOOM_COUNTER_TXS.into() {
                    // for now, remove lowest-fee tx in the recent tx set.
                    // TODO: In the future, do it by lowest fee rate
                    let sql = "SELECT a.txid FROM mempool AS a LEFT OUTER JOIN removed_txids AS b ON a.txid = b.txid WHERE b.txid IS NULL AND a.height > ?1 ORDER BY a.tx_fee ASC LIMIT 1";
                    let args: &[&dyn ToSql] = &[&u64_to_sql(
                        height.saturating_sub(BLOOM_COUNTER_DEPTH as u64),
                    )?];
                    let evict_txid: Option<Txid> = query_row(&dbtx, sql, args)?;
                    if let Some(evict_txid) = evict_txid {
                        bloom_counter.remove_raw(dbtx, &evict_txid.0)?;

                        let sql = "INSERT OR REPLACE INTO removed_txids (txid) VALUES (?1)";
                        let args: &[&dyn ToSql] = &[&evict_txid];
                        dbtx.execute(sql, args).map_err(db_error::SqliteError)?;

                        Some(evict_txid)
                    } else {
                        None
                    }
                } else {
                    None
                }
            };

            // finally add the new transaction
            bloom_counter.insert_raw(dbtx, &txid.0)?;
            Ok(evict_txid)
        })
    }

    /// Add the txid to our randomized page order
    fn update_mempool_pager(&mut self, txid: &Txid) -> Result<(), MemPoolRejection> {
        let mut randomized_buff = self
            .bloom_counter
            .as_ref()
            .expect("BUG: did not instantiate bloom counter in mempool tx")
            .get_seed()
            .to_vec();
        randomized_buff.extend_from_slice(&txid.0);
        let hashed_txid = Txid(Sha512Trunc256Sum::from_data(&randomized_buff).0);

        let sql = "INSERT OR REPLACE INTO randomized_txids (txid,hashed_txid) VALUES (?1,?2)";
        let args: &[&dyn ToSql] = &[txid, &hashed_txid];

        self.execute(sql, args).map_err(db_error::SqliteError)?;

        Ok(())
    }
}

impl MemPoolTxInfo {
    pub fn from_tx(
        tx: StacksTransaction,
        consensus_hash: ConsensusHash,
        block_header_hash: BlockHeaderHash,
        block_height: u64,
    ) -> MemPoolTxInfo {
        let txid = tx.txid();
        let mut tx_data = vec![];
        tx.consensus_serialize(&mut tx_data)
            .expect("BUG: failed to serialize to vector");

        let origin_address = tx.origin_address();
        let origin_nonce = tx.get_origin_nonce();
        let (sponsor_address, sponsor_nonce) =
            if let (Some(addr), Some(nonce)) = (tx.sponsor_address(), tx.get_sponsor_nonce()) {
                (addr, nonce)
            } else {
                (origin_address.clone(), origin_nonce)
            };

        let metadata = MemPoolTxMetadata {
            txid,
            len: tx_data.len() as u64,
            tx_fee: tx.get_tx_fee(),
            consensus_hash,
            block_header_hash,
            block_height,
            origin_address,
            origin_nonce,
            sponsor_address,
            sponsor_nonce,
            accept_time: get_epoch_time_secs(),
            last_known_origin_nonce: None,
            last_known_sponsor_nonce: None,
        };
        MemPoolTxInfo { tx, metadata }
    }
}

/// Used to locally cache nonces to avoid repeatedly looking them up in the nonce.
struct NonceCache {
    cache: HashMap<StacksAddress, u64>,
    /// The maximum size that this cache can be.
    max_cache_size: usize,
}

impl NonceCache {
    fn new(nonce_cache_size: u64) -> Self {
        let max_size: usize = nonce_cache_size
            .try_into()
            .expect("Could not cast `nonce_cache_size` as `usize`.");
        Self {
            cache: HashMap::new(),
            max_cache_size: max_size,
        }
    }

    fn get<C>(&mut self, address: &StacksAddress, clarity_tx: &mut C, mempool_db: &DBConn) -> u64
    where
        C: ClarityConnection,
    {
        #[cfg(test)]
        assert!(self.cache.len() <= self.max_cache_size);

        // Check in-memory cache
        match self.cache.get(address) {
            Some(nonce) => *nonce,
            None => {
                // Check sqlite cache
                let opt_nonce = match db_get_nonce(mempool_db, address) {
                    Ok(opt_nonce) => opt_nonce,
                    Err(e) => {
                        warn!("error retrieving nonce from mempool db: {}", e);
                        None
                    }
                };
                match opt_nonce {
                    Some(nonce) => {
                        // Copy this into the in-memory cache if there is space
                        if self.cache.len() < self.max_cache_size {
                            self.cache.insert(address.clone(), nonce);
                        }
                        nonce
                    }
                    None => {
                        let nonce =
                            StacksChainState::get_nonce(clarity_tx, &address.clone().into());

                        match db_set_nonce(mempool_db, address, nonce) {
                            Ok(_) => (),
                            Err(e) => warn!("error caching nonce to sqlite: {}", e),
                        }

                        if self.cache.len() < self.max_cache_size {
                            self.cache.insert(address.clone(), nonce);
                        }
                        nonce
                    }
                }
            }
        }
    }

    fn update(&mut self, address: StacksAddress, value: u64, mempool_db: &DBConn) {
        // Sqlite cache
        match db_set_nonce(mempool_db, &address, value) {
            Ok(_) => (),
            Err(e) => warn!("error caching nonce to sqlite: {}", e),
        }

        // In-memory cache
        match self.cache.get_mut(&address) {
            Some(nonce) => {
                *nonce = value;
            }
            None => (),
        }
    }
}

fn db_set_nonce(conn: &DBConn, address: &StacksAddress, nonce: u64) -> Result<(), db_error> {
    let addr_str = address.to_string();
    let nonce_i64 = u64_to_sql(nonce)?;

    let sql = "INSERT OR REPLACE INTO nonces (address, nonce) VALUES (?1, ?2)";
    conn.execute(sql, rusqlite::params![&addr_str, nonce_i64])?;
    Ok(())
}

fn db_get_nonce(conn: &DBConn, address: &StacksAddress) -> Result<Option<u64>, db_error> {
    let addr_str = address.to_string();

    let sql = "SELECT nonce FROM nonces WHERE address = ?";
    query_row(conn, sql, rusqlite::params![&addr_str])
}

/// Cache potential candidate transactions for subsequent iterations.
/// While walking the mempool, transactions that have nonces that are too high
/// to process yet (but could be processed in the future) are added to `next`.
/// In the next pass, `next` is moved to `cache` and these transactions are
/// checked before reading more from the mempool DB.
struct CandidateCache {
    cache: VecDeque<MemPoolTxInfoPartial>,
    next: VecDeque<MemPoolTxInfoPartial>,
    /// The maximum size that this cache can be.
    max_cache_size: usize,
}

impl CandidateCache {
    fn new(candidate_retry_cache_size: u64) -> Self {
        let max_size: usize = candidate_retry_cache_size
            .try_into()
            .expect("Could not cast `candidate_retry_cache_size` as usize.");
        Self {
            cache: VecDeque::new(),
            next: VecDeque::new(),
            max_cache_size: max_size,
        }
    }

    /// Retrieve the next candidate transaction from the cache.
    fn next(&mut self) -> Option<MemPoolTxInfoPartial> {
        self.cache.pop_front()
    }

    /// Push a candidate to the cache for the next iteration.
    fn push(&mut self, tx: MemPoolTxInfoPartial) {
        if self.next.len() < self.max_cache_size {
            self.next.push_back(tx);
        }

        #[cfg(test)]
        assert!(self.cache.len() + self.next.len() <= self.max_cache_size);
    }

    /// Prepare for the next iteration, transferring transactions from `next` to `cache`.
    fn reset(&mut self) {
        // We do not need a size check here, because the cache can only grow in size
        // after `cache` is empty. New transactions are not walked until the entire
        // cache has been walked, so whenever we are adding brand new transactions to
        // the cache, `cache` must, by definition, be empty. The size of `next`
        // can grow beyond the previous iteration's cache, and that is limited inside
        // the `push` method.
        self.next.append(&mut self.cache);
        self.cache = std::mem::take(&mut self.next);

        #[cfg(test)]
        {
            assert!(self.cache.len() <= self.max_cache_size + 1);
            assert!(self.next.len() <= self.max_cache_size + 1);
        }
    }

    /// Total length of the cache.
    fn len(&self) -> usize {
        self.cache.len() + self.next.len()
    }
}

/// Evaluates the pair of nonces, to determine an order
///
/// Returns:
///   `Equal` if both origin and sponsor nonces match expected
///   `Less` if the origin nonce is less than expected, or the origin matches expected and the
///          sponsor nonce is less than expected
///   `Greater` if the origin nonce is greater than expected, or the origin matches expected
///          and the sponsor nonce is greater than expected
fn order_nonces(
    origin_actual: u64,
    origin_expected: u64,
    sponsor_actual: u64,
    sponsor_expected: u64,
) -> Ordering {
    if origin_actual < origin_expected {
        return Ordering::Less;
    } else if origin_actual > origin_expected {
        return Ordering::Greater;
    }

    if sponsor_actual < sponsor_expected {
        return Ordering::Less;
    } else if sponsor_actual > sponsor_expected {
        return Ordering::Greater;
    }

    Ordering::Equal
}

impl MemPoolDB {
    fn instantiate_mempool_db(conn: &mut DBConn) -> Result<(), db_error> {
        let mut tx = tx_begin_immediate(conn)?;

        // create initial mempool tables
        for cmd in MEMPOOL_INITIAL_SCHEMA {
            tx.execute_batch(cmd).map_err(db_error::SqliteError)?;
        }

        // apply all migrations
        MemPoolDB::apply_schema_migrations(&mut tx)?;

        // add all indexes
        MemPoolDB::add_indexes(&mut tx)?;

        tx.commit().map_err(db_error::SqliteError)?;
        Ok(())
    }

    /// Load the schema version from the database, if it's new enough to have such a version.
    /// Returns Some(version) if a version can be loaded; None if not.
    fn get_schema_version(conn: &DBConn) -> Result<Option<i64>, db_error> {
        let is_versioned = table_exists(conn, "schema_version")?;
        if !is_versioned {
            return Ok(None);
        }

        let version = conn
            .query_row(
                "SELECT MAX(version) FROM schema_version",
                rusqlite::NO_PARAMS,
                |row| row.get(0),
            )
            .optional()?;

        Ok(version)
    }

    /// Apply all schema migrations up to the latest schema.
    fn apply_schema_migrations(tx: &mut DBTx) -> Result<(), db_error> {
        loop {
            let version = MemPoolDB::get_schema_version(&tx)?.unwrap_or(1);
            match version {
                1 => {
                    MemPoolDB::instantiate_cost_estimator(tx)?;
                }
                2 => {
                    MemPoolDB::instantiate_bloom_state(tx)?;
                }
                3 => {
                    MemPoolDB::instantiate_tx_blacklist(tx)?;
                }
                4 => {
                    MemPoolDB::denormalize_fee_rate(tx)?;
                }
                5 => {
                    MemPoolDB::instantiate_nonces(tx)?;
                }
                6 => {
                    break;
                }
                _ => {
                    panic!("Unknown schema version {}", version);
                }
            }
        }
        Ok(())
    }

    /// Add indexes
    fn add_indexes(tx: &mut DBTx) -> Result<(), db_error> {
        for cmd in MEMPOOL_INDEXES {
            tx.execute_batch(cmd).map_err(db_error::SqliteError)?;
        }
        Ok(())
    }

    /// Instantiate the on-disk counting bloom filter
    fn instantiate_bloom_state(tx: &mut DBTx) -> Result<(), db_error> {
        let node_hasher = BloomNodeHasher::new_random();
        let _ = BloomCounter::new(
            tx,
            BLOOM_COUNTER_TABLE,
            BLOOM_COUNTER_ERROR_RATE,
            MAX_BLOOM_COUNTER_TXS,
            node_hasher,
        )?;

        for cmd in MEMPOOL_SCHEMA_3_BLOOM_STATE {
            tx.execute_batch(cmd).map_err(db_error::SqliteError)?;
        }
        Ok(())
    }

    /// Instantiate the cost estimator schema
    fn instantiate_cost_estimator(tx: &DBTx) -> Result<(), db_error> {
        for sql_exec in MEMPOOL_SCHEMA_2_COST_ESTIMATOR {
            tx.execute_batch(sql_exec)?;
        }

        Ok(())
    }

    /// Denormalize fee rate schema 5
    fn denormalize_fee_rate(tx: &DBTx) -> Result<(), db_error> {
        for sql_exec in MEMPOOL_SCHEMA_5 {
            tx.execute_batch(sql_exec)?;
        }

        Ok(())
    }

    /// Instantiate the tx blacklist schema
    fn instantiate_tx_blacklist(tx: &DBTx) -> Result<(), db_error> {
        for sql_exec in MEMPOOL_SCHEMA_4_BLACKLIST {
            tx.execute_batch(sql_exec)?;
        }

        Ok(())
    }

    /// Add the nonce table
    fn instantiate_nonces(tx: &DBTx) -> Result<(), db_error> {
        for sql_exec in MEMPOOL_SCHEMA_6_NONCES {
            tx.execute_batch(sql_exec)?;
        }

        Ok(())
    }

    pub fn db_path(chainstate_root_path: &str) -> Result<String, db_error> {
        let mut path = PathBuf::from(chainstate_root_path);

        path.push("mempool.sqlite");
        path.to_str()
            .ok_or_else(|| db_error::ParseError)
            .map(String::from)
    }

    #[cfg(test)]
    pub fn open_test(
        mainnet: bool,
        chain_id: u32,
        chainstate_path: &str,
    ) -> Result<MemPoolDB, db_error> {
        let estimator = Box::new(UnitEstimator);
        let metric = Box::new(UnitMetric);
        MemPoolDB::open(mainnet, chain_id, chainstate_path, estimator, metric)
    }

    pub fn open_db(
        db_path: &str,
        cost_estimator: Box<dyn CostEstimator>,
        metric: Box<dyn CostMetric>,
    ) -> Result<MemPoolDB, db_error> {
        let admitter = MemPoolAdmitter::new(BlockHeaderHash([0u8; 32]), ConsensusHash([0u8; 20]));

        let mut create_flag = false;
        let open_flags = if fs::metadata(&db_path).is_err() {
            // need to create
            create_flag = true;
            OpenFlags::SQLITE_OPEN_READ_WRITE | OpenFlags::SQLITE_OPEN_CREATE
        } else {
            // can just open
            OpenFlags::SQLITE_OPEN_READ_WRITE
        };

        let mut conn = sqlite_open(&db_path, open_flags, true)?;
        if create_flag {
            // instantiate!
            MemPoolDB::instantiate_mempool_db(&mut conn)?;
        } else {
            let mut tx = tx_begin_immediate(&mut conn)?;
            MemPoolDB::apply_schema_migrations(&mut tx)?;
            MemPoolDB::add_indexes(&mut tx)?;
            tx.commit().map_err(db_error::SqliteError)?;
        }

        let bloom_counter = BloomCounter::<BloomNodeHasher>::try_load(&conn, BLOOM_COUNTER_TABLE)?
            .ok_or(db_error::Other(format!("Failed to load bloom counter")))?;

        Ok(MemPoolDB {
            db: conn,
            path: db_path.to_owned(),
            admitter,
            bloom_counter,
            max_tx_tags: DEFAULT_MAX_TX_TAGS,
            cost_estimator,
            metric,
            blacklist_timeout: DEFAULT_BLACKLIST_TIMEOUT,
            blacklist_max_size: DEFAULT_BLACKLIST_MAX_SIZE,
        })
    }

<<<<<<< HEAD
    /// Open the mempool db within the chainstate directory.
    /// The chainstate must be instantiated already.
    pub fn open(
        mainnet: bool,
        chain_id: u32,
        chainstate_path: &str,
        cost_estimator: Box<dyn CostEstimator>,
        metric: Box<dyn CostMetric>,
    ) -> Result<MemPoolDB, db_error> {
        match fs::metadata(chainstate_path) {
            Ok(md) => {
                if !md.is_dir() {
                    return Err(db_error::NotFoundError);
                }
            }
            Err(_e) => {
                return Err(db_error::NotFoundError);
            }
        }

        let (chainstate, _) = StacksChainState::open(mainnet, chain_id, chainstate_path, None)
            .map_err(|e| db_error::Other(format!("Failed to open chainstate: {:?}", &e)))?;

        let db_path = MemPoolDB::db_path(&chainstate.root_path)?;

        MemPoolDB::open_db(&db_path, cost_estimator, metric)
    }

    pub fn reset_last_known_nonces(&mut self) -> Result<(), db_error> {
        let sql =
            "UPDATE mempool SET last_known_origin_nonce = NULL, last_known_sponsor_nonce = NULL";
=======
    pub fn reset_nonce_cache(&mut self) -> Result<(), db_error> {
        debug!("reset nonce cache");
        let sql = "DELETE FROM nonces";
>>>>>>> 56061efb
        self.db.execute(sql, rusqlite::NO_PARAMS)?;
        Ok(())
    }

    /// Find the origin addresses who have sent the highest-fee transactions
    fn find_origin_addresses_by_descending_fees(
        &self,
        start_height: i64,
        end_height: i64,
        min_fees: u64,
        offset: u32,
        count: u32,
    ) -> Result<Vec<StacksAddress>, db_error> {
        let sql = "SELECT DISTINCT origin_address FROM mempool WHERE height > ?1 AND height <= ?2 AND tx_fee >= ?3
                   ORDER BY tx_fee DESC LIMIT ?4 OFFSET ?5";
        let args: &[&dyn ToSql] = &[
            &start_height,
            &end_height,
            &u64_to_sql(min_fees)?,
            &count,
            &offset,
        ];
        query_row_columns(self.conn(), sql, args, "origin_address")
    }

    /// Add estimated fee rates to the mempool rate table using
    /// the mempool's configured `CostMetric` and `CostEstimator`. Will update
    /// at most `max_updates` entries in the database before returning.
    ///
    /// Returns `Ok(number_updated)` on success
    pub fn estimate_tx_rates(
        &mut self,
        max_updates: u32,
        block_limit: &ExecutionCost,
        stacks_epoch_id: &StacksEpochId,
    ) -> Result<u32, db_error> {
        let sql_tx = tx_begin_immediate(&mut self.db)?;
        let txs: Vec<MemPoolTxInfo> = query_rows(
            &sql_tx,
            "SELECT * FROM mempool as m WHERE m.fee_rate IS NULL LIMIT ?",
            &[max_updates],
        )?;
        let mut updated = 0;
        for tx_to_estimate in txs {
            let txid = tx_to_estimate.tx.txid();
            let estimator_result = cost_estimates::estimate_fee_rate(
                &tx_to_estimate.tx,
                self.cost_estimator.as_ref(),
                self.metric.as_ref(),
                block_limit,
                stacks_epoch_id,
            );
            let fee_rate_f64 = match estimator_result {
                Ok(x) => Some(x),
                Err(EstimatorError::NoEstimateAvailable) => continue,
                Err(e) => {
                    warn!("Error while estimating mempool tx rate";
                          "txid" => %txid,
                          "error" => ?e);
                    continue;
                }
            };

            sql_tx.execute(
                "UPDATE mempool SET fee_rate = ? WHERE txid = ?",
                rusqlite::params![fee_rate_f64, &txid],
            )?;
            updated += 1;
        }

        sql_tx.commit()?;

        Ok(updated)
    }

    /// Iterate over candidates in the mempool
    /// `todo` will be called once for each transaction that is a valid
    /// candidate for inclusion in the next block, meaning its origin and
    /// sponsor nonces are equal to the nonces of the corresponding accounts.
    /// Best effort will be made to process the transactions in fee-rate order.
    /// That is, transactions will be processed in fee-rate order until the
    /// candidate cache is full, at which point, transactions with a lower
    /// fee-rate may be considered before those with a higher fee-rate.
    /// When the candidate cache fills, a subsequent call to
    /// `iterate_candidates` will be needed to reconsider transactions which
    /// were skipped on the first pass, but become valid after some lower
    /// fee-rate transactions are considered.
    ///
    /// The size of the candidate cache and the nonce cache are configurable
    /// in the settings struct. This method is interruptable -- in the
    /// `settings` struct, the caller may choose how long to spend iterating
    /// before this method stops.
    ///
    /// `todo` returns an option to a `TransactionEvent` representing the
    /// outcome, or None to indicate that iteration through the mempool should
    /// be halted.
    ///
    /// `output_events` is modified in place, adding all substantive
    /// transaction events (success and error events, but not skipped) output
    /// by `todo`.
    pub fn iterate_candidates<F, E, C>(
        &mut self,
        clarity_tx: &mut C,
        output_events: &mut Vec<TransactionEvent>,
        _tip_height: u64,
        settings: MemPoolWalkSettings,
        mut todo: F,
    ) -> Result<u64, E>
    where
        C: ClarityConnection,
        F: FnMut(
            &mut C,
            &ConsiderTransaction,
            &mut dyn CostEstimator,
        ) -> Result<Option<TransactionEvent>, E>,
        E: From<db_error> + From<ChainstateError>,
    {
        let start_time = Instant::now();
        let mut total_considered = 0;

        debug!("Mempool walk for {}ms", settings.max_walk_time_ms,);

        let tx_consideration_sampler = Uniform::new(0, 100);
        let mut rng = rand::thread_rng();
        let mut candidate_cache = CandidateCache::new(settings.candidate_retry_cache_size);
        let mut nonce_cache = NonceCache::new(settings.nonce_cache_size);

        let sql = "
             SELECT txid, origin_nonce, origin_address, sponsor_nonce, sponsor_address, fee_rate
             FROM mempool
             WHERE fee_rate IS NULL
             ";
        let mut query_stmt = self
            .db
            .prepare(&sql)
            .map_err(|err| Error::SqliteError(err))?;
        let mut null_iterator = query_stmt
            .query(NO_PARAMS)
            .map_err(|err| Error::SqliteError(err))?;

        let sql = "
            SELECT txid, origin_nonce, origin_address, sponsor_nonce, sponsor_address, fee_rate
            FROM mempool
            WHERE fee_rate IS NOT NULL
            ORDER BY fee_rate DESC
            ";
        let mut query_stmt = self
            .db
            .prepare(&sql)
            .map_err(|err| Error::SqliteError(err))?;
        let mut fee_iterator = query_stmt
            .query(NO_PARAMS)
            .map_err(|err| Error::SqliteError(err))?;

        loop {
            if start_time.elapsed().as_millis() > settings.max_walk_time_ms as u128 {
                debug!("Mempool iteration deadline exceeded";
                       "deadline_ms" => settings.max_walk_time_ms);
                break;
            }

            let start_with_no_estimate =
                tx_consideration_sampler.sample(&mut rng) < settings.consider_no_estimate_tx_prob;

            // First, try to read from the retry list
            let (candidate, update_estimate) = match candidate_cache.next() {
                Some(tx) => {
                    let update_estimate = tx.fee_rate.is_none();
                    (tx, update_estimate)
                }
                None => {
                    // When the retry list is empty, read from the mempool db,
                    // randomly selecting from either the null fee-rate transactions
                    // or those with fee-rate estimates.
                    let opt_tx = if start_with_no_estimate {
                        null_iterator
                            .next()
                            .map_err(|err| Error::SqliteError(err))?
                    } else {
                        fee_iterator.next().map_err(|err| Error::SqliteError(err))?
                    };
                    match opt_tx {
                        Some(row) => (MemPoolTxInfoPartial::from_row(row)?, start_with_no_estimate),
                        None => {
                            // If the selected iterator is empty, check the other
                            match if start_with_no_estimate {
                                fee_iterator.next().map_err(|err| Error::SqliteError(err))?
                            } else {
                                null_iterator
                                    .next()
                                    .map_err(|err| Error::SqliteError(err))?
                            } {
                                Some(row) => (
                                    MemPoolTxInfoPartial::from_row(row)?,
                                    !start_with_no_estimate,
                                ),
                                None => {
                                    debug!("No more transactions to consider in mempool");
                                    break;
                                }
                            }
                        }
                    }
                }
            };

            // Check the nonces.
            let expected_origin_nonce =
                nonce_cache.get(&candidate.origin_address, clarity_tx, self.conn());
            let expected_sponsor_nonce =
                nonce_cache.get(&candidate.sponsor_address, clarity_tx, self.conn());
            match order_nonces(
                candidate.origin_nonce,
                expected_origin_nonce,
                candidate.sponsor_nonce,
                expected_sponsor_nonce,
            ) {
                Ordering::Less => {
                    debug!(
                        "Mempool: unexecutable: drop tx {}:{} ({})",
                        candidate.origin_address,
                        candidate.origin_nonce,
                        candidate.fee_rate.unwrap_or_default()
                    );
                    // This transaction cannot execute in this pass, just drop it
                    continue;
                }
                Ordering::Greater => {
                    debug!(
                        "Mempool: nonces too high, cached for later {}:{} ({})",
                        candidate.origin_address,
                        candidate.origin_nonce,
                        candidate.fee_rate.unwrap_or_default()
                    );
                    // This transaction could become runnable in this pass, save it for later
                    candidate_cache.push(candidate);
                    continue;
                }
                Ordering::Equal => {
                    // Candidate transaction: fall through
                }
            };

            // Read in and deserialize the transaction.
            let tx_info_option = MemPoolDB::get_tx(&self.conn(), &candidate.txid)?;
            let tx_info = match tx_info_option {
                Some(tx) => tx,
                None => {
                    // Note: Don't panic here because maybe the state has changed from garbage collection.
                    warn!("Miner: could not find a tx for id {:?}", &candidate.txid);
                    continue;
                }
            };

            let consider = ConsiderTransaction {
                tx: tx_info,
                update_estimate,
            };
            debug!("Consider mempool transaction";
                           "txid" => %consider.tx.tx.txid(),
                           "origin_addr" => %consider.tx.metadata.origin_address,
                           "origin_nonce" => candidate.origin_nonce,
                           "sponsor_addr" => %consider.tx.metadata.sponsor_address,
                           "sponsor_nonce" => candidate.sponsor_nonce,
                           "accept_time" => consider.tx.metadata.accept_time,
                           "tx_fee" => consider.tx.metadata.tx_fee,
                           "fee_rate" => candidate.fee_rate,
                           "size" => consider.tx.metadata.len);
            total_considered += 1;

            // Run `todo` on the transaction.
            match todo(clarity_tx, &consider, self.cost_estimator.as_mut())? {
                Some(tx_event) => {
                    match tx_event {
                        TransactionEvent::Success(_) => {
                            // Bump nonces in the cache for the executed transaction
                            nonce_cache.update(
                                consider.tx.metadata.origin_address,
                                expected_origin_nonce + 1,
                                self.conn(),
                            );
                            if consider.tx.tx.auth.is_sponsored() {
                                nonce_cache.update(
                                    consider.tx.metadata.sponsor_address,
                                    expected_sponsor_nonce + 1,
                                    self.conn(),
                                );
                            }
                            output_events.push(tx_event);
                        }
                        TransactionEvent::Skipped(_) => {
                            // don't push `Skipped` events to the observer
                        }
                        _ => {
                            output_events.push(tx_event);
                        }
                    }
                }
                None => {
                    debug!("Mempool iteration early exit from iterator");
                    break;
                }
            }

            // Reset for finding the next transaction to process
            debug!(
                "Mempool: reset: retry list has {} entries",
                candidate_cache.len()
            );
            candidate_cache.reset();
        }

        debug!(
            "Mempool iteration finished";
            "considered_txs" => total_considered,
            "elapsed_ms" => start_time.elapsed().as_millis()
        );
        Ok(total_considered)
    }

    pub fn conn(&self) -> &DBConn {
        &self.db
    }

    pub fn tx_begin<'a>(&'a mut self) -> Result<MemPoolTx<'a>, db_error> {
        let tx = tx_begin_immediate(&mut self.db)?;
        Ok(MemPoolTx::new(
            tx,
            &mut self.admitter,
            &mut self.bloom_counter,
        ))
    }

    pub fn db_has_tx(conn: &DBConn, txid: &Txid) -> Result<bool, db_error> {
        query_row(
            conn,
            "SELECT 1 FROM mempool WHERE txid = ?1",
            &[txid as &dyn ToSql],
        )
        .and_then(|row_opt: Option<i64>| Ok(row_opt.is_some()))
    }

    pub fn get_tx(conn: &DBConn, txid: &Txid) -> Result<Option<MemPoolTxInfo>, db_error> {
        query_row(
            conn,
            "SELECT * FROM mempool WHERE txid = ?1",
            &[txid as &dyn ToSql],
        )
    }

    /// Get all transactions across all tips
    #[cfg(test)]
    pub fn get_all_txs(conn: &DBConn) -> Result<Vec<MemPoolTxInfo>, db_error> {
        let sql = "SELECT * FROM mempool";
        let rows = query_rows::<MemPoolTxInfo, _>(conn, &sql, NO_PARAMS)?;
        Ok(rows)
    }

    /// Get all transactions at a specific block
    #[cfg(test)]
    pub fn get_num_tx_at_block(
        conn: &DBConn,
        consensus_hash: &ConsensusHash,
        block_header_hash: &BlockHeaderHash,
    ) -> Result<usize, db_error> {
        let sql = "SELECT * FROM mempool WHERE consensus_hash = ?1 AND block_header_hash = ?2";
        let args: &[&dyn ToSql] = &[consensus_hash, block_header_hash];
        let rows = query_rows::<MemPoolTxInfo, _>(conn, &sql, args)?;
        Ok(rows.len())
    }

    /// Get all transactions at a particular timestamp on a given chain tip.
    /// Order them by origin nonce.
    pub fn get_txs_at(
        conn: &DBConn,
        consensus_hash: &ConsensusHash,
        block_header_hash: &BlockHeaderHash,
        timestamp: u64,
    ) -> Result<Vec<MemPoolTxInfo>, db_error> {
        let sql = "SELECT * FROM mempool WHERE accept_time = ?1 AND consensus_hash = ?2 AND block_header_hash = ?3 ORDER BY origin_nonce ASC";
        let args: &[&dyn ToSql] = &[&u64_to_sql(timestamp)?, consensus_hash, block_header_hash];
        let rows = query_rows::<MemPoolTxInfo, _>(conn, &sql, args)?;
        Ok(rows)
    }

    /// Given a chain tip, find the highest block-height from _before_ this tip
    pub fn get_previous_block_height(conn: &DBConn, height: u64) -> Result<Option<u64>, db_error> {
        let sql = "SELECT height FROM mempool WHERE height < ?1 ORDER BY height DESC LIMIT 1";
        let args: &[&dyn ToSql] = &[&u64_to_sql(height)?];
        query_row(conn, sql, args)
    }

    /// Get a number of transactions after a given timestamp on a given chain tip.
    pub fn get_txs_after(
        conn: &DBConn,
        consensus_hash: &ConsensusHash,
        block_header_hash: &BlockHeaderHash,
        timestamp: u64,
        count: u64,
    ) -> Result<Vec<MemPoolTxInfo>, db_error> {
        let sql = "SELECT * FROM mempool WHERE accept_time >= ?1 AND consensus_hash = ?2 AND block_header_hash = ?3 ORDER BY tx_fee DESC LIMIT ?4";
        let args: &[&dyn ToSql] = &[
            &u64_to_sql(timestamp)?,
            consensus_hash,
            block_header_hash,
            &u64_to_sql(count)?,
        ];
        let rows = query_rows::<MemPoolTxInfo, _>(conn, &sql, args)?;
        Ok(rows)
    }

    /// Get a transaction's metadata, given address and nonce, and whether the address is used as a sponsor or an origin.
    /// Faster than getting the MemPoolTxInfo, since no deserialization will be needed.
    /// Used to see if there exists a transaction with this info, so as to implement replace-by-fee
    pub fn get_tx_metadata_by_address(
        conn: &DBConn,
        is_origin: bool,
        addr: &StacksAddress,
        nonce: u64,
    ) -> Result<Option<MemPoolTxMetadata>, db_error> {
        let sql = format!(
            "SELECT 
                          txid,
                          origin_address,
                          origin_nonce,
                          sponsor_address,
                          sponsor_nonce,
                          tx_fee,
                          length,
                          consensus_hash,
                          block_header_hash,
                          height,
                          accept_time,
                          last_known_sponsor_nonce,
                          last_known_origin_nonce
                          FROM mempool WHERE {0}_address = ?1 AND {0}_nonce = ?2",
            if is_origin { "origin" } else { "sponsor" }
        );
        let args: &[&dyn ToSql] = &[&addr.to_string(), &u64_to_sql(nonce)?];
        query_row(conn, &sql, args)
    }

    fn are_blocks_in_same_fork(
        chainstate: &mut StacksChainState,
        first_consensus_hash: &ConsensusHash,
        first_stacks_block: &BlockHeaderHash,
        second_consensus_hash: &ConsensusHash,
        second_stacks_block: &BlockHeaderHash,
    ) -> Result<bool, db_error> {
        let first_block = StacksBlockId::new(first_consensus_hash, first_stacks_block);
        let second_block = StacksBlockId::new(second_consensus_hash, second_stacks_block);
        // short circuit equality
        if second_block == first_block {
            return Ok(true);
        }

        let headers_conn = &chainstate
            .index_conn()
            .map_err(|_e| db_error::Other("ChainstateError".to_string()))?;
        let height_of_first_with_second_tip =
            headers_conn.get_ancestor_block_height(&second_block, &first_block)?;
        let height_of_second_with_first_tip =
            headers_conn.get_ancestor_block_height(&first_block, &second_block)?;

        match (
            height_of_first_with_second_tip,
            height_of_second_with_first_tip,
        ) {
            (None, None) => Ok(false),
            (_, _) => Ok(true),
        }
    }

    /// Add a transaction to the mempool.  If it already exists, then replace it if the given fee
    /// is higher than the one that's already there.
    /// Carry out the mempool admission test before adding.
    /// Don't call directly; use submit().
    /// This is `pub` only for testing.
    pub fn try_add_tx(
        tx: &mut MemPoolTx,
        chainstate: &mut StacksChainState,
        consensus_hash: &ConsensusHash,
        block_header_hash: &BlockHeaderHash,
        txid: Txid,
        tx_bytes: Vec<u8>,
        tx_fee: u64,
        height: u64,
        origin_address: &StacksAddress,
        origin_nonce: u64,
        sponsor_address: &StacksAddress,
        sponsor_nonce: u64,
        event_observer: Option<&dyn MemPoolEventDispatcher>,
    ) -> Result<(), MemPoolRejection> {
        let length = tx_bytes.len() as u64;

        // do we already have txs with either the same origin nonce or sponsor nonce ?
        let prior_tx = {
            match MemPoolDB::get_tx_metadata_by_address(tx, true, origin_address, origin_nonce)? {
                Some(prior_tx) => Some(prior_tx),
                None => MemPoolDB::get_tx_metadata_by_address(
                    tx,
                    false,
                    sponsor_address,
                    sponsor_nonce,
                )?,
            }
        };

        let mut replace_reason = MemPoolDropReason::REPLACE_BY_FEE;

        // if so, is this a replace-by-fee? or a replace-in-chain-tip?
        let add_tx = if let Some(ref prior_tx) = prior_tx {
            if tx_fee > prior_tx.tx_fee {
                // is this a replace-by-fee ?
                debug!(
                    "Can replace {} with {} for {},{} by fee ({} < {})",
                    &prior_tx.txid, &txid, origin_address, origin_nonce, &prior_tx.tx_fee, &tx_fee
                );
                replace_reason = MemPoolDropReason::REPLACE_BY_FEE;
                true
            } else if !MemPoolDB::are_blocks_in_same_fork(
                chainstate,
                &prior_tx.consensus_hash,
                &prior_tx.block_header_hash,
                consensus_hash,
                block_header_hash,
            )? {
                // is this a replace-across-fork ?
                debug!(
                    "Can replace {} with {} for {},{} across fork",
                    &prior_tx.txid, &txid, origin_address, origin_nonce
                );
                replace_reason = MemPoolDropReason::REPLACE_ACROSS_FORK;
                true
            } else {
                // there's a >= fee tx in this fork, cannot add
                info!("TX conflicts with sponsor/origin nonce in same fork with >= fee";
                      "new_txid" => %txid,
                      "old_txid" => %prior_tx.txid,
                      "origin_addr" => %origin_address,
                      "origin_nonce" => origin_nonce,
                      "sponsor_addr" => %sponsor_address,
                      "sponsor_nonce" => sponsor_nonce,
                      "new_fee" => tx_fee,
                      "old_fee" => prior_tx.tx_fee);
                false
            }
        } else {
            // no conflicting TX with this origin/sponsor, go ahead and add
            true
        };

        if !add_tx {
            return Err(MemPoolRejection::ConflictingNonceInMempool);
        }

        tx.update_bloom_counter(height, &txid, prior_tx.as_ref().map(|tx| tx.txid.clone()))?;

        let sql = "INSERT OR REPLACE INTO mempool (
            txid,
            origin_address,
            origin_nonce,
            sponsor_address,
            sponsor_nonce,
            tx_fee,
            length,
            consensus_hash,
            block_header_hash,
            height,
            accept_time,
            tx)
            VALUES (?1, ?2, ?3, ?4, ?5, ?6, ?7, ?8, ?9, ?10, ?11, ?12)";

        let args: &[&dyn ToSql] = &[
            &txid,
            &origin_address.to_string(),
            &u64_to_sql(origin_nonce)?,
            &sponsor_address.to_string(),
            &u64_to_sql(sponsor_nonce)?,
            &u64_to_sql(tx_fee)?,
            &u64_to_sql(length)?,
            consensus_hash,
            block_header_hash,
            &u64_to_sql(height)?,
            &u64_to_sql(get_epoch_time_secs())?,
            &tx_bytes,
        ];

        tx.execute(sql, args)
            .map_err(|e| MemPoolRejection::DBError(db_error::SqliteError(e)))?;

        tx.update_mempool_pager(&txid)?;

        // broadcast drop event if a tx is being replaced
        if let (Some(prior_tx), Some(event_observer)) = (prior_tx, event_observer) {
            event_observer.mempool_txs_dropped(vec![prior_tx.txid], replace_reason);
        };

        Ok(())
    }

    /// Garbage-collect the mempool.  Remove transactions that have a given number of
    /// confirmations.
    pub fn garbage_collect(
        tx: &mut MemPoolTx,
        min_height: u64,
        event_observer: Option<&dyn MemPoolEventDispatcher>,
    ) -> Result<(), db_error> {
        let args: &[&dyn ToSql] = &[&u64_to_sql(min_height)?];

        if let Some(event_observer) = event_observer {
            let sql = "SELECT txid FROM mempool WHERE height < ?1";
            let txids = query_rows(tx, sql, args)?;
            event_observer.mempool_txs_dropped(txids, MemPoolDropReason::STALE_COLLECT);
        }

        let sql = "DELETE FROM mempool WHERE height < ?1";

        tx.execute(sql, args)?;
        increment_stx_mempool_gc();
        Ok(())
    }

    #[cfg(test)]
    pub fn clear_before_height(&mut self, min_height: u64) -> Result<(), db_error> {
        let mut tx = self.tx_begin()?;
        MemPoolDB::garbage_collect(&mut tx, min_height, None)?;
        tx.commit()?;
        Ok(())
    }

    /// Scan the chain tip for all available transactions (but do not remove them!)
    pub fn poll(
        &mut self,
        consensus_hash: &ConsensusHash,
        block_hash: &BlockHeaderHash,
    ) -> Vec<StacksTransaction> {
        test_debug!("Mempool poll at {}/{}", consensus_hash, block_hash);
        MemPoolDB::get_txs_after(
            &self.db,
            consensus_hash,
            block_hash,
            0,
            (i64::MAX - 1) as u64,
        )
        .unwrap_or(vec![])
        .into_iter()
        .map(|tx_info| {
            test_debug!(
                "Mempool poll {} at {}/{}",
                &tx_info.tx.txid(),
                consensus_hash,
                block_hash
            );
            tx_info.tx
        })
        .collect()
    }

    /// Submit a transaction to the mempool at a particular chain tip.
    fn tx_submit(
        mempool_tx: &mut MemPoolTx,
        chainstate: &mut StacksChainState,
        consensus_hash: &ConsensusHash,
        block_hash: &BlockHeaderHash,
        tx: &StacksTransaction,
        do_admission_checks: bool,
        event_observer: Option<&dyn MemPoolEventDispatcher>,
        fee_rate_estimate: Option<f64>,
    ) -> Result<(), MemPoolRejection> {
        test_debug!(
            "Mempool submit {} at {}/{}",
            tx.txid(),
            consensus_hash,
            block_hash
        );

        let height = match chainstate.get_stacks_block_height(consensus_hash, block_hash) {
            Ok(Some(h)) => h,
            Ok(None) => {
                if *consensus_hash == FIRST_BURNCHAIN_CONSENSUS_HASH {
                    0
                } else {
                    return Err(MemPoolRejection::NoSuchChainTip(
                        consensus_hash.clone(),
                        block_hash.clone(),
                    ));
                }
            }
            Err(e) => {
                return Err(MemPoolRejection::Other(format!(
                    "Failed to load chain tip: {:?}",
                    &e
                )));
            }
        };

        let txid = tx.txid();
        let mut tx_data = vec![];
        tx.consensus_serialize(&mut tx_data)
            .map_err(MemPoolRejection::SerializationFailure)?;

        let len = tx_data.len() as u64;
        let tx_fee = tx.get_tx_fee();
        let origin_address = tx.origin_address();
        let origin_nonce = tx.get_origin_nonce();
        let (sponsor_address, sponsor_nonce) =
            if let (Some(addr), Some(nonce)) = (tx.sponsor_address(), tx.get_sponsor_nonce()) {
                (addr, nonce)
            } else {
                (origin_address.clone(), origin_nonce)
            };

        if do_admission_checks {
            mempool_tx
                .admitter
                .set_block(&block_hash, (*consensus_hash).clone());
            mempool_tx.admitter.will_admit_tx(chainstate, tx, len)?;
        }

        MemPoolDB::try_add_tx(
            mempool_tx,
            chainstate,
            &consensus_hash,
            &block_hash,
            txid.clone(),
            tx_data,
            tx_fee,
            height,
            &origin_address,
            origin_nonce,
            &sponsor_address,
            sponsor_nonce,
            event_observer,
        )?;

        mempool_tx
            .execute(
                "UPDATE mempool SET fee_rate = ? WHERE txid = ?",
                rusqlite::params![fee_rate_estimate, &txid],
            )
            .map_err(db_error::from)?;

        if let Err(e) = monitoring::mempool_accepted(&txid, &chainstate.root_path) {
            warn!("Failed to monitor TX receive: {:?}", e; "txid" => %txid);
        }

        Ok(())
    }

    /// One-shot submit
    pub fn submit(
        &mut self,
        chainstate: &mut StacksChainState,
        consensus_hash: &ConsensusHash,
        block_hash: &BlockHeaderHash,
        tx: &StacksTransaction,
        event_observer: Option<&dyn MemPoolEventDispatcher>,
        block_limit: &ExecutionCost,
        stacks_epoch_id: &StacksEpochId,
    ) -> Result<(), MemPoolRejection> {
        if self.is_tx_blacklisted(&tx.txid())? {
            // don't re-store this transaction
            test_debug!("Transaction {} is temporarily blacklisted", &tx.txid());
            return Err(MemPoolRejection::TemporarilyBlacklisted);
        }

        let estimator_result = cost_estimates::estimate_fee_rate(
            tx,
            self.cost_estimator.as_ref(),
            self.metric.as_ref(),
            block_limit,
            stacks_epoch_id,
        );

        let mut mempool_tx = self.tx_begin().map_err(MemPoolRejection::DBError)?;

        let fee_rate = match estimator_result {
            Ok(x) => Some(x),
            Err(EstimatorError::NoEstimateAvailable) => None,
            Err(e) => {
                warn!("Error while estimating mempool tx rate";
                      "txid" => %tx.txid(),
                      "error" => ?e);
                return Err(MemPoolRejection::EstimatorError(e));
            }
        };

        MemPoolDB::tx_submit(
            &mut mempool_tx,
            chainstate,
            consensus_hash,
            block_hash,
            tx,
            true,
            event_observer,
            fee_rate,
        )?;
        mempool_tx.commit().map_err(MemPoolRejection::DBError)?;
        Ok(())
    }

    /// Directly submit to the mempool, and don't do any admissions checks.
    /// This method is only used during testing, but because it is used by the
    ///  integration tests, it cannot be marked #[cfg(test)].
    pub fn submit_raw(
        &mut self,
        chainstate: &mut StacksChainState,
        consensus_hash: &ConsensusHash,
        block_hash: &BlockHeaderHash,
        tx_bytes: Vec<u8>,
        block_limit: &ExecutionCost,
        stacks_epoch_id: &StacksEpochId,
    ) -> Result<(), MemPoolRejection> {
        let tx = StacksTransaction::consensus_deserialize(&mut &tx_bytes[..])
            .map_err(MemPoolRejection::DeserializationFailure)?;

        if self.is_tx_blacklisted(&tx.txid())? {
            // don't re-store this transaction
            test_debug!("Transaction {} is temporarily blacklisted", &tx.txid());
            return Err(MemPoolRejection::TemporarilyBlacklisted);
        }

        let estimator_result = cost_estimates::estimate_fee_rate(
            &tx,
            self.cost_estimator.as_ref(),
            self.metric.as_ref(),
            block_limit,
            stacks_epoch_id,
        );

        let mut mempool_tx = self.tx_begin().map_err(MemPoolRejection::DBError)?;

        let fee_rate = match estimator_result {
            Ok(x) => Some(x),
            Err(EstimatorError::NoEstimateAvailable) => None,
            Err(e) => {
                warn!("Error while estimating mempool tx rate";
                      "txid" => %tx.txid(),
                      "error" => ?e);
                return Err(MemPoolRejection::Other(
                    "Failed to estimate mempool tx rate".into(),
                ));
            }
        };

        MemPoolDB::tx_submit(
            &mut mempool_tx,
            chainstate,
            consensus_hash,
            block_hash,
            &tx,
            false,
            None,
            fee_rate,
        )?;
        mempool_tx.commit().map_err(MemPoolRejection::DBError)?;
        Ok(())
    }

    /// Blacklist transactions from the mempool
    /// Do not call directly; it's `pub` only for testing
    pub fn inner_blacklist_txs<'a>(
        tx: &DBTx<'a>,
        txids: &[Txid],
        now: u64,
    ) -> Result<(), db_error> {
        for txid in txids {
            let sql = "INSERT OR REPLACE INTO tx_blacklist (txid, arrival_time) VALUES (?1, ?2)";
            let args: &[&dyn ToSql] = &[&txid, &u64_to_sql(now)?];
            tx.execute(sql, args)?;
        }
        Ok(())
    }

    /// garbage-collect the tx blacklist -- delete any transactions whose blacklist timeout has
    /// been exceeded
    pub fn garbage_collect_tx_blacklist<'a>(
        tx: &DBTx<'a>,
        now: u64,
        timeout: u64,
        max_size: u64,
    ) -> Result<(), db_error> {
        let sql = "DELETE FROM tx_blacklist WHERE arrival_time + ?1 < ?2";
        let args: &[&dyn ToSql] = &[&u64_to_sql(timeout)?, &u64_to_sql(now)?];
        tx.execute(sql, args)?;

        // if we get too big, then drop some txs at random
        let sql = "SELECT size FROM tx_blacklist_size";
        let sz = query_int(tx, sql, NO_PARAMS)? as u64;
        if sz > max_size {
            let to_delete = sz - max_size;
            let txids: Vec<Txid> = query_rows(
                tx,
                "SELECT txid FROM tx_blacklist ORDER BY RANDOM() LIMIT ?1",
                &[&u64_to_sql(to_delete)? as &dyn ToSql],
            )?;
            for txid in txids.into_iter() {
                tx.execute(
                    "DELETE FROM tx_blacklist WHERE txid = ?1",
                    &[&txid as &dyn ToSql],
                )?;
            }
        }
        Ok(())
    }

    /// when was a tx blacklisted?
    fn get_blacklisted_tx_arrival_time(
        conn: &DBConn,
        txid: &Txid,
    ) -> Result<Option<u64>, db_error> {
        let sql = "SELECT arrival_time FROM tx_blacklist WHERE txid = ?1";
        let args: &[&dyn ToSql] = &[&txid];
        query_row(conn, sql, args)
    }

    /// is a tx blacklisted as of the given timestamp?
    fn inner_is_tx_blacklisted(
        conn: &DBConn,
        txid: &Txid,
        now: u64,
        timeout: u64,
    ) -> Result<bool, db_error> {
        match MemPoolDB::get_blacklisted_tx_arrival_time(conn, txid)? {
            None => Ok(false),
            Some(arrival_time) => Ok(now < arrival_time + timeout),
        }
    }

    /// is a tx blacklisted?
    pub fn is_tx_blacklisted(&self, txid: &Txid) -> Result<bool, db_error> {
        MemPoolDB::inner_is_tx_blacklisted(
            self.conn(),
            txid,
            get_epoch_time_secs(),
            self.blacklist_timeout,
        )
    }

    /// Inner code body for dropping transactions.
    /// Note that the bloom filter will *NOT* be updated.  That's the caller's job, if desired.
    fn inner_drop_txs<'a>(tx: &DBTx<'a>, txids: &[Txid]) -> Result<(), db_error> {
        let sql = "DELETE FROM mempool WHERE txid = ?";
        for txid in txids.iter() {
            tx.execute(sql, &[txid])?;
        }
        Ok(())
    }

    /// Drop transactions from the mempool.  Does not update the bloom filter, thereby ensuring that
    /// these transactions will still show up as present to the mempool sync logic.
    pub fn drop_txs(&mut self, txids: &[Txid]) -> Result<(), db_error> {
        let mempool_tx = self.tx_begin()?;
        MemPoolDB::inner_drop_txs(&mempool_tx, txids)?;
        mempool_tx.commit()?;
        Ok(())
    }

    /// Drop and blacklist transactions, so we don't re-broadcast them or re-fetch them.
    /// Do *NOT* remove them from the bloom filter.  This will cause them to continue to be
    /// reported as present, which is exactly what we want because we don't want these transactions
    /// to be seen again (so we don't want anyone accidentally "helpfully" pushing them to us, nor
    /// do we want the mempool sync logic to "helpfully" re-discover and re-download them).
    pub fn drop_and_blacklist_txs(&mut self, txids: &[Txid]) -> Result<(), db_error> {
        let now = get_epoch_time_secs();
        let blacklist_timeout = self.blacklist_timeout;
        let blacklist_max_size = self.blacklist_max_size;

        let mempool_tx = self.tx_begin()?;
        MemPoolDB::inner_drop_txs(&mempool_tx, txids)?;
        MemPoolDB::inner_blacklist_txs(&mempool_tx, txids, now)?;
        MemPoolDB::garbage_collect_tx_blacklist(
            &mempool_tx,
            now,
            blacklist_timeout,
            blacklist_max_size,
        )?;
        mempool_tx.commit()?;

        Ok(())
    }

    #[cfg(test)]
    pub fn dump_txs(&self) {
        let sql = "SELECT * FROM mempool";
        let txs: Vec<MemPoolTxMetadata> = query_rows(&self.db, sql, NO_PARAMS).unwrap();

        eprintln!("{:#?}", txs);
    }

    /// Do we have a transaction?
    pub fn has_tx(&self, txid: &Txid) -> bool {
        match MemPoolDB::db_has_tx(self.conn(), txid) {
            Ok(b) => {
                if b {
                    test_debug!("Mempool tx already present: {}", txid);
                }
                b
            }
            Err(e) => {
                warn!("Failed to query txid: {:?}", &e);
                false
            }
        }
    }

    /// Get the bloom filter that represents the set of recent transactions we have
    pub fn get_txid_bloom_filter(&self) -> Result<BloomFilter<BloomNodeHasher>, db_error> {
        self.bloom_counter.to_bloom_filter(&self.conn())
    }

    /// Find maximum height represented in the mempool
    pub fn get_max_height(conn: &DBConn) -> Result<Option<u64>, db_error> {
        let sql = "SELECT 1 FROM mempool WHERE height >= 0";
        let count = query_rows::<i64, _>(conn, sql, NO_PARAMS)?.len();
        if count == 0 {
            Ok(None)
        } else {
            let sql = "SELECT MAX(height) FROM mempool";
            Ok(Some(query_int(conn, sql, NO_PARAMS)? as u64))
        }
    }

    /// Get the transaction ID list that represents the set of transactions that are represented in
    /// the bloom counter.
    pub fn get_bloom_txids(&self) -> Result<Vec<Txid>, db_error> {
        let max_height = match MemPoolDB::get_max_height(&self.conn())? {
            Some(h) => h,
            None => {
                // mempool is empty
                return Ok(vec![]);
            }
        };
        let min_height = max_height.saturating_sub(BLOOM_COUNTER_DEPTH as u64);
        let sql = "SELECT mempool.txid FROM mempool WHERE height > ?1 AND height <= ?2 AND NOT EXISTS (SELECT 1 FROM removed_txids WHERE txid = mempool.txid)";
        let args: &[&dyn ToSql] = &[&u64_to_sql(min_height)?, &u64_to_sql(max_height)?];
        query_rows(&self.conn(), sql, args)
    }

    /// Get the transaction tag list that represents the set of recent transactions we have.
    /// Generate them with our node-local seed so that our txtag list is different from anyone
    /// else's, with high probability.
    pub fn get_txtags(&self, seed: &[u8]) -> Result<Vec<TxTag>, db_error> {
        self.get_bloom_txids().map(|txid_list| {
            txid_list
                .iter()
                .map(|txid| TxTag::from(seed, txid))
                .collect()
        })
    }

    /// How many recent transactions are there -- i.e. within BLOOM_COUNTER_DEPTH block heights of
    /// the chain tip?
    pub fn get_num_recent_txs(conn: &DBConn) -> Result<u64, db_error> {
        let max_height = match MemPoolDB::get_max_height(conn)? {
            Some(h) => h,
            None => {
                // mempool is empty
                return Ok(0);
            }
        };
        let min_height = max_height.saturating_sub(BLOOM_COUNTER_DEPTH as u64);
        let sql = "SELECT COUNT(txid) FROM mempool WHERE height > ?1 AND height <= ?2";
        let args: &[&dyn ToSql] = &[&u64_to_sql(min_height)?, &u64_to_sql(max_height)?];
        query_int(conn, sql, args).map(|cnt| cnt as u64)
    }

    /// Make a mempool sync request.
    /// If sufficiently sparse, use a MemPoolSyncData::TxTags variant
    /// Otherwise, use a MemPoolSyncData::BloomFilter variant
    pub fn make_mempool_sync_data(&self) -> Result<MemPoolSyncData, db_error> {
        let num_tags = MemPoolDB::get_num_recent_txs(self.conn())?;
        if num_tags < self.max_tx_tags.into() {
            let seed = self.bloom_counter.get_seed().clone();
            let tags = self.get_txtags(&seed)?;
            Ok(MemPoolSyncData::TxTags(seed, tags))
        } else {
            Ok(MemPoolSyncData::BloomFilter(self.get_txid_bloom_filter()?))
        }
    }

    /// Get the hashed txid for a txid
    pub fn get_randomized_txid(&self, txid: &Txid) -> Result<Option<Txid>, db_error> {
        let sql = "SELECT hashed_txid FROM randomized_txids WHERE txid = ?1 LIMIT 1";
        let args: &[&dyn ToSql] = &[txid];
        query_row(&self.conn(), sql, args)
    }

    /// Get the next batch of transactions from our mempool that are *not* represented in the given
    /// MemPoolSyncData.  Transactions are ordered lexicographically by randomized_txids.hashed_txid, since this allows us
    /// to use the txid as a cursor while ensuring that each node returns txids in a deterministic random order
    /// (so if some nodes are configured to return fewer than MAX_BLOOM_COUNTER_TXS transactions,
    /// a requesting node will still have a good chance of getting something useful).
    /// Also, return the next value to pass for `last_randomized_txid` to load the next page.
    /// Also, return the number of rows considered.
    pub fn find_next_missing_transactions(
        &self,
        data: &MemPoolSyncData,
        height: u64,
        last_randomized_txid: &Txid,
        max_txs: u64,
        max_run: u64,
    ) -> Result<(Vec<StacksTransaction>, Option<Txid>, u64), db_error> {
        let mut ret = vec![];
        let sql = "SELECT mempool.txid AS txid, mempool.tx AS tx, randomized_txids.hashed_txid AS hashed_txid \
                   FROM mempool JOIN randomized_txids \
                   ON mempool.txid = randomized_txids.txid \
                   WHERE randomized_txids.hashed_txid > ?1 \
                   AND mempool.height > ?2 \
                   AND NOT EXISTS \
                        (SELECT 1 FROM removed_txids WHERE txid = mempool.txid) \
                   ORDER BY randomized_txids.hashed_txid ASC LIMIT ?3";

        let args: &[&dyn ToSql] = &[
            &last_randomized_txid,
            &u64_to_sql(height.saturating_sub(BLOOM_COUNTER_DEPTH as u64))?,
            &u64_to_sql(max_run)?,
        ];

        let mut tags_table = HashSet::new();
        if let MemPoolSyncData::TxTags(_, ref tags) = data {
            for tag in tags.iter() {
                tags_table.insert(tag.clone());
            }
        }

        let mut stmt = self.conn().prepare(sql)?;
        let mut rows = stmt.query(args)?;
        let mut num_rows_visited = 0;
        let mut next_page = None;
        while let Some(row) = rows.next()? {
            if num_rows_visited >= max_run {
                break;
            }

            let txid = Txid::from_column(row, "txid")?;
            num_rows_visited += 1;

            let hashed_txid = Txid::from_column(row, "hashed_txid")?;
            test_debug!(
                "Consider txid {} ({}) at or after {}",
                &txid,
                &hashed_txid,
                last_randomized_txid
            );
            next_page = Some(hashed_txid);

            let contains = match data {
                MemPoolSyncData::BloomFilter(ref bf) => bf.contains_raw(&txid.0),
                MemPoolSyncData::TxTags(ref seed, ..) => {
                    tags_table.contains(&TxTag::from(seed, &txid))
                }
            };
            if contains {
                // remote peer already has this one
                continue;
            }

            let tx_bytes: Vec<u8> = row.get_unwrap("tx");
            let tx = StacksTransaction::consensus_deserialize(&mut &tx_bytes[..])
                .map_err(|_e| db_error::ParseError)?;

            test_debug!("Returning txid {}", &txid);
            ret.push(tx);
            if (ret.len() as u64) >= max_txs {
                break;
            }
        }

        Ok((ret, next_page, num_rows_visited))
    }

    /// Stream transaction data.
    /// Send back one transaction at a time.
    pub fn stream_txs<W: Write>(
        &self,
        fd: &mut W,
        query: &mut TxStreamData,
        count: u64,
    ) -> Result<u64, ChainstateError> {
        let mut num_written = 0;
        while num_written < count {
            // write out bufferred tx
            let start = query.tx_buf_ptr;
            let end = cmp::min(query.tx_buf.len(), ((start as u64) + count) as usize);
            fd.write_all(&query.tx_buf[start..end])
                .map_err(ChainstateError::WriteError)?;

            let nw = end.saturating_sub(start) as u64;

            query.tx_buf_ptr = end;
            num_written += nw;

            if query.tx_buf_ptr >= query.tx_buf.len() {
                if query.corked {
                    // we're done
                    test_debug!(
                        "Finished streaming txs; last page was {:?}",
                        &query.last_randomized_txid
                    );
                    break;
                }

                if query.num_txs >= query.max_txs {
                    // no more space in this stream
                    debug!(
                        "No more space in this query after {:?}. Corking tx stream.",
                        &query.last_randomized_txid
                    );

                    // send the next page ID
                    query.tx_buf_ptr = 0;
                    query.tx_buf.clear();
                    query.corked = true;

                    query
                        .last_randomized_txid
                        .consensus_serialize(&mut query.tx_buf)
                        .map_err(ChainstateError::CodecError)?;
                    continue;
                }

                // load next
                let remaining = query.max_txs.saturating_sub(query.num_txs);
                let (next_txs, next_last_randomized_txid_opt, num_rows_visited) = self
                    .find_next_missing_transactions(
                        &query.tx_query,
                        query.height,
                        &query.last_randomized_txid,
                        1,
                        remaining,
                    )?;

                debug!(
                    "Streaming mempool propagation stepped";
                    "rows_visited" => num_rows_visited,
                    "last_rand_txid" => %query.last_randomized_txid,
                    "num_txs" => query.num_txs,
                    "max_txs" => query.max_txs
                );

                query.num_txs += num_rows_visited;
                if next_txs.len() > 0 {
                    query.tx_buf_ptr = 0;
                    query.tx_buf.clear();

                    for next_tx in next_txs.iter() {
                        next_tx
                            .consensus_serialize(&mut query.tx_buf)
                            .map_err(ChainstateError::CodecError)?;
                    }
                    if let Some(next_last_randomized_txid) = next_last_randomized_txid_opt {
                        query.last_randomized_txid = next_last_randomized_txid;
                    } else {
                        test_debug!(
                            "No more txs after {}",
                            &next_txs
                                .last()
                                .map(|tx| tx.txid())
                                .unwrap_or(Txid([0u8; 32]))
                        );
                        break;
                    }
                } else if let Some(next_txid) = next_last_randomized_txid_opt {
                    test_debug!(
                        "No rows returned for {}; cork tx stream with next page {}",
                        &query.last_randomized_txid,
                        &next_txid
                    );

                    // no rows found
                    query.last_randomized_txid = next_txid;

                    // send the next page ID
                    query.tx_buf_ptr = 0;
                    query.tx_buf.clear();
                    query.corked = true;

                    query
                        .last_randomized_txid
                        .consensus_serialize(&mut query.tx_buf)
                        .map_err(ChainstateError::CodecError)?;
                } else if next_last_randomized_txid_opt.is_none() {
                    // no more transactions
                    test_debug!(
                        "No more txs to send after {:?}; corking stream",
                        &query.last_randomized_txid
                    );

                    query.tx_buf_ptr = 0;
                    query.tx_buf.clear();
                    query.corked = true;
                }
            }
        }
        Ok(num_written)
    }
}<|MERGE_RESOLUTION|>--- conflicted
+++ resolved
@@ -1161,8 +1161,7 @@
             blacklist_max_size: DEFAULT_BLACKLIST_MAX_SIZE,
         })
     }
-
-<<<<<<< HEAD
+    
     /// Open the mempool db within the chainstate directory.
     /// The chainstate must be instantiated already.
     pub fn open(
@@ -1191,14 +1190,9 @@
         MemPoolDB::open_db(&db_path, cost_estimator, metric)
     }
 
-    pub fn reset_last_known_nonces(&mut self) -> Result<(), db_error> {
-        let sql =
-            "UPDATE mempool SET last_known_origin_nonce = NULL, last_known_sponsor_nonce = NULL";
-=======
     pub fn reset_nonce_cache(&mut self) -> Result<(), db_error> {
         debug!("reset nonce cache");
         let sql = "DELETE FROM nonces";
->>>>>>> 56061efb
         self.db.execute(sql, rusqlite::NO_PARAMS)?;
         Ok(())
     }
