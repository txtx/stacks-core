--- conflicted
+++ resolved
@@ -87,15 +87,13 @@
          (define-read-only (not-reading-only)
             (fold func1 (list 1 2 3) 1))",
         "(define-map tokens ((account principal)) ((balance int)))
-<<<<<<< HEAD
          (define-read-only (not-reading-only)
             (asserts! (map-insert! tokens (tuple (account tx-sender))
-                                             (tuple (balance 10))) 'false))"];
-=======
+                                             (tuple (balance 10))) 'false))",
+        "(define-map tokens ((account principal)) ((balance int)))
          (define-private (func1) (begin (map-set! tokens (tuple (account tx-sender)) (tuple (balance 10))) (list 1 2)))
          (define-read-only (not-reading-only)
             (len (func1)))"];
->>>>>>> ef9ed026
 
     for contract in bad_contracts.iter() {
         let err = mem_type_check(contract).unwrap_err();
