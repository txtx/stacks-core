--- conflicted
+++ resolved
@@ -346,27 +346,21 @@
             identifier, &mut contract_ast.expressions,
             &mut db, false, cost_track);
 
-<<<<<<< HEAD
-        let mut cost_track = contract_analysis.take_contract_cost_tracker();
-        // reset memory usage in cost_track -- this wipes out
-        //   the memory tracking used for the k-v wrapper / replay log 
-        cost_track.reset_memory();
-        self.cost_track.replace(cost_track);
-
-        Ok((contract_ast, contract_analysis))
-=======
-        match result {
+        let (mut cost_track, result) = match result {
             Ok(mut contract_analysis) => {
                 let cost_track = contract_analysis.take_contract_cost_tracker();
-                self.cost_track.replace(cost_track);
-                Ok((contract_ast, contract_analysis))
+                (cost_track, Ok((contract_ast, contract_analysis)))
             },
             Err((e, cost_track)) => {
                 self.cost_track.replace(cost_track);
-                Err(e.into())
+                (cost_track, Err(e.into()))
             }
         }
->>>>>>> a1392072
+
+        cost_track.reset_memory();
+        self.cost_track.replace(cost_track);
+
+        result
     }
 
     fn with_abort_callback<F, A, R>(&mut self, to_do: F, abort_call_back: A) -> Result<(R, AssetMap), Error>
