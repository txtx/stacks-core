use std::cmp;
use std::convert::TryFrom;
use std::{iter::FromIterator, path::Path};

use super::metrics::PROPORTION_RESOLUTION;
use rusqlite::{
    types::{FromSql, FromSqlError},
    Connection, Error as SqliteError, OptionalExtension, ToSql, Transaction as SqliteTransaction,
};
use serde_json::Value as JsonValue;

use chainstate::stacks::TransactionPayload;
use util::db::sqlite_open;
use util::db::u64_to_sql;
use vm::costs::ExecutionCost;

use core::BLOCK_LIMIT_MAINNET;

use crate::util::db::set_wal_mode;
use crate::util::db::sql_pragma;
use crate::util::db::table_exists;
use crate::util::db::tx_begin_immediate_sqlite;

use super::{CostEstimator, EstimatorError};

/// This struct pessimistically estimates the `ExecutionCost` of transaction payloads.
///
/// Each operation has a string-valued key (see `PessimisticEstimator::get_estimate_key`).
///
/// For each pair of 1) operation key, and 2) dimension of
/// ExecutionCost, the PessimisticEstimator retains a set of the top
/// 10 highest costs yet observed for that operation/dimension. The
/// estimate returned is the average of these.
pub struct PessimisticEstimator {
    db: Connection,
    log_error: bool,
}

#[derive(Debug)]
struct Samples {
    items: Vec<u64>,
}

const SAMPLE_SIZE: usize = 10;
const CREATE_TABLE: &'static str = "
CREATE TABLE pessimistic_estimator (
    estimate_key TEXT PRIMARY KEY,
    current_value NUMBER NOT NULL,
    samples TEXT NOT NULL
)";

iterable_enum!(CostField {
    RuntimeCost,
    WriteLength,
    WriteCount,
    ReadLength,
    ReadCount,
});

impl CostField {
    /// Select `self` out of the given ExecutionCost
    fn select_key(&self, from_cost: &ExecutionCost) -> u64 {
        match self {
            CostField::RuntimeCost => from_cost.runtime,
            CostField::WriteLength => from_cost.write_length,
            CostField::WriteCount => from_cost.write_count,
            CostField::ReadLength => from_cost.read_length,
            CostField::ReadCount => from_cost.read_count,
        }
    }
}

impl std::fmt::Display for CostField {
    fn fmt(&self, f: &mut std::fmt::Formatter<'_>) -> std::fmt::Result {
        match self {
            CostField::RuntimeCost => write!(f, "runtime"),
            CostField::WriteLength => write!(f, "write-length"),
            CostField::WriteCount => write!(f, "write-count"),
            CostField::ReadLength => write!(f, "read-length"),
            CostField::ReadCount => write!(f, "read-count"),
        }
    }
}

impl FromSql for Samples {
    fn column_result(
        sql_value: rusqlite::types::ValueRef<'_>,
    ) -> rusqlite::types::FromSqlResult<Self> {
        let json_value = JsonValue::column_result(sql_value)?;
        let items = serde_json::from_value(json_value).map_err(|_e| {
            error!("Failed to parse PessimisticEstimator sample from SQL");
            FromSqlError::InvalidType
        })?;
        Ok(Samples { items })
    }
}

impl Samples {
    fn to_json(&self) -> JsonValue {
        JsonValue::from(self.items.as_slice())
    }

    /// Add a new sample to this struct. The pessimistic sampler only adds to the sample set
    ///  if the sample set is less than SAMPLE_SIZE or the new sample is greater than the current min.
    /// Boolean return indicates whether or not the sample was included.
    fn update_with(&mut self, sample: u64) -> bool {
        if self.items.len() < SAMPLE_SIZE {
            self.items.push(sample);
            return true;
        }

        let (min_index, min_val) = match self
            .items
            .iter()
            .enumerate()
            .min_by_key(|(_i, value)| *value)
        {
            None => {
                unreachable!("Should find minimum if len() >= SAMPLE_SIZE");
            }
            Some(x) => x,
        };

        if sample > *min_val {
            self.items[min_index] = sample;
            return true;
        }

        return false;
    }

    /// Return the integer mean of the sample, uses iterative
    /// algorithm to avoid overflow. The iterative algorithm
    /// does have some error around *underflows* on the update,
    /// but only when the new value is close to the average relative
    /// to the window size.
    fn mean(&self) -> u64 {
        if self.items.is_empty() {
            return 0;
        }

        let total = self
            .items
            .iter()
            .fold(0f64, |total, value| total + (*value as f64));

        (total / (self.items.len() as f64)) as u64
    }

    fn flush_sqlite(&self, tx: &SqliteTransaction, identifier: &str) {
        let sql = "INSERT OR REPLACE INTO pessimistic_estimator
                     (estimate_key, current_value, samples) VALUES (?, ?, ?)";
        let current_value = u64_to_sql(self.mean()).unwrap_or_else(|_| i64::max_value());
        tx.execute(
            sql,
            rusqlite::params![identifier, current_value, self.to_json()],
        )
        .expect("SQLite failure");
    }

    fn get_sqlite(conn: &Connection, identifier: &str) -> Samples {
        let sql = "SELECT samples FROM pessimistic_estimator WHERE estimate_key = ?";
        conn.query_row(sql, &[identifier], |row| row.get(0))
            .optional()
            .expect("SQLite failure")
            .unwrap_or_else(|| Samples { items: vec![] })
    }

    fn get_estimate_sqlite(conn: &Connection, identifier: &str) -> Option<u64> {
        let sql = "SELECT current_value FROM pessimistic_estimator WHERE estimate_key = ?";
        conn.query_row::<i64, _, _>(sql, &[identifier], |row| row.get(0))
            .optional()
            .expect("SQLite failure")
            .map(|x_i64| {
                u64::try_from(x_i64).expect("DB corrupt, non-u64-valid estimate was stored")
            })
    }
}

impl PessimisticEstimator {
    pub fn open(p: &Path, log_error: bool) -> Result<PessimisticEstimator, EstimatorError> {
<<<<<<< HEAD
        let db =
            sqlite_open(p, rusqlite::OpenFlags::SQLITE_OPEN_READ_WRITE, false).or_else(|e| {
                if let SqliteError::SqliteFailure(ref internal, _) = e {
                    if let rusqlite::ErrorCode::CannotOpen = internal.code {
                        let mut db = sqlite_open(
                            p,
                            rusqlite::OpenFlags::SQLITE_OPEN_CREATE
                                | rusqlite::OpenFlags::SQLITE_OPEN_READ_WRITE,
                            false,
                        )?;
=======
        let db = match Connection::open_with_flags(p, rusqlite::OpenFlags::SQLITE_OPEN_READ_WRITE) {
            Ok(db) => {
                set_wal_mode(&db)?;
                Ok(db)
            }
            Err(e) => {
                if let SqliteError::SqliteFailure(ref internal, _) = e {
                    if let rusqlite::ErrorCode::CannotOpen = internal.code {
                        let mut db = Connection::open(p)?;
                        set_wal_mode(&db)?;
>>>>>>> 058acbfc
                        let tx = tx_begin_immediate_sqlite(&mut db)?;
                        PessimisticEstimator::instantiate_db(&tx)?;
                        tx.commit()?;
                        Ok(db)
                    } else {
                        Err(e)
                    }
                } else {
                    Err(e)
                }
            }
        }?;
        Ok(PessimisticEstimator { db, log_error })
    }

    /// Check if the SQL database was already created. Necessary to avoid races if
    ///  different threads open an estimator at the same time.
    fn db_already_instantiated(tx: &SqliteTransaction) -> Result<bool, SqliteError> {
        table_exists(tx, "pessimistic_estimator")
    }

    fn instantiate_db(tx: &SqliteTransaction) -> Result<(), SqliteError> {
        if !Self::db_already_instantiated(tx)? {
            tx.execute(CREATE_TABLE, rusqlite::NO_PARAMS)?;
        }

        Ok(())
    }

    fn get_estimate_key(tx: &TransactionPayload, field: &CostField) -> String {
        let tx_descriptor = match tx {
            TransactionPayload::TokenTransfer(..) => "stx-transfer".to_string(),
            TransactionPayload::ContractCall(cc) => {
                format!("cc:{}.{}", cc.contract_name, cc.function_name)
            }
            TransactionPayload::SmartContract(_sc) => "contract-publish".to_string(),
            TransactionPayload::PoisonMicroblock(_, _) => "poison-ublock".to_string(),
            TransactionPayload::Coinbase(_) => "coinbase".to_string(),
        };

        format!("{}:{}", &tx_descriptor, field)
    }
}

impl From<SqliteError> for EstimatorError {
    fn from(e: SqliteError) -> Self {
        EstimatorError::SqliteError(e)
    }
}

impl CostEstimator for PessimisticEstimator {
    fn notify_event(
        &mut self,
        tx: &TransactionPayload,
        actual_cost: &ExecutionCost,
    ) -> Result<(), EstimatorError> {
        if self.log_error {
            // only log the estimate error if an estimate could be constructed
            if let Ok(estimated_cost) = self.estimate_cost(tx) {
                let estimated_scalar = estimated_cost
                    .proportion_dot_product(&BLOCK_LIMIT_MAINNET, PROPORTION_RESOLUTION);
                let actual_scalar =
                    actual_cost.proportion_dot_product(&BLOCK_LIMIT_MAINNET, PROPORTION_RESOLUTION);
                info!("PessimisticEstimator received event";
                      "key" => %PessimisticEstimator::get_estimate_key(tx, &CostField::RuntimeCost),
                      "estimate" => estimated_scalar,
                      "actual" => actual_scalar,
                      "estimate_err" => (estimated_scalar as i64 - actual_scalar as i64),
                      "estimate_err_pct" => (estimated_scalar as i64 - actual_scalar as i64)/(cmp::max(1, actual_scalar as i64)),);
                for field in CostField::ALL.iter() {
                    info!("New data event received";
                          "key" => %PessimisticEstimator::get_estimate_key(tx, field),
                          "value" => field.select_key(actual_cost));
                }
            }
        }

        let sql_tx = tx_begin_immediate_sqlite(&mut self.db)?;
        for field in CostField::ALL.iter() {
            let key = PessimisticEstimator::get_estimate_key(tx, field);
            let field_cost = field.select_key(actual_cost);
            let mut current_sample = Samples::get_sqlite(&sql_tx, &key);
            current_sample.update_with(field_cost);
            current_sample.flush_sqlite(&sql_tx, &key);
        }
        sql_tx.commit()?;
        Ok(())
    }

    fn estimate_cost(&self, tx: &TransactionPayload) -> Result<ExecutionCost, EstimatorError> {
        let runtime = Samples::get_estimate_sqlite(
            &self.db,
            &PessimisticEstimator::get_estimate_key(tx, &CostField::RuntimeCost),
        )
        .ok_or_else(|| EstimatorError::NoEstimateAvailable)?;
        let read_count = Samples::get_estimate_sqlite(
            &self.db,
            &PessimisticEstimator::get_estimate_key(tx, &CostField::ReadCount),
        )
        .ok_or_else(|| EstimatorError::NoEstimateAvailable)?;
        let read_length = Samples::get_estimate_sqlite(
            &self.db,
            &PessimisticEstimator::get_estimate_key(tx, &CostField::ReadLength),
        )
        .ok_or_else(|| EstimatorError::NoEstimateAvailable)?;
        let write_count = Samples::get_estimate_sqlite(
            &self.db,
            &PessimisticEstimator::get_estimate_key(tx, &CostField::WriteCount),
        )
        .ok_or_else(|| EstimatorError::NoEstimateAvailable)?;
        let write_length = Samples::get_estimate_sqlite(
            &self.db,
            &PessimisticEstimator::get_estimate_key(tx, &CostField::WriteLength),
        )
        .ok_or_else(|| EstimatorError::NoEstimateAvailable)?;

        Ok(ExecutionCost {
            runtime,
            read_count,
            read_length,
            write_count,
            write_length,
        })
    }
}<|MERGE_RESOLUTION|>--- conflicted
+++ resolved
@@ -16,7 +16,6 @@
 
 use core::BLOCK_LIMIT_MAINNET;
 
-use crate::util::db::set_wal_mode;
 use crate::util::db::sql_pragma;
 use crate::util::db::table_exists;
 use crate::util::db::tx_begin_immediate_sqlite;
@@ -179,7 +178,6 @@
 
 impl PessimisticEstimator {
     pub fn open(p: &Path, log_error: bool) -> Result<PessimisticEstimator, EstimatorError> {
-<<<<<<< HEAD
         let db =
             sqlite_open(p, rusqlite::OpenFlags::SQLITE_OPEN_READ_WRITE, false).or_else(|e| {
                 if let SqliteError::SqliteFailure(ref internal, _) = e {
@@ -190,18 +188,6 @@
                                 | rusqlite::OpenFlags::SQLITE_OPEN_READ_WRITE,
                             false,
                         )?;
-=======
-        let db = match Connection::open_with_flags(p, rusqlite::OpenFlags::SQLITE_OPEN_READ_WRITE) {
-            Ok(db) => {
-                set_wal_mode(&db)?;
-                Ok(db)
-            }
-            Err(e) => {
-                if let SqliteError::SqliteFailure(ref internal, _) = e {
-                    if let rusqlite::ErrorCode::CannotOpen = internal.code {
-                        let mut db = Connection::open(p)?;
-                        set_wal_mode(&db)?;
->>>>>>> 058acbfc
                         let tx = tx_begin_immediate_sqlite(&mut db)?;
                         PessimisticEstimator::instantiate_db(&tx)?;
                         tx.commit()?;
