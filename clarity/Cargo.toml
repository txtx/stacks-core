[package]
name = "clarity"
version = "2.3.0"
authors = [
  "Jude Nelson <jude@stacks.org>",
  "Aaron Blankstein <aaron@blockstack.com>",
  "Ludo Galabru <ludovic@blockstack.com>",
]
license = "GPL-3.0-only"
homepage = "https://github.com/blockstack/stacks-blockchain"
repository = "https://github.com/blockstack/stacks-blockchain"
description = "Reference implementation of the Clarity virtual machine"
keywords = ["stacks", "stx", "bitcoin", "crypto", "blockchain"]
readme = "README.md"
edition = "2021"
resolver = "2"

[lib]
name = "clarity"
path = "./src/libclarity.rs"

[dependencies]
rand = { workspace = true }
rand_chacha = { workspace = true }
serde = "1"
serde_derive = "1"
serde_stacker = { version = "0.1", optional = true }
regex = "1.9.3"
lazy_static = "1.4.0"
integer-sqrt = "0.1.3"
<<<<<<< HEAD
slog = { version = "2.5.2", features = [ "max_level_trace" ], optional = true }
stacks_common = { package = "stacks-common", git = "https://github.com/stacks-network/stacks-core.git", branch = "feat/clarity-wasm-develop", optional = true, default-features = false }
rstest = { version = "0.17.0", optional = true }
rstest_reuse = { version = "0.5.0", optional = true }
wasmtime = { version = "15.0.0", optional = true }
hashbrown = { workspace = true, features = ["serde"] }
getrandom = { version = "0.2", features = ["js"], optional = true}
=======
slog = { version = "2.5.2", features = [ "max_level_trace" ] }
stacks_common = { package = "stacks-common", path = "../stacks-common", optional = true, default-features = false }
rstest = "0.17.0"
rstest_reuse = "0.5.0"
hashbrown = { workspace = true }
rusqlite = { workspace = true, optional = true}
>>>>>>> d57dda47

[dependencies.serde_json]
version = "1.0"
features = ["arbitrary_precision", "unbounded_depth"]

<<<<<<< HEAD
[dependencies.rusqlite]
version = "=0.28.0"
features = ["blob", "serde_json", "i128_blob", "bundled", "trace"]
optional = true
=======
[dependencies.time]
version = "0.2.23"
features = ["std"]
>>>>>>> d57dda47

[dev-dependencies]
assert-json-diff = "1.0.0"
rstest = { version = "0.17.0" }
rstest_reuse = { version = "0.5.0" }
mutants = "0.0.3"
# a nightly rustc regression (35dbef235 2021-03-02) prevents criterion from compiling
#  but it isn't necessary for tests: only benchmarks. therefore, commenting out for now.
# criterion = "0.3"

[features]
default = ["canonical", "log"]
canonical = ["rusqlite", "stacks_common/canonical", "serde_stacker", "wasmtime"]
log = ["slog", "stacks_common/log"]
wasm = ["stacks_common/wasm", "developer-mode", "log", "getrandom"]
developer-mode = ["stacks_common/developer-mode"]
slog_json = ["stacks_common/slog_json"]
testing = ["canonical", "rstest", "rstest_reuse"]
devtools = []

[target.'cfg(all(target_arch = "x86_64", not(target_env = "msvc")))'.dependencies]
sha2-asm = "0.5.3"<|MERGE_RESOLUTION|>--- conflicted
+++ resolved
@@ -28,7 +28,6 @@
 regex = "1.9.3"
 lazy_static = "1.4.0"
 integer-sqrt = "0.1.3"
-<<<<<<< HEAD
 slog = { version = "2.5.2", features = [ "max_level_trace" ], optional = true }
 stacks_common = { package = "stacks-common", git = "https://github.com/stacks-network/stacks-core.git", branch = "feat/clarity-wasm-develop", optional = true, default-features = false }
 rstest = { version = "0.17.0", optional = true }
@@ -36,29 +35,19 @@
 wasmtime = { version = "15.0.0", optional = true }
 hashbrown = { workspace = true, features = ["serde"] }
 getrandom = { version = "0.2", features = ["js"], optional = true}
-=======
-slog = { version = "2.5.2", features = [ "max_level_trace" ] }
-stacks_common = { package = "stacks-common", path = "../stacks-common", optional = true, default-features = false }
-rstest = "0.17.0"
-rstest_reuse = "0.5.0"
-hashbrown = { workspace = true }
-rusqlite = { workspace = true, optional = true}
->>>>>>> d57dda47
 
 [dependencies.serde_json]
 version = "1.0"
 features = ["arbitrary_precision", "unbounded_depth"]
 
-<<<<<<< HEAD
 [dependencies.rusqlite]
-version = "=0.28.0"
+workspace = true
 features = ["blob", "serde_json", "i128_blob", "bundled", "trace"]
 optional = true
-=======
+
 [dependencies.time]
 version = "0.2.23"
 features = ["std"]
->>>>>>> d57dda47
 
 [dev-dependencies]
 assert-json-diff = "1.0.0"
