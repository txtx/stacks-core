[package]
name = "clarity"
version = "2.3.0"
authors = [
  "Jude Nelson <jude@stacks.org>",
  "Aaron Blankstein <aaron@blockstack.com>",
  "Ludo Galabru <ludovic@blockstack.com>",
]
license = "GPL-3.0-only"
homepage = "https://github.com/blockstack/stacks-blockchain"
repository = "https://github.com/blockstack/stacks-blockchain"
description = "Reference implementation of the Clarity virtual machine"
keywords = ["stacks", "stx", "bitcoin", "crypto", "blockchain"]
readme = "README.md"
edition = "2021"
resolver = "2"

[lib]
name = "clarity"
path = "./src/libclarity.rs"

[dependencies]
rand = { workspace = true }
rand_chacha = { workspace = true }
serde = "1"
serde_derive = "1"
serde_stacker = { version = "0.1", optional = true }
regex = "1.9.3"
lazy_static = "1.4.0"
integer-sqrt = "0.1.3"
<<<<<<< HEAD
slog = { version = "2.5.2", features = [ "max_level_trace" ], optional = true }
stacks_common = { package = "stacks-common", git = "https://github.com/stacks-network/stacks-core.git", branch = "feat/clarity-wasm-develop", optional = true, default-features = false }
rstest = { version = "0.17.0", optional = true }
rstest_reuse = { version = "0.5.0", optional = true }
wasmtime = { version = "15.0.0", optional = true }
hashbrown = { workspace = true, features = ["serde"] }
getrandom = { version = "0.2", features = ["js"], optional = true}
mutants = "0.0.3"
=======
slog = { version = "2.5.2", features = [ "max_level_trace" ] }
stacks_common = { package = "stacks-common", path = "../stacks-common", optional = true, default-features = false }
rstest = "0.17.0"
rstest_reuse = "0.5.0"
hashbrown = { workspace = true }
>>>>>>> 56459490

[dependencies.serde_json]
version = "1.0"
features = ["arbitrary_precision", "unbounded_depth"]

[dependencies.rusqlite]
version = "=0.28.0"
features = ["blob", "serde_json", "i128_blob", "bundled", "trace"]
optional = true

[dev-dependencies]
assert-json-diff = "1.0.0"
<<<<<<< HEAD
rstest = { version = "0.17.0" }
rstest_reuse = { version = "0.5.0" }
=======
mutants = "0.0.3"
>>>>>>> 56459490
# a nightly rustc regression (35dbef235 2021-03-02) prevents criterion from compiling
#  but it isn't necessary for tests: only benchmarks. therefore, commenting out for now.
# criterion = "0.3"

[features]
default = ["canonical", "log"]
canonical = ["rusqlite", "stacks_common/canonical", "serde_stacker", "wasmtime"]
log = ["slog", "stacks_common/log"]
wasm = ["stacks_common/wasm", "developer-mode", "log", "getrandom"]
developer-mode = ["stacks_common/developer-mode"]
slog_json = ["stacks_common/slog_json"]
testing = ["canonical", "rstest", "rstest_reuse"]
devtools = []

[target.'cfg(all(target_arch = "x86_64", not(target_env = "msvc")))'.dependencies]
sha2-asm = "0.5.3"<|MERGE_RESOLUTION|>--- conflicted
+++ resolved
@@ -28,7 +28,6 @@
 regex = "1.9.3"
 lazy_static = "1.4.0"
 integer-sqrt = "0.1.3"
-<<<<<<< HEAD
 slog = { version = "2.5.2", features = [ "max_level_trace" ], optional = true }
 stacks_common = { package = "stacks-common", git = "https://github.com/stacks-network/stacks-core.git", branch = "feat/clarity-wasm-develop", optional = true, default-features = false }
 rstest = { version = "0.17.0", optional = true }
@@ -36,14 +35,6 @@
 wasmtime = { version = "15.0.0", optional = true }
 hashbrown = { workspace = true, features = ["serde"] }
 getrandom = { version = "0.2", features = ["js"], optional = true}
-mutants = "0.0.3"
-=======
-slog = { version = "2.5.2", features = [ "max_level_trace" ] }
-stacks_common = { package = "stacks-common", path = "../stacks-common", optional = true, default-features = false }
-rstest = "0.17.0"
-rstest_reuse = "0.5.0"
-hashbrown = { workspace = true }
->>>>>>> 56459490
 
 [dependencies.serde_json]
 version = "1.0"
@@ -56,12 +47,9 @@
 
 [dev-dependencies]
 assert-json-diff = "1.0.0"
-<<<<<<< HEAD
 rstest = { version = "0.17.0" }
 rstest_reuse = { version = "0.5.0" }
-=======
 mutants = "0.0.3"
->>>>>>> 56459490
 # a nightly rustc regression (35dbef235 2021-03-02) prevents criterion from compiling
 #  but it isn't necessary for tests: only benchmarks. therefore, commenting out for now.
 # criterion = "0.3"
