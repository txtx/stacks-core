--- conflicted
+++ resolved
@@ -16,11 +16,7 @@
 
 use rusqlite::types::{FromSql, FromSqlResult, ToSql, ToSqlOutput, ValueRef};
 use rusqlite::{
-<<<<<<< HEAD
-    Connection, Error as SqliteError, ErrorCode as SqliteErrorCode, OptionalExtension, Row,
-=======
     params, Connection, Error as SqliteError, ErrorCode as SqliteErrorCode, OptionalExtension, Row,
->>>>>>> d57dda47
     Savepoint,
 };
 use stacks_common::types::chainstate::{BlockHeaderHash, StacksBlockId};
