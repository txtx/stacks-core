// Copyright (C) 2013-2020 Blockstack PBC, a public benefit corporation
// Copyright (C) 2020 Stacks Open Internet Foundation
//
// This program is free software: you can redistribute it and/or modify
// it under the terms of the GNU General Public License as published by
// the Free Software Foundation, either version 3 of the License, or
// (at your option) any later version.
//
// This program is distributed in the hope that it will be useful,
// but WITHOUT ANY WARRANTY; without even the implied warranty of
// MERCHANTABILITY or FITNESS FOR A PARTICULAR PURPOSE.  See the
// GNU General Public License for more details.
//
// You should have received a copy of the GNU General Public License
// along with this program.  If not, see <http://www.gnu.org/licenses/>.

use rusqlite::types::{FromSql, FromSqlResult, ToSql, ToSqlOutput, ValueRef};
use rusqlite::{
    Connection, Error as SqliteError, ErrorCode as SqliteErrorCode, OptionalExtension, Row,
    Savepoint,
};
use stacks_common::types::chainstate::{BlockHeaderHash, StacksBlockId};
use stacks_common::util::db_common::tx_busy_handler;
use stacks_common::util::hash::Sha512Trunc256Sum;

use super::clarity_store::{make_contract_hash_key, ContractCommitment};
use super::{
    ClarityBackingStore, ClarityDatabase, ClarityDeserializable, SpecialCaseHandler,
    NULL_BURN_STATE_DB, NULL_HEADER_DB,
};
use crate::vm::analysis::{AnalysisDatabase, CheckErrors};
use crate::vm::contracts::Contract;
use crate::vm::costs::ExecutionCost;
use crate::vm::errors::{
    Error, IncomparableError, InterpreterError, InterpreterResult as Result, RuntimeErrorType,
};
use crate::vm::types::QualifiedContractIdentifier;

const SQL_FAIL_MESSAGE: &str = "PANIC: SQL Failure in Smart Contract VM.";

pub struct SqliteConnection {
    conn: Connection,
}

fn sqlite_put(conn: &Connection, key: &str, value: &str) -> Result<()> {
    let params: [&dyn ToSql; 2] = [&key, &value];
    match conn.execute(
        "REPLACE INTO data_table (key, value) VALUES (?, ?)",
        &params,
    ) {
        Ok(_) => Ok(()),
        Err(e) => {
            error!("Failed to insert/replace ({},{}): {:?}", key, value, &e);
            Err(InterpreterError::DBError(SQL_FAIL_MESSAGE.into()).into())
        }
    }
}

fn sqlite_get(conn: &Connection, key: &str) -> Result<Option<String>> {
    trace!("sqlite_get {}", key);
    let params: [&dyn ToSql; 1] = [&key];
    let res = match conn
        .query_row(
            "SELECT value FROM data_table WHERE key = ?",
            &params,
            |row| row.get(0),
        )
        .optional()
    {
        Ok(x) => Ok(x),
        Err(e) => {
            error!("Failed to query '{}': {:?}", key, &e);
            Err(InterpreterError::DBError(SQL_FAIL_MESSAGE.into()).into())
        }
    };

    trace!("sqlite_get {}: {:?}", key, &res);
    res
}

fn sqlite_has_entry(conn: &Connection, key: &str) -> Result<bool> {
    Ok(sqlite_get(conn, key)?.is_some())
}

pub fn sqlite_get_contract_hash(
    store: &mut dyn ClarityBackingStore,
    contract: &QualifiedContractIdentifier,
) -> Result<(StacksBlockId, Sha512Trunc256Sum)> {
    let key = make_contract_hash_key(contract);
    let contract_commitment = store
        .get_data(&key)?
        .map(|x| ContractCommitment::deserialize(&x))
        .ok_or_else(|| CheckErrors::NoSuchContract(contract.to_string()))?;
    let ContractCommitment {
        block_height,
        hash: contract_hash,
    } = contract_commitment?;
    let bhh = store.get_block_at_height(block_height)
            .ok_or_else(|| InterpreterError::Expect("Should always be able to map from height to block hash when looking up contract information.".into()))?;
    Ok((bhh, contract_hash))
}

pub fn sqlite_insert_metadata(
    store: &mut dyn ClarityBackingStore,
    contract: &QualifiedContractIdentifier,
    key: &str,
    value: &str,
) -> Result<()> {
    let bhh = store.get_open_chain_tip();
    SqliteConnection::insert_metadata(
        store.get_side_store(),
        &bhh,
        &contract.to_string(),
        key,
        value,
    )
}

pub fn sqlite_get_metadata(
    store: &mut dyn ClarityBackingStore,
    contract: &QualifiedContractIdentifier,
    key: &str,
) -> Result<Option<String>> {
    let (bhh, _) = store.get_contract_hash(contract)?;
    SqliteConnection::get_metadata(store.get_side_store(), &bhh, &contract.to_string(), key)
}

pub fn sqlite_get_metadata_manual(
    store: &mut dyn ClarityBackingStore,
    at_height: u32,
    contract: &QualifiedContractIdentifier,
    key: &str,
) -> Result<Option<String>> {
    let bhh = store.get_block_at_height(at_height).ok_or_else(|| {
        warn!("Unknown block height when manually querying metadata"; "block_height" => at_height);
        RuntimeErrorType::BadBlockHeight(at_height.to_string())
    })?;
    SqliteConnection::get_metadata(store.get_side_store(), &bhh, &contract.to_string(), key)
}

impl SqliteConnection {
    pub fn put(conn: &Connection, key: &str, value: &str) -> Result<()> {
        sqlite_put(conn, key, value)
    }

    pub fn get(conn: &Connection, key: &str) -> Result<Option<String>> {
        sqlite_get(conn, key)
    }

    pub fn insert_metadata(
        conn: &Connection,
        bhh: &StacksBlockId,
        contract_hash: &str,
        key: &str,
        value: &str,
    ) -> Result<()> {
        let key = format!("clr-meta::{}::{}", contract_hash, key);
        let params: [&dyn ToSql; 3] = [&bhh, &key, &value];

        if let Err(e) = conn.execute(
            "INSERT INTO metadata_table (blockhash, key, value) VALUES (?, ?, ?)",
            &params,
        ) {
            error!(
                "Failed to insert ({},{},{}): {:?}",
                &bhh,
                &key,
                &value.to_string(),
                &e
            );
            return Err(InterpreterError::DBError(SQL_FAIL_MESSAGE.into()).into());
        }
        Ok(())
    }

    pub fn commit_metadata_to(
        conn: &Connection,
        from: &StacksBlockId,
        to: &StacksBlockId,
    ) -> Result<()> {
        let params = [to, from];
        if let Err(e) = conn.execute(
            "UPDATE metadata_table SET blockhash = ? WHERE blockhash = ?",
            &params,
        ) {
            error!("Failed to update {} to {}: {:?}", &from, &to, &e);
            return Err(InterpreterError::DBError(SQL_FAIL_MESSAGE.into()).into());
        }
        Ok(())
    }

    pub fn drop_metadata(conn: &Connection, from: &StacksBlockId) -> Result<()> {
        if let Err(e) = conn.execute("DELETE FROM metadata_table WHERE blockhash = ?", &[from]) {
            error!("Failed to drop metadata from {}: {:?}", &from, &e);
            return Err(InterpreterError::DBError(SQL_FAIL_MESSAGE.into()).into());
        }
        Ok(())
    }

    pub fn get_metadata(
        conn: &Connection,
        bhh: &StacksBlockId,
        contract_hash: &str,
        key: &str,
    ) -> Result<Option<String>> {
        let key = format!("clr-meta::{}::{}", contract_hash, key);
        let params: [&dyn ToSql; 2] = [&bhh, &key];

        match conn
            .query_row(
                "SELECT value FROM metadata_table WHERE blockhash = ? AND key = ?",
                &params,
                |row| row.get(0),
            )
            .optional()
        {
            Ok(x) => Ok(x),
            Err(e) => {
                error!("Failed to query ({},{}): {:?}", &bhh, &key, &e);
                Err(InterpreterError::DBError(SQL_FAIL_MESSAGE.into()).into())
            }
        }
    }

    pub fn has_entry(conn: &Connection, key: &str) -> Result<bool> {
        sqlite_has_entry(conn, key)
    }
}

impl SqliteConnection {
    pub fn initialize_conn(conn: &Connection) -> Result<()> {
        conn.query_row("PRAGMA journal_mode = WAL;", [], |_row| Ok(()))
            .map_err(|x| InterpreterError::SqliteError(IncomparableError { err: x }))?;

        conn.execute(
            "CREATE TABLE IF NOT EXISTS data_table
                      (key TEXT PRIMARY KEY, value TEXT)",
            [],
        )
        .map_err(|x| InterpreterError::SqliteError(IncomparableError { err: x }))?;

        conn.execute(
            "CREATE TABLE IF NOT EXISTS metadata_table
                      (key TEXT NOT NULL, blockhash TEXT, value TEXT,
                       UNIQUE (key, blockhash))",
            [],
        )
        .map_err(|x| InterpreterError::SqliteError(IncomparableError { err: x }))?;

        Self::check_schema(conn)?;

        Ok(())
    }
    pub fn memory() -> Result<Connection> {
        let contract_db = SqliteConnection::inner_open(":memory:")?;
        SqliteConnection::initialize_conn(&contract_db)?;
        Ok(contract_db)
    }
    pub fn open(filename: &str) -> Result<Connection> {
        let contract_db = SqliteConnection::inner_open(filename)?;
        SqliteConnection::check_schema(&contract_db)?;
        Ok(contract_db)
    }
    pub fn check_schema(conn: &Connection) -> Result<()> {
        let sql = "SELECT sql FROM sqlite_master WHERE name=?";
        let _: String = conn
            .query_row(sql, &["data_table"], |row| row.get(0))
            .map_err(|x| InterpreterError::SqliteError(IncomparableError { err: x }))?;
        let _: String = conn
            .query_row(sql, &["metadata_table"], |row| row.get(0))
            .map_err(|x| InterpreterError::SqliteError(IncomparableError { err: x }))?;
        Ok(())
    }

    pub fn inner_open(filename: &str) -> Result<Connection> {
        let conn = Connection::open(filename)
            .map_err(|x| InterpreterError::SqliteError(IncomparableError { err: x }))?;

        conn.busy_handler(Some(tx_busy_handler))
            .map_err(|x| InterpreterError::SqliteError(IncomparableError { err: x }))?;

        Ok(conn)
    }
}

pub struct MemoryBackingStore {
    side_store: Connection,
}

<<<<<<< HEAD
=======
impl Default for MemoryBackingStore {
    fn default() -> Self {
        MemoryBackingStore::new()
    }
}

>>>>>>> aede2034
impl MemoryBackingStore {
    #[allow(clippy::unwrap_used)]
    pub fn new() -> MemoryBackingStore {
        let side_store = SqliteConnection::memory().unwrap();

        let mut memory_marf = MemoryBackingStore { side_store };

        memory_marf.as_clarity_db().initialize();

        memory_marf
    }

    pub fn as_clarity_db(&mut self) -> ClarityDatabase {
        ClarityDatabase::new(self, &NULL_HEADER_DB, &NULL_BURN_STATE_DB)
    }

    pub fn as_analysis_db(&mut self) -> AnalysisDatabase {
        AnalysisDatabase::new(self)
    }
}

impl ClarityBackingStore for MemoryBackingStore {
    fn set_block_hash(&mut self, bhh: StacksBlockId) -> Result<StacksBlockId> {
        Err(RuntimeErrorType::UnknownBlockHeaderHash(BlockHeaderHash(bhh.0)).into())
    }

    fn get_data(&mut self, key: &str) -> Result<Option<String>> {
        SqliteConnection::get(self.get_side_store(), key)
    }

    fn get_data_with_proof(&mut self, key: &str) -> Result<Option<(String, Vec<u8>)>> {
        Ok(SqliteConnection::get(self.get_side_store(), key)?.map(|x| (x, vec![])))
    }

    fn get_side_store(&mut self) -> &Connection {
        &self.side_store
    }

    fn get_block_at_height(&mut self, height: u32) -> Option<StacksBlockId> {
        if height == 0 {
            Some(StacksBlockId([255; 32]))
        } else {
            None
        }
    }

    fn get_open_chain_tip(&mut self) -> StacksBlockId {
        StacksBlockId([255; 32])
    }

    fn get_open_chain_tip_height(&mut self) -> u32 {
        0
    }

    fn get_current_block_height(&mut self) -> u32 {
        1
    }

    fn get_cc_special_cases_handler(&self) -> Option<SpecialCaseHandler> {
        None
    }

    fn put_all_data(&mut self, items: Vec<(String, String)>) -> Result<()> {
        for (key, value) in items.into_iter() {
            SqliteConnection::put(self.get_side_store(), &key, &value)?;
        }
        Ok(())
    }

    fn get_contract_hash(
        &mut self,
        contract: &QualifiedContractIdentifier,
    ) -> Result<(StacksBlockId, Sha512Trunc256Sum)> {
        sqlite_get_contract_hash(self, contract)
    }

    fn insert_metadata(
        &mut self,
        contract: &QualifiedContractIdentifier,
        key: &str,
        value: &str,
    ) -> Result<()> {
        sqlite_insert_metadata(self, contract, key, value)
    }

    fn get_metadata(
        &mut self,
        contract: &QualifiedContractIdentifier,
        key: &str,
    ) -> Result<Option<String>> {
        sqlite_get_metadata(self, contract, key)
    }

    fn get_metadata_manual(
        &mut self,
        at_height: u32,
        contract: &QualifiedContractIdentifier,
        key: &str,
    ) -> Result<Option<String>> {
        sqlite_get_metadata_manual(self, at_height, contract, key)
    }
}

<<<<<<< HEAD
impl Default for MemoryBackingStore {
    fn default() -> Self {
        MemoryBackingStore::new()
    }
}

=======
>>>>>>> aede2034
impl ToSql for ExecutionCost {
    fn to_sql(&self) -> rusqlite::Result<ToSqlOutput> {
        let val = serde_json::to_string(self)
            .map_err(|e| rusqlite::Error::ToSqlConversionFailure(Box::new(e)))?;
        Ok(ToSqlOutput::from(val))
    }
}

impl FromSql for ExecutionCost {
    fn column_result(value: ValueRef) -> FromSqlResult<ExecutionCost> {
        let str_val = String::column_result(value)?;
        let parsed = serde_json::from_str(&str_val)
            .map_err(|e| rusqlite::types::FromSqlError::Other(Box::new(e)))?;
        Ok(parsed)
    }
}<|MERGE_RESOLUTION|>--- conflicted
+++ resolved
@@ -287,15 +287,12 @@
     side_store: Connection,
 }
 
-<<<<<<< HEAD
-=======
 impl Default for MemoryBackingStore {
     fn default() -> Self {
         MemoryBackingStore::new()
     }
 }
 
->>>>>>> aede2034
 impl MemoryBackingStore {
     #[allow(clippy::unwrap_used)]
     pub fn new() -> MemoryBackingStore {
@@ -399,15 +396,6 @@
     }
 }
 
-<<<<<<< HEAD
-impl Default for MemoryBackingStore {
-    fn default() -> Self {
-        MemoryBackingStore::new()
-    }
-}
-
-=======
->>>>>>> aede2034
 impl ToSql for ExecutionCost {
     fn to_sql(&self) -> rusqlite::Result<ToSqlOutput> {
         let val = serde_json::to_string(self)
