## Github workflow to run bitcoin tests

name: Tests::Bitcoin

on:
  workflow_call:

## env vars are transferred to composite action steps
env:
  BITCOIND_TEST: 1
  RUST_BACKTRACE: full
  SEGMENT_DOWNLOAD_TIMEOUT_MINS: 15
  TEST_TIMEOUT: 30

concurrency:
  group: bitcoin-tests-${{ github.head_ref || github.ref || github.run_id}}
  ## Only cancel in progress if this is for a PR
  cancel-in-progress: ${{ github.event_name == 'pull_request' }}

jobs:
  # Bitcoin integration tests with code coverage
  integration-tests:
    name: Integration Tests
    runs-on: ubuntu-latest
    strategy:
      ## Continue with the test matrix even if we've had a failure
      fail-fast: false
      ## Run a maximum of 32 concurrent tests from the test matrix
      max-parallel: 32
      matrix:
        test-name:
          - tests::bitcoin_regtest::bitcoind_integration_test
          - tests::integrations::integration_test_get_info
          - tests::neon_integrations::antientropy_integration_test
          - tests::neon_integrations::bad_microblock_pubkey
          - tests::neon_integrations::bitcoind_forking_test
          - tests::neon_integrations::bitcoind_integration_test
          - tests::neon_integrations::block_large_tx_integration_test
          - tests::neon_integrations::block_limit_hit_integration_test
          - tests::neon_integrations::cost_voting_integration
          - tests::neon_integrations::filter_long_runtime_tx_integration_test
          - tests::neon_integrations::filter_low_fee_tx_integration_test
          - tests::neon_integrations::fuzzed_median_fee_rate_estimation_test_window10
          - tests::neon_integrations::fuzzed_median_fee_rate_estimation_test_window5
          - tests::neon_integrations::liquid_ustx_integration
          - tests::neon_integrations::microblock_fork_poison_integration_test
          - tests::neon_integrations::microblock_integration_test
          - tests::neon_integrations::microblock_large_tx_integration_test_FLAKY
          - tests::neon_integrations::microblock_limit_hit_integration_test
          - tests::neon_integrations::miner_submit_twice
          - tests::neon_integrations::mining_events_integration_test
          - tests::neon_integrations::pox_integration_test
          - tests::neon_integrations::push_boot_receipts
          - tests::neon_integrations::runtime_overflow_unconfirmed_microblocks_integration_test
          - tests::neon_integrations::should_fix_2771
          - tests::neon_integrations::size_check_integration_test
          - tests::neon_integrations::size_overflow_unconfirmed_invalid_stream_microblocks_integration_test
          - tests::neon_integrations::size_overflow_unconfirmed_microblocks_integration_test
          - tests::neon_integrations::size_overflow_unconfirmed_stream_microblocks_integration_test
          - tests::neon_integrations::stx_delegate_btc_integration_test
          - tests::neon_integrations::stx_transfer_btc_integration_test
          - tests::neon_integrations::stack_stx_burn_op_test
          - tests::neon_integrations::test_chainwork_first_intervals
          - tests::neon_integrations::test_chainwork_partial_interval
          - tests::neon_integrations::test_flash_block_skip_tenure
          - tests::neon_integrations::test_problematic_blocks_are_not_mined
          - tests::neon_integrations::test_problematic_blocks_are_not_relayed_or_stored
          - tests::neon_integrations::test_problematic_microblocks_are_not_mined
          - tests::neon_integrations::test_problematic_microblocks_are_not_relayed_or_stored
          - tests::neon_integrations::test_problematic_txs_are_not_stored
          - tests::neon_integrations::use_latest_tip_integration_test
          - tests::neon_integrations::confirm_unparsed_ongoing_ops
          - tests::neon_integrations::min_txs
          - tests::neon_integrations::vote_for_aggregate_key_burn_op_test
          - tests::epoch_25::microblocks_disabled
          - tests::should_succeed_handling_malformed_and_valid_txs
          - tests::nakamoto_integrations::simple_neon_integration
          - tests::nakamoto_integrations::mine_multiple_per_tenure_integration
          - tests::nakamoto_integrations::block_proposal_api_endpoint
          - tests::nakamoto_integrations::miner_writes_proposed_block_to_stackerdb
          - tests::nakamoto_integrations::correct_burn_outs
          - tests::nakamoto_integrations::vote_for_aggregate_key_burn_op
          - tests::nakamoto_integrations::follower_bootup
          - tests::nakamoto_integrations::forked_tenure_is_ignored
          - tests::nakamoto_integrations::nakamoto_attempt_time
          - tests::signer::v0::block_proposal_rejection
          - tests::signer::v0::miner_gather_signatures
          - tests::signer::v0::mine_2_nakamoto_reward_cycles
          - tests::signer::v0::end_of_tenure
          - tests::signer::v0::forked_tenure_okay
          - tests::signer::v0::forked_tenure_invalid
          - tests::signer::v0::empty_sortition
          - tests::signer::v0::bitcoind_forking_test
          - tests::signer::v0::multiple_miners
          - tests::signer::v0::mock_sign_epoch_25
<<<<<<< HEAD
          - tests::signer::v0::signer_set_rollover
=======
          - tests::signer::v0::miner_forking
>>>>>>> f49e69a1
          - tests::nakamoto_integrations::stack_stx_burn_op_integration_test
          - tests::nakamoto_integrations::check_block_heights
          - tests::nakamoto_integrations::clarity_burn_state
          - tests::nakamoto_integrations::check_block_times
          - tests::nakamoto_integrations::check_block_info
          - tests::nakamoto_integrations::check_block_info_rewards
          - tests::nakamoto_integrations::continue_tenure_extend
          - tests::nakamoto_integrations::multiple_miners
          # Do not run this one until we figure out why it fails in CI
          # - tests::neon_integrations::bitcoin_reorg_flap
          # - tests::neon_integrations::bitcoin_reorg_flap_with_follower
          # TODO: enable these once v1 signer is supported by a new nakamoto epoch
          # - tests::signer::v1::dkg
          # - tests::signer::v1::sign_request_rejected
          # - tests::signer::v1::filter_bad_transactions
          # - tests::signer::v1::delayed_dkg
          # - tests::signer::v1::mine_2_nakamoto_reward_cycles
          # - tests::signer::v1::sign_after_signer_reboot
          # - tests::signer::v1::block_proposal
    steps:
      ## Setup test environment
      - name: Setup Test Environment
        id: setup_tests
        uses: stacks-network/actions/stacks-core/testenv@main
        with:
          btc-version: "25.0"

      ## Run test matrix using restored cache of archive file
      ##   - Test will timeout after env.TEST_TIMEOUT minutes
      - name: Run Tests
        id: run_tests
        timeout-minutes: ${{ fromJSON(env.TEST_TIMEOUT) }}
        uses: stacks-network/actions/stacks-core/run-tests@main
        with:
          test-name: ${{ matrix.test-name }}
          threads: 1

      ## Create and upload code coverage file
      - name: Code Coverage
        id: codecov
        uses: stacks-network/actions/codecov@main
        with:
          test-name: ${{ matrix.test-name }}

  check-tests:
    name: Check Tests
    runs-on: ubuntu-latest
    if: always()
    needs:
      - integration-tests
    steps:
      - name: Check Tests Status
        id: check_tests_status
        uses: stacks-network/actions/check-jobs-status@main
        with:
          jobs: ${{ toJson(needs) }}
          summary_print: "true"<|MERGE_RESOLUTION|>--- conflicted
+++ resolved
@@ -93,11 +93,8 @@
           - tests::signer::v0::bitcoind_forking_test
           - tests::signer::v0::multiple_miners
           - tests::signer::v0::mock_sign_epoch_25
-<<<<<<< HEAD
           - tests::signer::v0::signer_set_rollover
-=======
           - tests::signer::v0::miner_forking
->>>>>>> f49e69a1
           - tests::nakamoto_integrations::stack_stx_burn_op_integration_test
           - tests::nakamoto_integrations::check_block_heights
           - tests::nakamoto_integrations::clarity_burn_state
