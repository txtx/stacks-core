#!/usr/bin/env python
# -*- coding: utf-8 -*-
"""
    Blockstack-client
    ~~~~~
    copyright: (c) 2014-2015 by Halfmoon Labs, Inc.
    copyright: (c) 2016 by Blockstack.org

    This file is part of Blockstack-client.

    Blockstack-client is free software: you can redistribute it and/or modify
    it under the terms of the GNU General Public License as published by
    the Free Software Foundation, either version 3 of the License, or
    (at your option) any later version.

    Blockstack-client is distributed in the hope that it will be useful,
    but WITHOUT ANY WARRANTY; without even the implied warranty of
    MERCHANTABILITY or FITNESS FOR A PARTICULAR PURPOSE.  See the
    GNU General Public License for more details.
    You should have received a copy of the GNU General Public License
    along with Blockstack-client. If not, see <http://www.gnu.org/licenses/>.
"""

import os
import sys
import pybitcoin
from .operations import *
from .config import CONFIG_PATH, get_utxo_provider_client, get_tx_broadcaster, get_logger
from pybitcoin import serialize_transaction, sign_all_unsigned_inputs, broadcast_transaction

from .scripts import tx_sign_all_unsigned_inputs 

log = get_logger("blockstack-client")

def preorder_tx( *args, **kw ):
    """
    Make an unsigned preorder transaction
    Raise ValueError if there are not enough inputs to make the transaction
    """
    inputs, outputs = tx_preorder( *args, **kw )
    return pybitcoin.serialize_transaction( inputs, outputs )


def register_tx( *args, **kw ):
    """
    Make an unsigned register transaction
    Raise ValueError if there are not enough inputs to make the transaction
    """
    inputs, outputs = tx_register( *args, **kw )
    return pybitcoin.serialize_transaction( inputs, outputs )


def update_tx( *args, **kw ):
    """
    Make an unsigned update transaction
    Raise ValueError if there are not enough inputs to make the transaction
    """
    inputs, outputs = tx_update( *args, **kw )
    return pybitcoin.serialize_transaction( inputs, outputs )


def transfer_tx( *args, **kw ):
    """
    Make an unsigned transfer transaction
    Raise ValueError if there are not enough inputs to make the transaction
    """
    inputs, outputs = tx_transfer( *args, **kw ) 
    return pybitcoin.serialize_transaction( inputs, outputs )


def revoke_tx( *args, **kw ):
    """
    Make an unsigned revoke transaction
    Raise ValueError if there are not enough inputs to make the transaction
    """
    inputs, outputs = tx_revoke( *args, **kw )
    return pybitcoin.serialize_transaction( inputs, outputs )


def namespace_preorder_tx( *args, **kw ):
    """
    Make an unsigned namespace preorder transaction
    Raise ValueError if there are not enough inputs to make the transaction
    """
    inputs, outputs = tx_namespace_preorder( *args, **kw )
    return pybitcoin.serialize_transaction( inputs, outputs )


def namespace_reveal_tx( *args, **kw ):
    """
    Make an unsigned namespace reveal transaction 
    Raise ValueError if there are not enough inputs to make the transaction
    """
    inputs, outputs = tx_namespace_reveal( *args, **kw )
    return pybitcoin.serialize_transaction( inputs, outputs )


def namespace_ready_tx( *args, **kw ):
    """
    Make an unsigned namespace ready transaction 
    Raise ValueError if there are not enough inputs to make the transaction
    """
    inputs, outputs = tx_namespace_ready( *args, **kw )
    return pybitcoin.serialize_transaction( inputs, outputs )


def name_import_tx( *args, **kw ):
    """
    Make an unsigned name import transaction
    Raise ValueError if there are not enough inputs to make the transaction
    """
    inputs, outputs = tx_name_import( *args, **kw )
    return pybitcoin.serialize_transaction( inputs, outputs )


def announce_tx( *args, **kw ):
    """
    Make an unsigned announce transaction
    Raise ValueError if there are not enough inputs to make the transaction
    """
    inputs, outputs = tx_announce( *args, **kw )
    return pybitcoin.serialize_transaction( inputs, outputs )


def sign_tx( tx_hex, private_key_info ):
    """
    Sign a transaction
    """
    return tx_sign_all_unsigned_inputs( private_key_info, tx_hex )


def broadcast_tx( tx_hex, config_path=CONFIG_PATH, tx_broadcaster=None ):
    """
    Send a signed transaction to the blockchain
    """
    if tx_broadcaster is None:
        tx_broadcaster = get_tx_broadcaster( config_path=config_path )

<<<<<<< HEAD
    try:
        resp = broadcast_transaction( tx_hex, tx_broadcaster )
    except Exception, e:
        log.exception(e)
        log.error("Failed to broadcast transaction with %s" % tx_broadcaster)
        return {'error': 'Failed to broadcast transaction: %s' % tx_hex}

    if 'tx_hash' not in resp:
        log.error("Failed to broadcast transaction (response: %s)" % resp)
=======
    if os.environ.get("BLOCKSTACK_TEST") == "1":
        log.debug("Send %s" % tx_hex)

    resp = {}
    try:
        resp = broadcast_transaction( tx_hex, tx_broadcaster )
        if 'tx_hash' not in resp or 'error' in resp:
            log.error("Failed to send %s" % tx_hex)
            resp['error'] = 'Failed to broadcast transaction: %s' % tx_hex
            return resp

    except Exception, e:
        log.exception(e)
>>>>>>> 65cef4ce
        resp['error'] = 'Failed to broadcast transaction: %s' % tx_hex

        if os.environ.get("BLOCKSTACK_TEST") == "1":
            # should NEVER happen in test mode
            log.error("FATAL: failed to send transaction:\n%s" % simplejson.dumps(resp, indent=4, sort_keys=True))
            sys.exit(1)

    # for compatibility
    resp['transaction_hash'] = resp['tx_hash']
    del resp['tx_hash']
    return resp


def sign_and_broadcast_tx( tx_hex, private_key_info, config_path=CONFIG_PATH, tx_broadcaster=None ):
    """
    Sign and send a transaction
    """
    signed_tx = sign_tx( tx_hex, private_key_info )
    try:
        resp = broadcast_tx( signed_tx, config_path=config_path, tx_broadcaster=tx_broadcaster )
    except Exception, e:
        log.exception(e)
        log.error("Failed to broadcast transaction %s" % signed_tx)
        return {'error': 'Failed to broadcast transaction (caught exception)'}

    if 'error' in resp:
        log.error("Failed to broadcast transaction: %s" % resp['error'])

    return resp
<|MERGE_RESOLUTION|>--- conflicted
+++ resolved
@@ -136,17 +136,6 @@
     if tx_broadcaster is None:
         tx_broadcaster = get_tx_broadcaster( config_path=config_path )
 
-<<<<<<< HEAD
-    try:
-        resp = broadcast_transaction( tx_hex, tx_broadcaster )
-    except Exception, e:
-        log.exception(e)
-        log.error("Failed to broadcast transaction with %s" % tx_broadcaster)
-        return {'error': 'Failed to broadcast transaction: %s' % tx_hex}
-
-    if 'tx_hash' not in resp:
-        log.error("Failed to broadcast transaction (response: %s)" % resp)
-=======
     if os.environ.get("BLOCKSTACK_TEST") == "1":
         log.debug("Send %s" % tx_hex)
 
@@ -160,7 +149,6 @@
 
     except Exception, e:
         log.exception(e)
->>>>>>> 65cef4ce
         resp['error'] = 'Failed to broadcast transaction: %s' % tx_hex
 
         if os.environ.get("BLOCKSTACK_TEST") == "1":
