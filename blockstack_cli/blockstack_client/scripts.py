#!/usr/bin/env python
# -*- coding: utf-8 -*-
"""
    Blockstack-client
    ~~~~~
    copyright: (c) 2014-2015 by Halfmoon Labs, Inc.
    copyright: (c) 2016 by Blockstack.org

    This file is part of Blockstack-client.

    Blockstack-client is free software: you can redistribute it and/or modify
    it under the terms of the GNU General Public License as published by
    the Free Software Foundation, either version 3 of the License, or
    (at your option) any later version.

    Blockstack-client is distributed in the hope that it will be useful,
    but WITHOUT ANY WARRANTY; without even the implied warranty of
    MERCHANTABILITY or FITNESS FOR A PARTICULAR PURPOSE.  See the
    GNU General Public License for more details.
    You should have received a copy of the GNU General Public License
    along with Blockstack-client. If not, see <http://www.gnu.org/licenses/>.
"""

from binascii import hexlify, unhexlify
import bitcoin
import pybitcoin
import simplejson
import virtualchain

from pybitcoin.transactions.outputs import calculate_change_amount
<<<<<<< HEAD
from .config import MAGIC_BYTES, NAME_OPCODES, LENGTHS, TX_MIN_CONFIRMATIONS
=======
from .config import MAGIC_BYTES, NAME_OPCODES, LENGTH_MAX_NAME, LENGTH_MAX_NAMESPACE_ID, TX_MIN_CONFIRMATIONS
>>>>>>> 65cef4ce
from .b40 import *
from .keys import *

from decimal import *

from virtualchain import tx_serialize, tx_deserialize, tx_script_to_asm, tx_output_parse_scriptPubKey

log = virtualchain.get_logger("blockstack-client")

class UTXOException(Exception):
    pass

def add_magic_bytes(hex_script):
    return hexlify(MAGIC_BYTES) + hex_script


def is_name_valid( fqn ):
    """
    Is a fully-qualified name acceptable?
    Return True if so
    Return False if not
    """

    if fqn.count( "." ) != 1:
        return False

    name, namespace_id = fqn.split(".")

    if len(name) == 0 or len(namespace_id) == 0:
        return False 

    if not is_b40( name ) or "+" in name or "." in name:
        return False 
    
    if not is_namespace_valid( namespace_id ):
        return False

    if len(fqn) > LENGTH_MAX_NAME:
       # too long
       return False 

    return True


def is_namespace_valid( namespace_id ):
    """
    Is a namespace ID valid?
    """
    if not is_b40( namespace_id ) or "+" in namespace_id or namespace_id.count(".") > 0:
        return False

    if len(namespace_id) == 0 or len(namespace_id) > LENGTH_MAX_NAMESPACE_ID:
        return False

    return True


def blockstack_script_to_hex(script):
    """ Parse the readable version of a script, return the hex version.
    """
    hex_script = ''
    parts = script.split(' ')
    for part in parts:
       
        if part in NAME_OPCODES.keys():
            try:
                hex_script += '%0.2x' % ord(NAME_OPCODES[part])
            except:
                raise Exception('Invalid opcode: %s' % part)
        
        elif part.startswith("0x"):
            # literal hex string
            hex_script += part[2:]
            
        elif is_valid_int(part):
            hex_part = '%0.2x' % int(part)
            if len(hex_part) % 2 != 0:
               hex_part = '0' + hex_part
               
            hex_script += hex_part
         
        elif is_hex(part) and len(part) % 2 == 0:
            hex_script += part
            
        else:
            raise ValueError('Invalid script (at %s), contains invalid characters: %s' % (part, script))
         
    if len(hex_script) % 2 != 0:
        raise ValueError('Invalid script: must have an even number of chars (got %s).' % hex_script)
     
    return hex_script


def hash_name(name, script_pubkey, register_addr=None):
   """
   Generate the hash over a name and hex-string script pubkey
   """
   bin_name = b40_to_bin(name)
   name_and_pubkey = bin_name + unhexlify(script_pubkey)
   
   if register_addr is not None:
       name_and_pubkey += str(register_addr)
   
   return pybitcoin.hex_hash160(name_and_pubkey)


def hash256_trunc128( data ):
   """
   Hash a string of data by taking its 256-bit sha256 and truncating it to 128 bits.
   """
   return hexlify( pybitcoin.hash.bin_sha256( data )[0:16] )
  
   
def tx_output_is_op_return( output ):
    """
    Is an output's script an OP_RETURN script?
    """
    return int( output["script_hex"][0:2], 16 ) == pybitcoin.opcodes.OP_RETURN


def tx_extend( partial_tx_hex, new_inputs, new_outputs ):
    """
    Given an unsigned serialized transaction, add more inputs and outputs to it.
    @new_inputs and @new_outputs will be pybitcoin-formatted:
    * new_inputs[i] will have {'output_index': ..., 'script_hex': ..., 'transaction_hash': ...}
    * new_outputs[i] will have {'script_hex': ..., 'value': ... (in satoshis!)}
    """
    
    # recover tx
    tx = tx_deserialize( partial_tx_hex )
    tx_inputs = tx['vin']
    tx_outputs = tx['vout']
    locktime = tx['locktime']
    version = tx['version']

    # format new inputs
    btc_new_inputs = []
    for inp in new_inputs:
        new_inp = {
            "vout": inp['output_index'],
            "txid": inp['transaction_hash'],
            "scriptSig": {
                "asm": tx_script_to_asm(inp['script_hex']),
                "hex": inp['script_hex']
            }
        }

        btc_new_inputs.append(new_inp)

    # format new outputs
    btc_new_outputs = []
    for i in xrange(0, len(new_outputs)):
        new_output = new_outputs[i]
        new_outp = {
            "n": i + len(tx_outputs),
            "value": Decimal(new_output['value']) / Decimal(10**8),
            "scriptPubKey": tx_output_parse_scriptPubKey(new_output['script_hex']),
            "script_hex": new_output['script_hex']
        }
        
        btc_new_outputs.append(new_outp)
    
    new_tx = {
        'vin': tx_inputs + btc_new_inputs,
        'vout': tx_outputs + btc_new_outputs,
        'locktime': locktime,
        'version': version
    }

    # new tx
    new_unsigned_tx = tx_serialize( new_tx )
     
    return new_unsigned_tx


def tx_make_subsidization_output( payer_utxo_inputs, payer_address, op_fee, dust_fee ):
    """
    Given the set of utxo inputs for both the client and payer, as well as the client's 
    desired tx outputs, generate the inputs and outputs that will cause the payer to pay 
    the operation's fees and dust fees.
    
    The client should send its own address as an input, with the same amount of BTC as the output.
    
    Return the payer output to include in the transaction on success, which should pay for the operation's
    fee and dust.

    Raise ValueError it here aren't enough inputs to subsidize
    """

<<<<<<< HEAD
    try:
        return {
            "script_hex": pybitcoin.make_pay_to_address_script( payer_address ),
            "value": calculate_change_amount( payer_utxo_inputs, op_fee, int(round(dust_fee)) )
        }
    except ValueError, ve:
        log.exception(ve)
        log.error("Failed to calculate change amount for UTXOs (%s given)" % len(payer_utxo_inputs))
        raise
 
=======
    return {
        "script_hex": virtualchain.make_payment_script( payer_address ),
        "value": calculate_change_amount( payer_utxo_inputs, op_fee, int(round(dust_fee)) )
    }
>>>>>>> 65cef4ce


def tx_sign_multisig( blockstack_tx, idx, redeem_script, private_keys, hashcode=bitcoin.SIGHASH_ALL ):
    """
    Sign a p2sh multisig input.
    Return the signed transaction
    """

    # sign in the right order
    privs = dict( [(virtualchain.BitcoinPrivateKey(str(pk_str)).public_key().to_hex(), str(pk_str)) for pk_str in private_keys] )
    m, public_keys = virtualchain.parse_multisig_redeemscript( str(redeem_script) )
   
    used_keys = []
    sigs = []

    for ki in xrange(0, len(public_keys)):
        if not privs.has_key(public_keys[ki]):
            continue

        if len(used_keys) == m:
            break

        assert public_keys[ki] not in used_keys, "Tried to reuse key %s" % public_keys[ki]

        pk_str = privs[public_keys[ki]]
        used_keys.append( public_keys[ki] )

        pk_hex = virtualchain.BitcoinPrivateKey(str(pk_str)).to_hex()
        sig = bitcoin.multisign( blockstack_tx, idx, str(redeem_script), pk_hex, hashcode=hashcode )
        sigs.append( sig )

    assert len(used_keys) == m, "Missing private keys"

    return bitcoin.apply_multisignatures( blockstack_tx, idx, str(redeem_script), sigs )


def tx_sign_input( blockstack_tx, idx, private_key_info, hashcode=bitcoin.SIGHASH_ALL ):
    """
    Sign a particular input in the given transaction.
    @private_key_info can either be a private key, or it can be a dict with 'redeem_script' and 'private_keys' defined
    """
    if type(private_key_info) in [str,unicode]:
        # single private key
        return bitcoin.sign( blockstack_tx, idx, virtualchain.BitcoinPrivateKey(str(private_key_info)).to_hex(), hashcode=hashcode )

    else:
        assert type(private_key_info) in [dict]
        assert "redeem_script" in private_key_info
        assert "private_keys" in private_key_info

        redeem_script = private_key_info['redeem_script']
        private_keys = private_key_info['private_keys']
        
        assert type(redeem_script) in [str, unicode]
        redeem_script = str(redeem_script)

        # multisig
        return tx_sign_multisig( blockstack_tx, idx, str(redeem_script), private_keys, hashcode=bitcoin.SIGHASH_ALL )


def tx_sign_all_unsigned_inputs( private_key_info, unsigned_tx_hex ):
    """
    Sign all unsigned inputs in the given transaction.

    @private_key_info: either a hex private key, or a dict with 'private_keys' and 'redeem_script'
    defined as keys.
    @unsigned_hex_tx: hex transaction with unsigned inputs

    Returns: signed hex transaction
    """
    inputs, outputs, locktime, version = pybitcoin.deserialize_transaction( unsigned_tx_hex )
    tx_hex = unsigned_tx_hex
    for index in xrange(0, len(inputs)):
        if len(inputs[index]['script_sig']) == 0:

            # tx with index i signed with privkey
            tx_hex = tx_sign_input( str(unsigned_tx_hex), index, private_key_info )
            unsigned_tx_hex = tx_hex

    return tx_hex


def tx_get_address_and_utxos( private_key_info, utxo_client ):
    """
    Get information about a private key (or a set of private keys used for multisig).
    Return (payer_address, payer_utxos) on success.
    UTXOs will be in BTC, not satoshis!
    """
    if type(private_key_info) in [str, unicode]:
        _, payer_address, payer_utxos = virtualchain.analyze_private_key( str(private_key_info), utxo_client )
        return (payer_address, payer_utxos )

    elif type(private_key_info) in [dict]:
        assert 'redeem_script' in private_key_info.keys()
        assert 'private_keys' in private_key_info.keys()

        redeem_script = str(private_key_info['redeem_script'])
        addr = virtualchain.make_multisig_address( redeem_script )
        unspents = pybitcoin.get_unspents( addr, utxo_client )

        return (addr, unspents)

    else:
        raise ValueError("Invalid private key info")


def tx_make_subsidizable( blockstack_tx, fee_cb, max_fee, subsidy_key_info, utxo_client, tx_fee=0 ):
    """
    Given an unsigned serialized transaction from Blockstack, make it into a subsidized transaction 
    for the client to go sign off on.
    * Add subsidization inputs/outputs
    * Make sure the subsidy does not exceed the maximum subsidy fee
    * Sign our inputs with SIGHASH_ANYONECANPAY

    @tx_fee should be in satoshis
    Raise ValueError if there are not enough inputs to subsidize
    """
   
    # get subsidizer key info
    # private_key_obj, payer_address, payer_utxo_inputs = virtualchain.analyze_private_key(subsidy_key, utxo_client)
    payer_address, payer_utxo_inputs = tx_get_address_and_utxos( subsidy_key_info, utxo_client )
   
    tx = tx_deserialize( blockstack_tx )
    tx_inputs = tx['vin']
    tx_outputs = tx['vout']     # NOTE: will be in BTC; convert to satoshis below
    locktime = tx['locktime']
    version = tx['version']

    for i in xrange(0, len(tx_outputs)):
        tx_outputs[i]['value'] = int(tx_outputs[i]['value'] * Decimal(10**8))

    # what's the fee?  does it exceed the subsidy?
    # NOTE: units are satoshis here
    dust_fee, op_fee = fee_cb( tx_inputs, tx_outputs )

    if dust_fee is None or op_fee is None:
        log.error("Invalid fee structure")
        return None 
    
    if dust_fee + op_fee + tx_fee > max_fee:
        log.error("Op fee (%s) + dust fee (%s) exceeds maximum subsidy %s" % (dust_fee, op_fee, max_fee))
        return None
    
    else:
<<<<<<< HEAD
        if tx_fee > 0:
            log.debug("%s will subsidize %s (ops+dust) + %s (txfee) satoshi" % (pybitcoin.BitcoinPrivateKey( subsidy_key ).public_key().address(), dust_fee + op_fee, tx_fee))
        else:
            log.debug("%s will subsidize %s (ops+dust) satoshi" % (pybitcoin.BitcoinPrivateKey( subsidy_key ).public_key().address(), dust_fee + op_fee))
    
=======
        log.debug("%s will subsidize %s satoshi" % (get_privkey_info_address(subsidy_key_info), dust_fee + op_fee ))
  
    # NOTE: pybitcoin-formatted output; values are still in satoshis!
>>>>>>> 65cef4ce
    subsidy_output = tx_make_subsidization_output( payer_utxo_inputs, payer_address, op_fee, dust_fee + tx_fee )

    # add our inputs and output (recall: pybitcoin-formatted; so values are satoshis)
    subsidized_tx = tx_extend( blockstack_tx, payer_utxo_inputs, [subsidy_output] )
   
    # sign each of our inputs with our key, but use SIGHASH_ANYONECANPAY so the client can sign its inputs
    for i in xrange( 0, len(payer_utxo_inputs)):
        idx = i + len(tx_inputs)
        # subsidized_tx = bitcoin.sign( subsidized_tx, idx, private_key_obj.to_hex(), hashcode=bitcoin.SIGHASH_ANYONECANPAY )
        subsidized_tx = tx_sign_input( subsidized_tx, idx, subsidy_key_info, hashcode=bitcoin.SIGHASH_ANYONECANPAY )
    
    return subsidized_tx
    

def tx_get_unspents(address, utxo_client, min_confirmations=TX_MIN_CONFIRMATIONS):
    """ 
    Given an address get unspent outputs (UTXOs)
    Return array of UTXOs on success
    Raise UTXOException on error
    """

    data = pybitcoin.get_unspents(address, utxo_client)

    try:
<<<<<<< HEAD
        assert type(data) == list, "No UTXO list returned"
        for d in data:
            assert type(d) == dict, "Invalid UTXO information returned"
            assert d.has_key('value'), "Missing value in UTXOs from %s" % address
    except AssertionError, ae:
        log.exception(ae)
=======
        for d in data:
            assert d.has_key('value'), "Missing value in UTXOs from %s" % address
    except AssertionError, ae:
        log.debug(ae)
>>>>>>> 65cef4ce
        raise UTXOException()

    # filter minimum confirmations 
    ret = []
    for d in data:
        if not d.has_key('confirmations') or d['confirmations'] >= min_confirmations:
            ret.append(d)

    return ret
<|MERGE_RESOLUTION|>--- conflicted
+++ resolved
@@ -28,11 +28,7 @@
 import virtualchain
 
 from pybitcoin.transactions.outputs import calculate_change_amount
-<<<<<<< HEAD
-from .config import MAGIC_BYTES, NAME_OPCODES, LENGTHS, TX_MIN_CONFIRMATIONS
-=======
 from .config import MAGIC_BYTES, NAME_OPCODES, LENGTH_MAX_NAME, LENGTH_MAX_NAMESPACE_ID, TX_MIN_CONFIRMATIONS
->>>>>>> 65cef4ce
 from .b40 import *
 from .keys import *
 
@@ -222,23 +218,10 @@
     Raise ValueError it here aren't enough inputs to subsidize
     """
 
-<<<<<<< HEAD
-    try:
-        return {
-            "script_hex": pybitcoin.make_pay_to_address_script( payer_address ),
-            "value": calculate_change_amount( payer_utxo_inputs, op_fee, int(round(dust_fee)) )
-        }
-    except ValueError, ve:
-        log.exception(ve)
-        log.error("Failed to calculate change amount for UTXOs (%s given)" % len(payer_utxo_inputs))
-        raise
- 
-=======
     return {
         "script_hex": virtualchain.make_payment_script( payer_address ),
         "value": calculate_change_amount( payer_utxo_inputs, op_fee, int(round(dust_fee)) )
     }
->>>>>>> 65cef4ce
 
 
 def tx_sign_multisig( blockstack_tx, idx, redeem_script, private_keys, hashcode=bitcoin.SIGHASH_ALL ):
@@ -383,17 +366,12 @@
         return None
     
     else:
-<<<<<<< HEAD
         if tx_fee > 0:
-            log.debug("%s will subsidize %s (ops+dust) + %s (txfee) satoshi" % (pybitcoin.BitcoinPrivateKey( subsidy_key ).public_key().address(), dust_fee + op_fee, tx_fee))
+            log.debug("%s will subsidize %s (ops+dust) + %s (txfee) satoshi" % (get_privkey_info_address(subsidy_key_info), dust_fee + op_fee, tx_fee ))
         else:
-            log.debug("%s will subsidize %s (ops+dust) satoshi" % (pybitcoin.BitcoinPrivateKey( subsidy_key ).public_key().address(), dust_fee + op_fee))
-    
-=======
-        log.debug("%s will subsidize %s satoshi" % (get_privkey_info_address(subsidy_key_info), dust_fee + op_fee ))
+            log.debug("%s will subsidize %s (ops+dust) satoshi" % (get_privkey_info_address(subsidy_key_info), dust_fee + op_fee ))
   
     # NOTE: pybitcoin-formatted output; values are still in satoshis!
->>>>>>> 65cef4ce
     subsidy_output = tx_make_subsidization_output( payer_utxo_inputs, payer_address, op_fee, dust_fee + tx_fee )
 
     # add our inputs and output (recall: pybitcoin-formatted; so values are satoshis)
@@ -418,19 +396,12 @@
     data = pybitcoin.get_unspents(address, utxo_client)
 
     try:
-<<<<<<< HEAD
         assert type(data) == list, "No UTXO list returned"
         for d in data:
             assert type(d) == dict, "Invalid UTXO information returned"
             assert d.has_key('value'), "Missing value in UTXOs from %s" % address
     except AssertionError, ae:
         log.exception(ae)
-=======
-        for d in data:
-            assert d.has_key('value'), "Missing value in UTXOs from %s" % address
-    except AssertionError, ae:
-        log.debug(ae)
->>>>>>> 65cef4ce
         raise UTXOException()
 
     # filter minimum confirmations 
