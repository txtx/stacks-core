--- conflicted
+++ resolved
@@ -1,8 +1,4 @@
-<<<<<<< HEAD
-FROM rust:buster as build
-=======
 FROM rust:bullseye as build
->>>>>>> 50fc8034
 
 ARG STACKS_NODE_VERSION="No Version Info"
 ARG GIT_BRANCH='No Branch Info'
